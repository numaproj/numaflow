--- conflicted
+++ resolved
@@ -3599,39 +3599,29 @@
 </tr>
 </tbody>
 </table>
-<<<<<<< HEAD
 <h3 id="numaflow.numaproj.io/v1alpha1.RedisStreamsSource">
 RedisStreamsSource
 </h3>
 <p>
 (<em>Appears on:</em>
 <a href="#numaflow.numaproj.io/v1alpha1.Source">Source</a>)
-=======
-<h3 id="numaflow.numaproj.io/v1alpha1.SASL">
-SASL
-</h3>
-<p>
-(<em>Appears on:</em>
-<a href="#numaflow.numaproj.io/v1alpha1.KafkaSource">KafkaSource</a>)
->>>>>>> 3cf31d36
-</p>
-<p>
-</p>
-<table>
-<thead>
-<tr>
-<th>
-Field
-</th>
-<th>
-Description
-</th>
-</tr>
-</thead>
-<tbody>
-<tr>
-<td>
-<<<<<<< HEAD
+</p>
+<p>
+</p>
+<table>
+<thead>
+<tr>
+<th>
+Field
+</th>
+<th>
+Description
+</th>
+</tr>
+</thead>
+<tbody>
+<tr>
+<td>
 <code>RedisConfig</code></br> <em>
 <a href="#numaflow.numaproj.io/v1alpha1.RedisConfig"> RedisConfig </a>
 </em>
@@ -3642,7 +3632,68 @@
 </p>
 <p>
 RedisConfig contains connectivity info
-=======
+</p>
+</td>
+</tr>
+<tr>
+<td>
+<code>stream</code></br> <em> string </em>
+</td>
+<td>
+</td>
+</tr>
+<tr>
+<td>
+<code>consumerGroup</code></br> <em> string </em>
+</td>
+<td>
+</td>
+</tr>
+<tr>
+<td>
+<code>readFromBeginning</code></br> <em> bool </em>
+</td>
+<td>
+<p>
+if true, stream starts being read from the beginning; otherwise, the
+latest
+</p>
+</td>
+</tr>
+<tr>
+<td>
+<code>tls</code></br> <em> <a href="#numaflow.numaproj.io/v1alpha1.TLS">
+TLS </a> </em>
+</td>
+<td>
+<em>(Optional)</em>
+</td>
+</tr>
+</tbody>
+</table>
+<h3 id="numaflow.numaproj.io/v1alpha1.SASL">
+SASL
+</h3>
+<p>
+(<em>Appears on:</em>
+<a href="#numaflow.numaproj.io/v1alpha1.KafkaSource">KafkaSource</a>)
+</p>
+<p>
+</p>
+<table>
+<thead>
+<tr>
+<th>
+Field
+</th>
+<th>
+Description
+</th>
+</tr>
+</thead>
+<tbody>
+<tr>
+<td>
 <code>mechanism</code></br> <em>
 <a href="#numaflow.numaproj.io/v1alpha1.SASLType"> SASLType </a> </em>
 </td>
@@ -3661,22 +3712,11 @@
 <em>(Optional)</em>
 <p>
 GSSAPI contains the kerberos config
->>>>>>> 3cf31d36
-</p>
-</td>
-</tr>
-<tr>
-<td>
-<<<<<<< HEAD
-<code>stream</code></br> <em> string </em>
-</td>
-<td>
-</td>
-</tr>
-<tr>
-<td>
-<code>consumerGroup</code></br> <em> string </em>
-=======
+</p>
+</td>
+</tr>
+<tr>
+<td>
 <code>plain</code></br> <em>
 <a href="#numaflow.numaproj.io/v1alpha1.SASLPlain"> SASLPlain </a> </em>
 </td>
@@ -3713,21 +3753,12 @@
 <tr>
 <td>
 <code>user</code></br> <em> string </em>
->>>>>>> 3cf31d36
-</td>
-<td>
-</td>
-</tr>
-<tr>
-<td>
-<<<<<<< HEAD
-<code>readFromBeginning</code></br> <em> bool </em>
-</td>
-<td>
-<p>
-if true, stream starts being read from the beginning; otherwise, the
-latest
-=======
+</td>
+<td>
+</td>
+</tr>
+<tr>
+<td>
 <code>passwordSecret</code></br> <em>
 <a href="https://v1-18.docs.kubernetes.io/docs/reference/generated/kubernetes-api/v1.18/#secretkeyselector-v1-core">
 Kubernetes core/v1.SecretKeySelector </a> </em>
@@ -3736,29 +3767,18 @@
 <em>(Optional)</em>
 <p>
 PasswordSecret refers to the secret that contains the password
->>>>>>> 3cf31d36
-</p>
-</td>
-</tr>
-<tr>
-<td>
-<<<<<<< HEAD
-<code>tls</code></br> <em> <a href="#numaflow.numaproj.io/v1alpha1.TLS">
-TLS </a> </em>
-</td>
-<td>
-<em>(Optional)</em>
-=======
+</p>
+</td>
+</tr>
+<tr>
+<td>
 <code>handshake</code></br> <em> bool </em>
 </td>
 <td>
->>>>>>> 3cf31d36
-</td>
-</tr>
-</tbody>
-</table>
-<<<<<<< HEAD
-=======
+</td>
+</tr>
+</tbody>
+</table>
 <h3 id="numaflow.numaproj.io/v1alpha1.SASLType">
 SASLType (<code>string</code> alias)
 </p>
@@ -3772,7 +3792,6 @@
 SASLType describes the SASL type
 </p>
 </p>
->>>>>>> 3cf31d36
 <h3 id="numaflow.numaproj.io/v1alpha1.Scale">
 Scale
 </h3>
