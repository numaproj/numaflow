<p>

Packages:
</p>

<ul>

<li>

<a href="#numaflow.numaproj.io%2fv1alpha1">numaflow.numaproj.io/v1alpha1</a>
</li>

</ul>

<h2 id="numaflow.numaproj.io/v1alpha1">

numaflow.numaproj.io/v1alpha1
</h2>

<p>

</p>

Resource Types:
<ul>

</ul>

<h3 id="numaflow.numaproj.io/v1alpha1.AWSAssumeRole">

AWSAssumeRole
</h3>

<p>

(<em>Appears on:</em>
<a href="#numaflow.numaproj.io/v1alpha1.SqsSink">SqsSink</a>,
<a href="#numaflow.numaproj.io/v1alpha1.SqsSource">SqsSource</a>)
</p>

<p>

<p>

AWSAssumeRole contains the configuration for AWS STS assume role
authentication This can be used with any AWS service (SQS, S3, DynamoDB,
etc.)
</p>

</p>

<table>

<thead>

<tr>

<th>

Field
</th>

<th>

Description
</th>

</tr>

</thead>

<tbody>

<tr>

<td>

<code>roleArn</code></br> <em> string </em>
</td>

<td>

<p>

RoleARN is the Amazon Resource Name (ARN) of the role to assume. This is
a required field when assume role is enabled. Example:
“arn:aws:iam::123456789012:role/CrossAccount-Service-Role”
</p>

</td>

</tr>

<tr>

<td>

<code>sessionName</code></br> <em> string </em>
</td>

<td>

<em>(Optional)</em>
<p>

SessionName is an identifier for the assumed role session. This appears
in AWS CloudTrail logs to help identify the source of API calls. If not
specified, a default session name will be generated based on the service
context.
</p>

</td>

</tr>

<tr>

<td>

<code>durationSeconds</code></br> <em> int32 </em>
</td>

<td>

<em>(Optional)</em>
<p>

DurationSeconds is the duration (in seconds) of the role session. Valid
values: 900-43200 (15 minutes to 12 hours) Defaults to 3600 (1 hour) if
not specified. The actual session duration is constrained by the maximum
session duration setting of the IAM role being assumed.
</p>

</td>

</tr>

<tr>

<td>

<code>externalID</code></br> <em> string </em>
</td>

<td>

<em>(Optional)</em>
<p>

ExternalID is a unique identifier that might be required when you assume
a role in another account. This is commonly used as an additional
security measure for cross-account role access.
</p>

</td>

</tr>

<tr>

<td>

<code>policy</code></br> <em> string </em>
</td>

<td>

<em>(Optional)</em>
<p>

Policy is an IAM policy document (JSON string) that you want to use as
an inline session policy. This parameter is optional. When specified,
the session permissions are the intersection of the IAM role’s
identity-based policy and the session policies. This allows further
restriction of permissions for the specific service operations.
</p>

</td>

</tr>

<tr>

<td>

<code>policyArns</code></br> <em> \[\]string </em>
</td>

<td>

<em>(Optional)</em>
<p>

PolicyARNs is a list of Amazon Resource Names (ARNs) of IAM managed
policies that you want to use as managed session policies. The policies
must exist in the same account as the role. This allows attaching
existing managed policies to further restrict session permissions.
</p>

</td>

</tr>

</tbody>

</table>

<h3 id="numaflow.numaproj.io/v1alpha1.AbstractPodTemplate">

AbstractPodTemplate
</h3>

<p>

(<em>Appears on:</em>
<a href="#numaflow.numaproj.io/v1alpha1.AbstractVertex">AbstractVertex</a>,
<a href="#numaflow.numaproj.io/v1alpha1.DaemonTemplate">DaemonTemplate</a>,
<a href="#numaflow.numaproj.io/v1alpha1.JetStreamBufferService">JetStreamBufferService</a>,
<a href="#numaflow.numaproj.io/v1alpha1.JobTemplate">JobTemplate</a>,
<a href="#numaflow.numaproj.io/v1alpha1.MonoVertexSpec">MonoVertexSpec</a>,
<a href="#numaflow.numaproj.io/v1alpha1.ServingSpec">ServingSpec</a>,
<a href="#numaflow.numaproj.io/v1alpha1.SideInputsManagerTemplate">SideInputsManagerTemplate</a>,
<a href="#numaflow.numaproj.io/v1alpha1.VertexTemplate">VertexTemplate</a>)
</p>

<p>

<p>

AbstractPodTemplate provides a template for pod customization in
vertices, daemon deployments and so on.
</p>

</p>

<table>

<thead>

<tr>

<th>

Field
</th>

<th>

Description
</th>

</tr>

</thead>

<tbody>

<tr>

<td>

<code>metadata</code></br> <em>
<a href="#numaflow.numaproj.io/v1alpha1.Metadata"> Metadata </a> </em>
</td>

<td>

<em>(Optional)</em>
<p>

Metadata sets the pods’s metadata, i.e. annotations and labels
</p>

</td>

</tr>

<tr>

<td>

<code>nodeSelector</code></br> <em> map\[string\]string </em>
</td>

<td>

<em>(Optional)</em>
<p>

NodeSelector is a selector which must be true for the pod to fit on a
node. Selector which must match a node’s labels for the pod to be
scheduled on that node. More info:
<a href="https://kubernetes.io/docs/concepts/configuration/assign-pod-node/">https://kubernetes.io/docs/concepts/configuration/assign-pod-node/</a>
</p>

</td>

</tr>

<tr>

<td>

<code>tolerations</code></br> <em>
<a href="https://v1-18.docs.kubernetes.io/docs/reference/generated/kubernetes-api/v1.18/#toleration-v1-core">
\[\]Kubernetes core/v1.Toleration </a> </em>
</td>

<td>

<em>(Optional)</em>
<p>

If specified, the pod’s tolerations.
</p>

</td>

</tr>

<tr>

<td>

<code>securityContext</code></br> <em>
<a href="https://v1-18.docs.kubernetes.io/docs/reference/generated/kubernetes-api/v1.18/#podsecuritycontext-v1-core">
Kubernetes core/v1.PodSecurityContext </a> </em>
</td>

<td>

<em>(Optional)</em>
<p>

SecurityContext holds pod-level security attributes and common container
settings. Optional: Defaults to empty. See type description for default
values of each field.
</p>

</td>

</tr>

<tr>

<td>

<code>imagePullSecrets</code></br> <em>
<a href="https://v1-18.docs.kubernetes.io/docs/reference/generated/kubernetes-api/v1.18/#localobjectreference-v1-core">
\[\]Kubernetes core/v1.LocalObjectReference </a> </em>
</td>

<td>

<em>(Optional)</em>
<p>

ImagePullSecrets is an optional list of references to secrets in the
same namespace to use for pulling any of the images used by this
PodSpec. If specified, these secrets will be passed to individual puller
implementations for them to use. For example, in the case of docker,
only DockerConfig type secrets are honored. More info:
<a href="https://kubernetes.io/docs/concepts/containers/images#specifying-imagepullsecrets-on-a-pod">https://kubernetes.io/docs/concepts/containers/images#specifying-imagepullsecrets-on-a-pod</a>
</p>

</td>

</tr>

<tr>

<td>

<code>priorityClassName</code></br> <em> string </em>
</td>

<td>

<em>(Optional)</em>
<p>

If specified, indicates the pod’s priority. “system-node-critical” and
“system-cluster-critical” are two special keywords which indicate the
highest priorities with the former being the highest priority. Any other
name must be defined by creating a PriorityClass object with that name.
If not specified, the pod priority will be default or zero if there is
no default. More info:
<a href="https://kubernetes.io/docs/concepts/configuration/pod-priority-preemption/">https://kubernetes.io/docs/concepts/configuration/pod-priority-preemption/</a>
</p>

</td>

</tr>

<tr>

<td>

<code>priority</code></br> <em> int32 </em>
</td>

<td>

<em>(Optional)</em>
<p>

The priority value. Various system components use this field to find the
priority of the pod. When Priority Admission Controller is enabled, it
prevents users from setting this field. The admission controller
populates this field from PriorityClassName. The higher the value, the
higher the priority. More info:
<a href="https://kubernetes.io/docs/concepts/configuration/pod-priority-preemption/">https://kubernetes.io/docs/concepts/configuration/pod-priority-preemption/</a>
</p>

</td>

</tr>

<tr>

<td>

<code>affinity</code></br> <em>
<a href="https://v1-18.docs.kubernetes.io/docs/reference/generated/kubernetes-api/v1.18/#affinity-v1-core">
Kubernetes core/v1.Affinity </a> </em>
</td>

<td>

<em>(Optional)</em>
<p>

The pod’s scheduling constraints More info:
<a href="https://kubernetes.io/docs/concepts/scheduling-eviction/assign-pod-node/">https://kubernetes.io/docs/concepts/scheduling-eviction/assign-pod-node/</a>
</p>

</td>

</tr>

<tr>

<td>

<code>serviceAccountName</code></br> <em> string </em>
</td>

<td>

<em>(Optional)</em>
<p>

ServiceAccountName applied to the pod
</p>

</td>

</tr>

<tr>

<td>

<code>runtimeClassName</code></br> <em> string </em>
</td>

<td>

<em>(Optional)</em>
<p>

RuntimeClassName refers to a RuntimeClass object in the node.k8s.io
group, which should be used to run this pod. If no RuntimeClass resource
matches the named class, the pod will not be run. If unset or empty, the
“legacy” RuntimeClass will be used, which is an implicit class with an
empty definition that uses the default runtime handler. More info:
<a href="https://git.k8s.io/enhancements/keps/sig-node/585-runtime-class">https://git.k8s.io/enhancements/keps/sig-node/585-runtime-class</a>
</p>

</td>

</tr>

<tr>

<td>

<code>automountServiceAccountToken</code></br> <em> bool </em>
</td>

<td>

<em>(Optional)</em>
<p>

AutomountServiceAccountToken indicates whether a service account token
should be automatically mounted.
</p>

</td>

</tr>

<tr>

<td>

<code>dnsPolicy</code></br> <em>
<a href="https://v1-18.docs.kubernetes.io/docs/reference/generated/kubernetes-api/v1.18/#dnspolicy-v1-core">
Kubernetes core/v1.DNSPolicy </a> </em>
</td>

<td>

<em>(Optional)</em>
<p>

Set DNS policy for the pod. Defaults to “ClusterFirst”. Valid values are
‘ClusterFirstWithHostNet’, ‘ClusterFirst’, ‘Default’ or ‘None’. DNS
parameters given in DNSConfig will be merged with the policy selected
with DNSPolicy. To have DNS options set along with hostNetwork, you have
to specify DNS policy explicitly to ‘ClusterFirstWithHostNet’.
</p>

</td>

</tr>

<tr>

<td>

<code>dnsConfig</code></br> <em>
<a href="https://v1-18.docs.kubernetes.io/docs/reference/generated/kubernetes-api/v1.18/#poddnsconfig-v1-core">
Kubernetes core/v1.PodDNSConfig </a> </em>
</td>

<td>

<em>(Optional)</em>
<p>

Specifies the DNS parameters of a pod. Parameters specified here will be
merged to the generated DNS configuration based on DNSPolicy.
</p>

</td>

</tr>

<tr>

<td>

<code>resourceClaims</code></br> <em>
<a href="https://v1-18.docs.kubernetes.io/docs/reference/generated/kubernetes-api/v1.18/#podresourceclaim-v1-core">
\[\]Kubernetes core/v1.PodResourceClaim </a> </em>
</td>

<td>

<em>(Optional)</em>
<p>

ResourceClaims defines which ResourceClaims must be allocated and
reserved before the Pod is allowed to start. The resources will be made
available to those containers which consume them by name.
</p>

</td>

</tr>

</tbody>

</table>

<h3 id="numaflow.numaproj.io/v1alpha1.AbstractSink">

AbstractSink
</h3>

<p>

(<em>Appears on:</em>
<a href="#numaflow.numaproj.io/v1alpha1.Sink">Sink</a>)
</p>

<p>

</p>

<table>

<thead>

<tr>

<th>

Field
</th>

<th>

Description
</th>

</tr>

</thead>

<tbody>

<tr>

<td>

<code>log</code></br> <em> <a href="#numaflow.numaproj.io/v1alpha1.Log">
Log </a> </em>
</td>

<td>

<em>(Optional)</em>
<p>

Log sink is used to write the data to the log.
</p>

</td>

</tr>

<tr>

<td>

<code>kafka</code></br> <em>
<a href="#numaflow.numaproj.io/v1alpha1.KafkaSink"> KafkaSink </a> </em>
</td>

<td>

<em>(Optional)</em>
<p>

Kafka sink is used to write the data to the Kafka.
</p>

</td>

</tr>

<tr>

<td>

<code>blackhole</code></br> <em>
<a href="#numaflow.numaproj.io/v1alpha1.Blackhole"> Blackhole </a> </em>
</td>

<td>

<em>(Optional)</em>
<p>

Blackhole sink is used to write the data to the blackhole sink, which is
a sink that discards all the data written to it.
</p>

</td>

</tr>

<tr>

<td>

<code>udsink</code></br> <em>
<a href="#numaflow.numaproj.io/v1alpha1.UDSink"> UDSink </a> </em>
</td>

<td>

<em>(Optional)</em>
<p>

UDSink sink is used to write the data to the user-defined sink.
</p>

</td>

</tr>

<tr>

<td>

<code>serve</code></br> <em>
<a href="#numaflow.numaproj.io/v1alpha1.ServeSink"> ServeSink </a> </em>
</td>

<td>

<em>(Optional)</em>
<p>

Serve sink is used to return results when working with a
ServingPipeline.
</p>

</td>

</tr>

<tr>

<td>

<code>sqs</code></br> <em>
<a href="#numaflow.numaproj.io/v1alpha1.SqsSink"> SqsSink </a> </em>
</td>

<td>

<em>(Optional)</em>
<p>

SQS sink is used to write the data to the AWS SQS.
</p>

</td>

</tr>

<tr>

<td>

<code>pulsar</code></br> <em>
<a href="#numaflow.numaproj.io/v1alpha1.PulsarSink"> PulsarSink </a>
</em>
</td>

<td>

<em>(Optional)</em>
<p>

Pulsar sink is used to write the data to the Apache Pulsar.
</p>

</td>

</tr>

</tbody>

</table>

<h3 id="numaflow.numaproj.io/v1alpha1.AbstractVertex">

AbstractVertex
</h3>

<p>

(<em>Appears on:</em>
<a href="#numaflow.numaproj.io/v1alpha1.PipelineSpec">PipelineSpec</a>,
<a href="#numaflow.numaproj.io/v1alpha1.VertexSpec">VertexSpec</a>)
</p>

<p>

</p>

<table>

<thead>

<tr>

<th>

Field
</th>

<th>

Description
</th>

</tr>

</thead>

<tbody>

<tr>

<td>

<code>name</code></br> <em> string </em>
</td>

<td>

</td>

</tr>

<tr>

<td>

<code>source</code></br> <em>
<a href="#numaflow.numaproj.io/v1alpha1.Source"> Source </a> </em>
</td>

<td>

<em>(Optional)</em>
</td>

</tr>

<tr>

<td>

<code>sink</code></br> <em>
<a href="#numaflow.numaproj.io/v1alpha1.Sink"> Sink </a> </em>
</td>

<td>

<em>(Optional)</em>
</td>

</tr>

<tr>

<td>

<code>udf</code></br> <em> <a href="#numaflow.numaproj.io/v1alpha1.UDF">
UDF </a> </em>
</td>

<td>

<em>(Optional)</em>
</td>

</tr>

<tr>

<td>

<code>containerTemplate</code></br> <em>
<a href="#numaflow.numaproj.io/v1alpha1.ContainerTemplate">
ContainerTemplate </a> </em>
</td>

<td>

<em>(Optional)</em>
<p>

Container template for the main numa container.
</p>

</td>

</tr>

<tr>

<td>

<code>initContainerTemplate</code></br> <em>
<a href="#numaflow.numaproj.io/v1alpha1.ContainerTemplate">
ContainerTemplate </a> </em>
</td>

<td>

<em>(Optional)</em>
<p>

Container template for all the vertex pod init containers spawned by
numaflow, excluding the ones specified by the user.
</p>

</td>

</tr>

<tr>

<td>

<code>AbstractPodTemplate</code></br> <em>
<a href="#numaflow.numaproj.io/v1alpha1.AbstractPodTemplate">
AbstractPodTemplate </a> </em>
</td>

<td>

<p>

(Members of <code>AbstractPodTemplate</code> are embedded into this
type.)
</p>

<em>(Optional)</em>
</td>

</tr>

<tr>

<td>

<code>volumes</code></br> <em>
<a href="https://v1-18.docs.kubernetes.io/docs/reference/generated/kubernetes-api/v1.18/#volume-v1-core">
\[\]Kubernetes core/v1.Volume </a> </em>
</td>

<td>

<em>(Optional)</em>
</td>

</tr>

<tr>

<td>

<code>limits</code></br> <em>
<a href="#numaflow.numaproj.io/v1alpha1.VertexLimits"> VertexLimits </a>
</em>
</td>

<td>

<em>(Optional)</em>
<p>

Limits define the limitations such as buffer read batch size for all the
vertices of a pipeline, will override pipeline level settings
</p>

</td>

</tr>

<tr>

<td>

<code>scale</code></br> <em>
<a href="#numaflow.numaproj.io/v1alpha1.Scale"> Scale </a> </em>
</td>

<td>

<em>(Optional)</em>
<p>

Settings for autoscaling
</p>

</td>

</tr>

<tr>

<td>

<code>initContainers</code></br> <em>
<a href="https://v1-18.docs.kubernetes.io/docs/reference/generated/kubernetes-api/v1.18/#container-v1-core">
\[\]Kubernetes core/v1.Container </a> </em>
</td>

<td>

<em>(Optional)</em>
<p>

List of customized init containers belonging to the pod. More info:
<a href="https://kubernetes.io/docs/concepts/workloads/pods/init-containers/">https://kubernetes.io/docs/concepts/workloads/pods/init-containers/</a>
</p>

</td>

</tr>

<tr>

<td>

<code>sidecars</code></br> <em>
<a href="https://v1-18.docs.kubernetes.io/docs/reference/generated/kubernetes-api/v1.18/#container-v1-core">
\[\]Kubernetes core/v1.Container </a> </em>
</td>

<td>

<em>(Optional)</em>
<p>

List of customized sidecar containers belonging to the pod.
</p>

</td>

</tr>

<tr>

<td>

<code>partitions</code></br> <em> int32 </em>
</td>

<td>

<em>(Optional)</em>
<p>

Number of partitions of the vertex owned buffers. It applies to udf and
sink vertices only.
</p>

</td>

</tr>

<tr>

<td>

<code>sideInputs</code></br> <em> \[\]string </em>
</td>

<td>

<em>(Optional)</em>
<p>

Names of the side inputs used in this vertex.
</p>

</td>

</tr>

<tr>

<td>

<code>sideInputsContainerTemplate</code></br> <em>
<a href="#numaflow.numaproj.io/v1alpha1.ContainerTemplate">
ContainerTemplate </a> </em>
</td>

<td>

<em>(Optional)</em>
<p>

Container template for the side inputs watcher container.
</p>

</td>

</tr>

<tr>

<td>

<code>updateStrategy</code></br> <em>
<a href="#numaflow.numaproj.io/v1alpha1.UpdateStrategy"> UpdateStrategy
</a> </em>
</td>

<td>

<em>(Optional)</em>
<p>

The strategy to use to replace existing pods with new ones.
</p>

</td>

</tr>

</tbody>

</table>

<h3 id="numaflow.numaproj.io/v1alpha1.AccumulatorWindow">

AccumulatorWindow
</h3>

<p>

(<em>Appears on:</em>
<a href="#numaflow.numaproj.io/v1alpha1.Window">Window</a>)
</p>

<p>

<p>

AccumulatorWindow describes a special kind of SessionWindow (similar to
Global Window) where output should always have monotonically increasing
WM but it can be manipulated through event-time by reordering the
messages. NOTE: Quite powerful, should not be abused; it can cause
stalling of pipelines and leaks.
</p>

</p>

<table>

<thead>

<tr>

<th>

Field
</th>

<th>

Description
</th>

</tr>

</thead>

<tbody>

<tr>

<td>

<code>timeout</code></br> <em>
<a href="https://pkg.go.dev/k8s.io/apimachinery/pkg/apis/meta/v1#Duration">
Kubernetes meta/v1.Duration </a> </em>
</td>

<td>

<p>

Timeout is the duration of inactivity after which the state of the
accumulator is removed.
</p>

</td>

</tr>

</tbody>

</table>

<h3 id="numaflow.numaproj.io/v1alpha1.Authorization">

Authorization
</h3>

<p>

(<em>Appears on:</em>
<a href="#numaflow.numaproj.io/v1alpha1.HTTPSource">HTTPSource</a>,
<a href="#numaflow.numaproj.io/v1alpha1.ServingSpec">ServingSpec</a>)
</p>

<p>

</p>

<table>

<thead>

<tr>

<th>

Field
</th>

<th>

Description
</th>

</tr>

</thead>

<tbody>

<tr>

<td>

<code>token</code></br> <em>
<a href="https://v1-18.docs.kubernetes.io/docs/reference/generated/kubernetes-api/v1.18/#secretkeyselector-v1-core">
Kubernetes core/v1.SecretKeySelector </a> </em>
</td>

<td>

<em>(Optional)</em>
<p>

A secret selector which contains bearer token To use this, the client
needs to add “Authorization: Bearer <token>” in the header
</p>

</td>

</tr>

</tbody>

</table>

<h3 id="numaflow.numaproj.io/v1alpha1.Backoff">

Backoff
</h3>

<p>

(<em>Appears on:</em>
<a href="#numaflow.numaproj.io/v1alpha1.RetryStrategy">RetryStrategy</a>)
</p>

<p>

<p>

Backoff defines parameters used to systematically configure the retry
strategy.
</p>

</p>

<table>

<thead>

<tr>

<th>

Field
</th>

<th>

Description
</th>

</tr>

</thead>

<tbody>

<tr>

<td>

<code>interval</code></br> <em>
<a href="https://pkg.go.dev/k8s.io/apimachinery/pkg/apis/meta/v1#Duration">
Kubernetes meta/v1.Duration </a> </em>
</td>

<td>

<em>(Optional)</em>
<p>

Interval sets the initial retry duration, after a failure occurs.
</p>

</td>

</tr>

<tr>

<td>

<code>steps</code></br> <em> uint32 </em>
</td>

<td>

<em>(Optional)</em>
<p>

Steps defines the maximum number of retry attempts
</p>

</td>

</tr>

<tr>

<td>

<code>factor</code></br> <em> float64 </em>
</td>

<td>

<em>(Optional)</em>
<p>

Interval is multiplied by factor each iteration, if factor is not zero
and the limits imposed by Steps and Cap have not been reached.
</p>

</td>

</tr>

<tr>

<td>

<code>cap</code></br> <em>
<a href="https://pkg.go.dev/k8s.io/apimachinery/pkg/apis/meta/v1#Duration">
Kubernetes meta/v1.Duration </a> </em>
</td>

<td>

<em>(Optional)</em>
<p>

A limit on revised values of the interval parameter. If a multiplication
by the factor parameter would make the interval exceed the cap then the
interval is set to the cap and the steps parameter is set to zero.
</p>

</td>

</tr>

<tr>

<td>

<code>jitter</code></br> <em> float64 </em>
</td>

<td>

<em>(Optional)</em>
<p>

The sleep at each iteration is the interval plus an additional amount
chosen uniformly at random from the interval between zero and
<code>jitter\*interval</code>.
</p>

</td>

</tr>

</tbody>

</table>

<h3 id="numaflow.numaproj.io/v1alpha1.BasicAuth">

BasicAuth
</h3>

<p>

(<em>Appears on:</em>
<a href="#numaflow.numaproj.io/v1alpha1.NatsAuth">NatsAuth</a>)
</p>

<p>

<p>

BasicAuth represents the basic authentication approach which contains a
user name and a password.
</p>

</p>

<table>

<thead>

<tr>

<th>

Field
</th>

<th>

Description
</th>

</tr>

</thead>

<tbody>

<tr>

<td>

<code>user</code></br> <em>
<a href="https://v1-18.docs.kubernetes.io/docs/reference/generated/kubernetes-api/v1.18/#secretkeyselector-v1-core">
Kubernetes core/v1.SecretKeySelector </a> </em>
</td>

<td>

<em>(Optional)</em>
<p>

Secret for auth user
</p>

</td>

</tr>

<tr>

<td>

<code>password</code></br> <em>
<a href="https://v1-18.docs.kubernetes.io/docs/reference/generated/kubernetes-api/v1.18/#secretkeyselector-v1-core">
Kubernetes core/v1.SecretKeySelector </a> </em>
</td>

<td>

<em>(Optional)</em>
<p>

Secret for auth password
</p>

</td>

</tr>

</tbody>

</table>

<h3 id="numaflow.numaproj.io/v1alpha1.Blackhole">

Blackhole
</h3>

<p>

(<em>Appears on:</em>
<a href="#numaflow.numaproj.io/v1alpha1.AbstractSink">AbstractSink</a>)
</p>

<p>

<p>

Blackhole is a sink to emulate /dev/null
</p>

</p>

<h3 id="numaflow.numaproj.io/v1alpha1.BufferFullWritingStrategy">

BufferFullWritingStrategy (<code>string</code> alias)
</p>

</h3>

<p>

(<em>Appears on:</em>
<a href="#numaflow.numaproj.io/v1alpha1.Edge">Edge</a>)
</p>

<p>

</p>

<h3 id="numaflow.numaproj.io/v1alpha1.BufferServiceConfig">

BufferServiceConfig
</h3>

<p>

(<em>Appears on:</em>
<a href="#numaflow.numaproj.io/v1alpha1.GetServingPipelineResourceReq">GetServingPipelineResourceReq</a>,
<a href="#numaflow.numaproj.io/v1alpha1.InterStepBufferServiceStatus">InterStepBufferServiceStatus</a>)
</p>

<p>

</p>

<table>

<thead>

<tr>

<th>

Field
</th>

<th>

Description
</th>

</tr>

</thead>

<tbody>

<tr>

<td>

<code>jetstream</code></br> <em>
<a href="#numaflow.numaproj.io/v1alpha1.JetStreamConfig">
JetStreamConfig </a> </em>
</td>

<td>

</td>

</tr>

</tbody>

</table>

<h3 id="numaflow.numaproj.io/v1alpha1.CombinedEdge">

CombinedEdge
</h3>

<p>

(<em>Appears on:</em>
<a href="#numaflow.numaproj.io/v1alpha1.VertexSpec">VertexSpec</a>)
</p>

<p>

<p>

CombinedEdge is a combination of Edge and some other properties such as
vertex type, partitions, limits. It’s used to decorate the fromEdges and
toEdges of the generated Vertex objects, so that in the vertex pod, it
knows the properties of the connected vertices, for example, how many
partitioned buffers I should write to, what is the write buffer length,
etc.
</p>

</p>

<table>

<thead>

<tr>

<th>

Field
</th>

<th>

Description
</th>

</tr>

</thead>

<tbody>

<tr>

<td>

<code>Edge</code></br> <em>
<a href="#numaflow.numaproj.io/v1alpha1.Edge"> Edge </a> </em>
</td>

<td>

<p>

(Members of <code>Edge</code> are embedded into this type.)
</p>

</td>

</tr>

<tr>

<td>

<code>fromVertexType</code></br> <em>
<a href="#numaflow.numaproj.io/v1alpha1.VertexType"> VertexType </a>
</em>
</td>

<td>

<p>

From vertex type.
</p>

</td>

</tr>

<tr>

<td>

<code>fromVertexPartitionCount</code></br> <em> int32 </em>
</td>

<td>

<em>(Optional)</em>
<p>

The number of partitions of the from vertex, if not provided, the
default value is set to “1”.
</p>

</td>

</tr>

<tr>

<td>

<code>fromVertexLimits</code></br> <em>
<a href="#numaflow.numaproj.io/v1alpha1.VertexLimits"> VertexLimits </a>
</em>
</td>

<td>

<em>(Optional)</em>
</td>

</tr>

<tr>

<td>

<code>toVertexType</code></br> <em>
<a href="#numaflow.numaproj.io/v1alpha1.VertexType"> VertexType </a>
</em>
</td>

<td>

<p>

To vertex type.
</p>

</td>

</tr>

<tr>

<td>

<code>toVertexPartitionCount</code></br> <em> int32 </em>
</td>

<td>

<em>(Optional)</em>
<p>

The number of partitions of the to vertex, if not provided, the default
value is set to “1”.
</p>

</td>

</tr>

<tr>

<td>

<code>toVertexLimits</code></br> <em>
<a href="#numaflow.numaproj.io/v1alpha1.VertexLimits"> VertexLimits </a>
</em>
</td>

<td>

<em>(Optional)</em>
</td>

</tr>

</tbody>

</table>

<h3 id="numaflow.numaproj.io/v1alpha1.Compression">

Compression
</h3>

<p>

(<em>Appears on:</em>
<a href="#numaflow.numaproj.io/v1alpha1.InterStepBuffer">InterStepBuffer</a>)
</p>

<p>

<p>

Compression is the compression settings for the messages in the
InterStepBuffer
</p>

</p>

<table>

<thead>

<tr>

<th>

Field
</th>

<th>

Description
</th>

</tr>

</thead>

<tbody>

<tr>

<td>

<code>type</code></br> <em>
<a href="#numaflow.numaproj.io/v1alpha1.CompressionType">
CompressionType </a> </em>
</td>

<td>

<em>(Optional)</em>
<p>

Type is the type of compression to be used
</p>

</td>

</tr>

</tbody>

</table>

<h3 id="numaflow.numaproj.io/v1alpha1.CompressionType">

CompressionType (<code>string</code> alias)
</p>

</h3>

<p>

(<em>Appears on:</em>
<a href="#numaflow.numaproj.io/v1alpha1.Compression">Compression</a>)
</p>

<p>

<p>

CompressionType is a string enumeration type that enumerates all
possible compression types.
</p>

</p>

<h3 id="numaflow.numaproj.io/v1alpha1.ConditionType">

ConditionType (<code>string</code> alias)
</p>

</h3>

<p>

<p>

ConditionType is a valid value of Condition.Type
</p>

</p>

<h3 id="numaflow.numaproj.io/v1alpha1.Container">

Container
</h3>

<p>

(<em>Appears on:</em>
<a href="#numaflow.numaproj.io/v1alpha1.ServingStore">ServingStore</a>,
<a href="#numaflow.numaproj.io/v1alpha1.SideInput">SideInput</a>,
<a href="#numaflow.numaproj.io/v1alpha1.UDF">UDF</a>,
<a href="#numaflow.numaproj.io/v1alpha1.UDSink">UDSink</a>,
<a href="#numaflow.numaproj.io/v1alpha1.UDSource">UDSource</a>,
<a href="#numaflow.numaproj.io/v1alpha1.UDTransformer">UDTransformer</a>)
</p>

<p>

<p>

Container is used to define the container properties for user-defined
functions, sinks, etc.
</p>

</p>

<table>

<thead>

<tr>

<th>

Field
</th>

<th>

Description
</th>

</tr>

</thead>

<tbody>

<tr>

<td>

<code>image</code></br> <em> string </em>
</td>

<td>

<em>(Optional)</em>
</td>

</tr>

<tr>

<td>

<code>command</code></br> <em> \[\]string </em>
</td>

<td>

<em>(Optional)</em>
</td>

</tr>

<tr>

<td>

<code>args</code></br> <em> \[\]string </em>
</td>

<td>

<em>(Optional)</em>
</td>

</tr>

<tr>

<td>

<code>env</code></br> <em>
<a href="https://v1-18.docs.kubernetes.io/docs/reference/generated/kubernetes-api/v1.18/#envvar-v1-core">
\[\]Kubernetes core/v1.EnvVar </a> </em>
</td>

<td>

<em>(Optional)</em>
</td>

</tr>

<tr>

<td>

<code>envFrom</code></br> <em>
<a href="https://v1-18.docs.kubernetes.io/docs/reference/generated/kubernetes-api/v1.18/#envfromsource-v1-core">
\[\]Kubernetes core/v1.EnvFromSource </a> </em>
</td>

<td>

<em>(Optional)</em>
</td>

</tr>

<tr>

<td>

<code>volumeMounts</code></br> <em>
<a href="https://v1-18.docs.kubernetes.io/docs/reference/generated/kubernetes-api/v1.18/#volumemount-v1-core">
\[\]Kubernetes core/v1.VolumeMount </a> </em>
</td>

<td>

<em>(Optional)</em>
</td>

</tr>

<tr>

<td>

<code>resources</code></br> <em>
<a href="https://v1-18.docs.kubernetes.io/docs/reference/generated/kubernetes-api/v1.18/#resourcerequirements-v1-core">
Kubernetes core/v1.ResourceRequirements </a> </em>
</td>

<td>

<em>(Optional)</em>
</td>

</tr>

<tr>

<td>

<code>securityContext</code></br> <em>
<a href="https://v1-18.docs.kubernetes.io/docs/reference/generated/kubernetes-api/v1.18/#securitycontext-v1-core">
Kubernetes core/v1.SecurityContext </a> </em>
</td>

<td>

<em>(Optional)</em>
</td>

</tr>

<tr>

<td>

<code>imagePullPolicy</code></br> <em>
<a href="https://v1-18.docs.kubernetes.io/docs/reference/generated/kubernetes-api/v1.18/#pullpolicy-v1-core">
Kubernetes core/v1.PullPolicy </a> </em>
</td>

<td>

<em>(Optional)</em>
</td>

</tr>

<tr>

<td>

<code>readinessProbe</code></br> <em>
<a href="#numaflow.numaproj.io/v1alpha1.Probe"> Probe </a> </em>
</td>

<td>

<em>(Optional)</em>
</td>

</tr>

<tr>

<td>

<code>livenessProbe</code></br> <em>
<a href="#numaflow.numaproj.io/v1alpha1.Probe"> Probe </a> </em>
</td>

<td>

<em>(Optional)</em>
</td>

</tr>

<tr>

<td>

<code>ports</code></br> <em>
<a href="https://v1-18.docs.kubernetes.io/docs/reference/generated/kubernetes-api/v1.18/#containerport-v1-core">
\[\]Kubernetes core/v1.ContainerPort </a> </em>
</td>

<td>

<em>(Optional)</em>
</td>

</tr>

</tbody>

</table>

<h3 id="numaflow.numaproj.io/v1alpha1.ContainerTemplate">

ContainerTemplate
</h3>

<p>

(<em>Appears on:</em>
<a href="#numaflow.numaproj.io/v1alpha1.AbstractVertex">AbstractVertex</a>,
<a href="#numaflow.numaproj.io/v1alpha1.DaemonTemplate">DaemonTemplate</a>,
<a href="#numaflow.numaproj.io/v1alpha1.JetStreamBufferService">JetStreamBufferService</a>,
<a href="#numaflow.numaproj.io/v1alpha1.JobTemplate">JobTemplate</a>,
<a href="#numaflow.numaproj.io/v1alpha1.MonoVertexSpec">MonoVertexSpec</a>,
<a href="#numaflow.numaproj.io/v1alpha1.ServingSpec">ServingSpec</a>,
<a href="#numaflow.numaproj.io/v1alpha1.SideInputsManagerTemplate">SideInputsManagerTemplate</a>,
<a href="#numaflow.numaproj.io/v1alpha1.VertexTemplate">VertexTemplate</a>)
</p>

<p>

<p>

ContainerTemplate defines customized spec for a container
</p>

</p>

<table>

<thead>

<tr>

<th>

Field
</th>

<th>

Description
</th>

</tr>

</thead>

<tbody>

<tr>

<td>

<code>resources</code></br> <em>
<a href="https://v1-18.docs.kubernetes.io/docs/reference/generated/kubernetes-api/v1.18/#resourcerequirements-v1-core">
Kubernetes core/v1.ResourceRequirements </a> </em>
</td>

<td>

<em>(Optional)</em>
</td>

</tr>

<tr>

<td>

<code>imagePullPolicy</code></br> <em>
<a href="https://v1-18.docs.kubernetes.io/docs/reference/generated/kubernetes-api/v1.18/#pullpolicy-v1-core">
Kubernetes core/v1.PullPolicy </a> </em>
</td>

<td>

<em>(Optional)</em>
</td>

</tr>

<tr>

<td>

<code>securityContext</code></br> <em>
<a href="https://v1-18.docs.kubernetes.io/docs/reference/generated/kubernetes-api/v1.18/#securitycontext-v1-core">
Kubernetes core/v1.SecurityContext </a> </em>
</td>

<td>

<em>(Optional)</em>
</td>

</tr>

<tr>

<td>

<code>env</code></br> <em>
<a href="https://v1-18.docs.kubernetes.io/docs/reference/generated/kubernetes-api/v1.18/#envvar-v1-core">
\[\]Kubernetes core/v1.EnvVar </a> </em>
</td>

<td>

<em>(Optional)</em>
</td>

</tr>

<tr>

<td>

<code>envFrom</code></br> <em>
<a href="https://v1-18.docs.kubernetes.io/docs/reference/generated/kubernetes-api/v1.18/#envfromsource-v1-core">
\[\]Kubernetes core/v1.EnvFromSource </a> </em>
</td>

<td>

<em>(Optional)</em>
</td>

</tr>

<tr>

<td>

<code>readinessProbe</code></br> <em>
<a href="#numaflow.numaproj.io/v1alpha1.Probe"> Probe </a> </em>
</td>

<td>

<em>(Optional)</em>
</td>

</tr>

<tr>

<td>

<code>livenessProbe</code></br> <em>
<a href="#numaflow.numaproj.io/v1alpha1.Probe"> Probe </a> </em>
</td>

<td>

<em>(Optional)</em>
</td>

</tr>

</tbody>

</table>

<h3 id="numaflow.numaproj.io/v1alpha1.DaemonTemplate">

DaemonTemplate
</h3>

<p>

(<em>Appears on:</em>
<a href="#numaflow.numaproj.io/v1alpha1.MonoVertexSpec">MonoVertexSpec</a>,
<a href="#numaflow.numaproj.io/v1alpha1.Templates">Templates</a>)
</p>

<p>

</p>

<table>

<thead>

<tr>

<th>

Field
</th>

<th>

Description
</th>

</tr>

</thead>

<tbody>

<tr>

<td>

<code>AbstractPodTemplate</code></br> <em>
<a href="#numaflow.numaproj.io/v1alpha1.AbstractPodTemplate">
AbstractPodTemplate </a> </em>
</td>

<td>

<p>

(Members of <code>AbstractPodTemplate</code> are embedded into this
type.)
</p>

<em>(Optional)</em>
</td>

</tr>

<tr>

<td>

<code>replicas</code></br> <em> int32 </em>
</td>

<td>

<em>(Optional)</em>
<p>

Replicas is the number of desired replicas of the Deployment. This is a
pointer to distinguish between explicit zero and unspecified. Defaults
to 1. More info:
<a href="https://kubernetes.io/docs/concepts/workloads/controllers/replicationcontroller#what-is-a-replicationcontroller">https://kubernetes.io/docs/concepts/workloads/controllers/replicationcontroller#what-is-a-replicationcontroller</a>
</p>

</td>

</tr>

<tr>

<td>

<code>containerTemplate</code></br> <em>
<a href="#numaflow.numaproj.io/v1alpha1.ContainerTemplate">
ContainerTemplate </a> </em>
</td>

<td>

<em>(Optional)</em>
</td>

</tr>

<tr>

<td>

<code>initContainerTemplate</code></br> <em>
<a href="#numaflow.numaproj.io/v1alpha1.ContainerTemplate">
ContainerTemplate </a> </em>
</td>

<td>

<em>(Optional)</em>
</td>

</tr>

</tbody>

</table>

<h3 id="numaflow.numaproj.io/v1alpha1.Edge">

Edge
</h3>

<p>

(<em>Appears on:</em>
<a href="#numaflow.numaproj.io/v1alpha1.CombinedEdge">CombinedEdge</a>,
<a href="#numaflow.numaproj.io/v1alpha1.PipelineSpec">PipelineSpec</a>)
</p>

<p>

</p>

<table>

<thead>

<tr>

<th>

Field
</th>

<th>

Description
</th>

</tr>

</thead>

<tbody>

<tr>

<td>

<code>from</code></br> <em> string </em>
</td>

<td>

</td>

</tr>

<tr>

<td>

<code>to</code></br> <em> string </em>
</td>

<td>

</td>

</tr>

<tr>

<td>

<code>conditions</code></br> <em>
<a href="#numaflow.numaproj.io/v1alpha1.ForwardConditions">
ForwardConditions </a> </em>
</td>

<td>

<em>(Optional)</em>
<p>

Conditional forwarding, only allowed when “From” is a Source or UDF.
</p>

</td>

</tr>

<tr>

<td>

<code>onFull</code></br> <em>
<a href="#numaflow.numaproj.io/v1alpha1.BufferFullWritingStrategy">
BufferFullWritingStrategy </a> </em>
</td>

<td>

<em>(Optional)</em>
<p>

OnFull specifies the behaviour for the write actions when the inter step
buffer is full. There are currently two options, retryUntilSuccess and
discardLatest. if not provided, the default value is set to
“retryUntilSuccess”
</p>

</td>

</tr>

</tbody>

</table>

<h3 id="numaflow.numaproj.io/v1alpha1.FixedWindow">

FixedWindow
</h3>

<p>

(<em>Appears on:</em>
<a href="#numaflow.numaproj.io/v1alpha1.Window">Window</a>)
</p>

<p>

<p>

FixedWindow describes a fixed window
</p>

</p>

<table>

<thead>

<tr>

<th>

Field
</th>

<th>

Description
</th>

</tr>

</thead>

<tbody>

<tr>

<td>

<code>length</code></br> <em>
<a href="https://pkg.go.dev/k8s.io/apimachinery/pkg/apis/meta/v1#Duration">
Kubernetes meta/v1.Duration </a> </em>
</td>

<td>

<p>

Length is the duration of the fixed window.
</p>

</td>

</tr>

<tr>

<td>

<code>streaming</code></br> <em> bool </em>
</td>

<td>

<em>(Optional)</em>
<p>

Streaming should be set to true if the reduce udf is streaming.
</p>

</td>

</tr>

</tbody>

</table>

<h3 id="numaflow.numaproj.io/v1alpha1.ForwardConditions">

ForwardConditions
</h3>

<p>

(<em>Appears on:</em>
<a href="#numaflow.numaproj.io/v1alpha1.Edge">Edge</a>,
<a href="#numaflow.numaproj.io/v1alpha1.MonoVertexBypassCondition">MonoVertexBypassCondition</a>)
</p>

<p>

</p>

<table>

<thead>

<tr>

<th>

Field
</th>

<th>

Description
</th>

</tr>

</thead>

<tbody>

<tr>

<td>

<code>tags</code></br> <em>
<a href="#numaflow.numaproj.io/v1alpha1.TagConditions"> TagConditions
</a> </em>
</td>

<td>

<p>

Tags used to specify tags for conditional forwarding
</p>

</td>

</tr>

</tbody>

</table>

<h3 id="numaflow.numaproj.io/v1alpha1.GSSAPI">

GSSAPI
</h3>

<p>

(<em>Appears on:</em>
<a href="#numaflow.numaproj.io/v1alpha1.SASL">SASL</a>)
</p>

<p>

<p>

GSSAPI represents a SASL GSSAPI config
</p>

</p>

<table>

<thead>

<tr>

<th>

Field
</th>

<th>

Description
</th>

</tr>

</thead>

<tbody>

<tr>

<td>

<code>serviceName</code></br> <em> string </em>
</td>

<td>

</td>

</tr>

<tr>

<td>

<code>realm</code></br> <em> string </em>
</td>

<td>

</td>

</tr>

<tr>

<td>

<code>usernameSecret</code></br> <em>
<a href="https://v1-18.docs.kubernetes.io/docs/reference/generated/kubernetes-api/v1.18/#secretkeyselector-v1-core">
Kubernetes core/v1.SecretKeySelector </a> </em>
</td>

<td>

<p>

UsernameSecret refers to the secret that contains the username
</p>

</td>

</tr>

<tr>

<td>

<code>authType</code></br> <em>
<a href="#numaflow.numaproj.io/v1alpha1.KRB5AuthType"> KRB5AuthType </a>
</em>
</td>

<td>

<p>

valid inputs - KRB5_USER_AUTH, KRB5_KEYTAB_AUTH
</p>

</td>

</tr>

<tr>

<td>

<code>passwordSecret</code></br> <em>
<a href="https://v1-18.docs.kubernetes.io/docs/reference/generated/kubernetes-api/v1.18/#secretkeyselector-v1-core">
Kubernetes core/v1.SecretKeySelector </a> </em>
</td>

<td>

<em>(Optional)</em>
<p>

PasswordSecret refers to the secret that contains the password
</p>

</td>

</tr>

<tr>

<td>

<code>keytabSecret</code></br> <em>
<a href="https://v1-18.docs.kubernetes.io/docs/reference/generated/kubernetes-api/v1.18/#secretkeyselector-v1-core">
Kubernetes core/v1.SecretKeySelector </a> </em>
</td>

<td>

<em>(Optional)</em>
<p>

KeytabSecret refers to the secret that contains the keytab
</p>

</td>

</tr>

<tr>

<td>

<code>kerberosConfigSecret</code></br> <em>
<a href="https://v1-18.docs.kubernetes.io/docs/reference/generated/kubernetes-api/v1.18/#secretkeyselector-v1-core">
Kubernetes core/v1.SecretKeySelector </a> </em>
</td>

<td>

<em>(Optional)</em>
<p>

KerberosConfigSecret refers to the secret that contains the kerberos
config
</p>

</td>

</tr>

</tbody>

</table>

<h3 id="numaflow.numaproj.io/v1alpha1.GeneratorSource">

GeneratorSource
</h3>

<p>

(<em>Appears on:</em>
<a href="#numaflow.numaproj.io/v1alpha1.Source">Source</a>)
</p>

<p>

</p>

<table>

<thead>

<tr>

<th>

Field
</th>

<th>

Description
</th>

</tr>

</thead>

<tbody>

<tr>

<td>

<code>rpu</code></br> <em> int64 </em>
</td>

<td>

<em>(Optional)</em>
</td>

</tr>

<tr>

<td>

<code>duration</code></br> <em>
<a href="https://pkg.go.dev/k8s.io/apimachinery/pkg/apis/meta/v1#Duration">
Kubernetes meta/v1.Duration </a> </em>
</td>

<td>

<em>(Optional)</em>
</td>

</tr>

<tr>

<td>

<code>msgSize</code></br> <em> int32 </em>
</td>

<td>

<em>(Optional)</em>
<p>

Size of each generated message
</p>

</td>

</tr>

<tr>

<td>

<code>keyCount</code></br> <em> int32 </em>
</td>

<td>

<em>(Optional)</em>
<p>

KeyCount is the number of unique keys in the payload
</p>

</td>

</tr>

<tr>

<td>

<code>value</code></br> <em> uint64 </em>
</td>

<td>

<em>(Optional)</em>
<p>

Value is an optional uint64 value to be written in to the payload
</p>

</td>

</tr>

<tr>

<td>

<code>jitter</code></br> <em>
<a href="https://pkg.go.dev/k8s.io/apimachinery/pkg/apis/meta/v1#Duration">
Kubernetes meta/v1.Duration </a> </em>
</td>

<td>

<em>(Optional)</em>
<p>

Jitter is the jitter for the message generation, used to simulate out of
order messages for example if the jitter is 10s, then the message’s
event time will be delayed by a random time between 0 and 10s which will
result in the message being out of order by 0 to 10s
</p>

</td>

</tr>

<tr>

<td>

<code>valueBlob</code></br> <em> string </em>
</td>

<td>

<em>(Optional)</em>
<p>

ValueBlob is an optional string which is the base64 encoding of direct
payload to send. This is useful for attaching a GeneratorSource to a
true pipeline to test load behavior with true messages without requiring
additional work to generate messages through the external source if
present, the Value and MsgSize fields will be ignored.
</p>

</td>

</tr>

</tbody>

</table>

<h3 id="numaflow.numaproj.io/v1alpha1.GetDaemonDeploymentReq">

GetDaemonDeploymentReq
</h3>

<p>

</p>

<table>

<thead>

<tr>

<th>

Field
</th>

<th>

Description
</th>

</tr>

</thead>

<tbody>

<tr>

<td>

<code>ISBSvcType</code></br> <em>
<a href="#numaflow.numaproj.io/v1alpha1.ISBSvcType"> ISBSvcType </a>
</em>
</td>

<td>

</td>

</tr>

<tr>

<td>

<code>Image</code></br> <em> string </em>
</td>

<td>

</td>

</tr>

<tr>

<td>

<code>PullPolicy</code></br> <em>
<a href="https://v1-18.docs.kubernetes.io/docs/reference/generated/kubernetes-api/v1.18/#pullpolicy-v1-core">
Kubernetes core/v1.PullPolicy </a> </em>
</td>

<td>

</td>

</tr>

<tr>

<td>

<code>Env</code></br> <em>
<a href="https://v1-18.docs.kubernetes.io/docs/reference/generated/kubernetes-api/v1.18/#envvar-v1-core">
\[\]Kubernetes core/v1.EnvVar </a> </em>
</td>

<td>

</td>

</tr>

<tr>

<td>

<code>DefaultResources</code></br> <em>
<a href="https://v1-18.docs.kubernetes.io/docs/reference/generated/kubernetes-api/v1.18/#resourcerequirements-v1-core">
Kubernetes core/v1.ResourceRequirements </a> </em>
</td>

<td>

</td>

</tr>

</tbody>

</table>

<h3 id="numaflow.numaproj.io/v1alpha1.GetJetStreamServiceSpecReq">

GetJetStreamServiceSpecReq
</h3>

<p>

</p>

<table>

<thead>

<tr>

<th>

Field
</th>

<th>

Description
</th>

</tr>

</thead>

<tbody>

<tr>

<td>

<code>Labels</code></br> <em> map\[string\]string </em>
</td>

<td>

</td>

</tr>

<tr>

<td>

<code>ClusterPort</code></br> <em> int32 </em>
</td>

<td>

</td>

</tr>

<tr>

<td>

<code>ClientPort</code></br> <em> int32 </em>
</td>

<td>

</td>

</tr>

<tr>

<td>

<code>MonitorPort</code></br> <em> int32 </em>
</td>

<td>

</td>

</tr>

<tr>

<td>

<code>MetricsPort</code></br> <em> int32 </em>
</td>

<td>

</td>

</tr>

</tbody>

</table>

<h3 id="numaflow.numaproj.io/v1alpha1.GetJetStreamStatefulSetSpecReq">

GetJetStreamStatefulSetSpecReq
</h3>

<p>

</p>

<table>

<thead>

<tr>

<th>

Field
</th>

<th>

Description
</th>

</tr>

</thead>

<tbody>

<tr>

<td>

<code>ServiceName</code></br> <em> string </em>
</td>

<td>

</td>

</tr>

<tr>

<td>

<code>Labels</code></br> <em> map\[string\]string </em>
</td>

<td>

</td>

</tr>

<tr>

<td>

<code>NatsImage</code></br> <em> string </em>
</td>

<td>

</td>

</tr>

<tr>

<td>

<code>MetricsExporterImage</code></br> <em> string </em>
</td>

<td>

</td>

</tr>

<tr>

<td>

<code>ConfigReloaderImage</code></br> <em> string </em>
</td>

<td>

</td>

</tr>

<tr>

<td>

<code>ClusterPort</code></br> <em> int32 </em>
</td>

<td>

</td>

</tr>

<tr>

<td>

<code>ClientPort</code></br> <em> int32 </em>
</td>

<td>

</td>

</tr>

<tr>

<td>

<code>MonitorPort</code></br> <em> int32 </em>
</td>

<td>

</td>

</tr>

<tr>

<td>

<code>MetricsPort</code></br> <em> int32 </em>
</td>

<td>

</td>

</tr>

<tr>

<td>

<code>ServerAuthSecretName</code></br> <em> string </em>
</td>

<td>

</td>

</tr>

<tr>

<td>

<code>ServerEncryptionSecretName</code></br> <em> string </em>
</td>

<td>

</td>

</tr>

<tr>

<td>

<code>ConfigMapName</code></br> <em> string </em>
</td>

<td>

</td>

</tr>

<tr>

<td>

<code>PvcNameIfNeeded</code></br> <em> string </em>
</td>

<td>

</td>

</tr>

<tr>

<td>

<code>StartCommand</code></br> <em> string </em>
</td>

<td>

</td>

</tr>

<tr>

<td>

<code>DefaultResources</code></br> <em>
<a href="https://v1-18.docs.kubernetes.io/docs/reference/generated/kubernetes-api/v1.18/#resourcerequirements-v1-core">
Kubernetes core/v1.ResourceRequirements </a> </em>
</td>

<td>

</td>

</tr>

</tbody>

</table>

<h3 id="numaflow.numaproj.io/v1alpha1.GetMonoVertexDaemonDeploymentReq">

GetMonoVertexDaemonDeploymentReq
</h3>

<p>

</p>

<table>

<thead>

<tr>

<th>

Field
</th>

<th>

Description
</th>

</tr>

</thead>

<tbody>

<tr>

<td>

<code>Image</code></br> <em> string </em>
</td>

<td>

</td>

</tr>

<tr>

<td>

<code>PullPolicy</code></br> <em>
<a href="https://v1-18.docs.kubernetes.io/docs/reference/generated/kubernetes-api/v1.18/#pullpolicy-v1-core">
Kubernetes core/v1.PullPolicy </a> </em>
</td>

<td>

</td>

</tr>

<tr>

<td>

<code>Env</code></br> <em>
<a href="https://v1-18.docs.kubernetes.io/docs/reference/generated/kubernetes-api/v1.18/#envvar-v1-core">
\[\]Kubernetes core/v1.EnvVar </a> </em>
</td>

<td>

</td>

</tr>

<tr>

<td>

<code>DefaultResources</code></br> <em>
<a href="https://v1-18.docs.kubernetes.io/docs/reference/generated/kubernetes-api/v1.18/#resourcerequirements-v1-core">
Kubernetes core/v1.ResourceRequirements </a> </em>
</td>

<td>

</td>

</tr>

</tbody>

</table>

<h3 id="numaflow.numaproj.io/v1alpha1.GetMonoVertexPodSpecReq">

GetMonoVertexPodSpecReq
</h3>

<p>

</p>

<table>

<thead>

<tr>

<th>

Field
</th>

<th>

Description
</th>

</tr>

</thead>

<tbody>

<tr>

<td>

<code>Image</code></br> <em> string </em>
</td>

<td>

</td>

</tr>

<tr>

<td>

<code>PullPolicy</code></br> <em>
<a href="https://v1-18.docs.kubernetes.io/docs/reference/generated/kubernetes-api/v1.18/#pullpolicy-v1-core">
Kubernetes core/v1.PullPolicy </a> </em>
</td>

<td>

</td>

</tr>

<tr>

<td>

<code>Env</code></br> <em>
<a href="https://v1-18.docs.kubernetes.io/docs/reference/generated/kubernetes-api/v1.18/#envvar-v1-core">
\[\]Kubernetes core/v1.EnvVar </a> </em>
</td>

<td>

</td>

</tr>

<tr>

<td>

<code>DefaultResources</code></br> <em>
<a href="https://v1-18.docs.kubernetes.io/docs/reference/generated/kubernetes-api/v1.18/#resourcerequirements-v1-core">
Kubernetes core/v1.ResourceRequirements </a> </em>
</td>

<td>

</td>

</tr>

</tbody>

</table>

<h3 id="numaflow.numaproj.io/v1alpha1.GetServingPipelineResourceReq">

GetServingPipelineResourceReq
</h3>

<p>

</p>

<table>

<thead>

<tr>

<th>

Field
</th>

<th>

Description
</th>

</tr>

</thead>

<tbody>

<tr>

<td>

<code>ISBSvcConfig</code></br> <em>
<a href="#numaflow.numaproj.io/v1alpha1.BufferServiceConfig">
BufferServiceConfig </a> </em>
</td>

<td>

</td>

</tr>

<tr>

<td>

<code>Image</code></br> <em> string </em>
</td>

<td>

</td>

</tr>

<tr>

<td>

<code>PullPolicy</code></br> <em>
<a href="https://v1-18.docs.kubernetes.io/docs/reference/generated/kubernetes-api/v1.18/#pullpolicy-v1-core">
Kubernetes core/v1.PullPolicy </a> </em>
</td>

<td>

</td>

</tr>

<tr>

<td>

<code>Env</code></br> <em>
<a href="https://v1-18.docs.kubernetes.io/docs/reference/generated/kubernetes-api/v1.18/#envvar-v1-core">
\[\]Kubernetes core/v1.EnvVar </a> </em>
</td>

<td>

</td>

</tr>

<tr>

<td>

<code>DefaultResources</code></br> <em>
<a href="https://v1-18.docs.kubernetes.io/docs/reference/generated/kubernetes-api/v1.18/#resourcerequirements-v1-core">
Kubernetes core/v1.ResourceRequirements </a> </em>
</td>

<td>

</td>

</tr>

</tbody>

</table>

<h3 id="numaflow.numaproj.io/v1alpha1.GetSideInputDeploymentReq">

GetSideInputDeploymentReq
</h3>

<p>

</p>

<table>

<thead>

<tr>

<th>

Field
</th>

<th>

Description
</th>

</tr>

</thead>

<tbody>

<tr>

<td>

<code>ISBSvcType</code></br> <em>
<a href="#numaflow.numaproj.io/v1alpha1.ISBSvcType"> ISBSvcType </a>
</em>
</td>

<td>

</td>

</tr>

<tr>

<td>

<code>Image</code></br> <em> string </em>
</td>

<td>

</td>

</tr>

<tr>

<td>

<code>PullPolicy</code></br> <em>
<a href="https://v1-18.docs.kubernetes.io/docs/reference/generated/kubernetes-api/v1.18/#pullpolicy-v1-core">
Kubernetes core/v1.PullPolicy </a> </em>
</td>

<td>

</td>

</tr>

<tr>

<td>

<code>Env</code></br> <em>
<a href="https://v1-18.docs.kubernetes.io/docs/reference/generated/kubernetes-api/v1.18/#envvar-v1-core">
\[\]Kubernetes core/v1.EnvVar </a> </em>
</td>

<td>

</td>

</tr>

<tr>

<td>

<code>DefaultResources</code></br> <em>
<a href="https://v1-18.docs.kubernetes.io/docs/reference/generated/kubernetes-api/v1.18/#resourcerequirements-v1-core">
Kubernetes core/v1.ResourceRequirements </a> </em>
</td>

<td>

</td>

</tr>

</tbody>

</table>

<h3 id="numaflow.numaproj.io/v1alpha1.GetVertexPodSpecReq">

GetVertexPodSpecReq
</h3>

<p>

</p>

<table>

<thead>

<tr>

<th>

Field
</th>

<th>

Description
</th>

</tr>

</thead>

<tbody>

<tr>

<td>

<code>ISBSvcType</code></br> <em>
<a href="#numaflow.numaproj.io/v1alpha1.ISBSvcType"> ISBSvcType </a>
</em>
</td>

<td>

</td>

</tr>

<tr>

<td>

<code>Image</code></br> <em> string </em>
</td>

<td>

</td>

</tr>

<tr>

<td>

<code>PullPolicy</code></br> <em>
<a href="https://v1-18.docs.kubernetes.io/docs/reference/generated/kubernetes-api/v1.18/#pullpolicy-v1-core">
Kubernetes core/v1.PullPolicy </a> </em>
</td>

<td>

</td>

</tr>

<tr>

<td>

<code>Env</code></br> <em>
<a href="https://v1-18.docs.kubernetes.io/docs/reference/generated/kubernetes-api/v1.18/#envvar-v1-core">
\[\]Kubernetes core/v1.EnvVar </a> </em>
</td>

<td>

</td>

</tr>

<tr>

<td>

<code>SideInputsStoreName</code></br> <em> string </em>
</td>

<td>

</td>

</tr>

<tr>

<td>

<code>ServingSourceStreamName</code></br> <em> string </em>
</td>

<td>

</td>

</tr>

<tr>

<td>

<code>PipelineSpec</code></br> <em>
<a href="#numaflow.numaproj.io/v1alpha1.PipelineSpec"> PipelineSpec </a>
</em>
</td>

<td>

</td>

</tr>

<tr>

<td>

<code>DefaultResources</code></br> <em>
<a href="https://v1-18.docs.kubernetes.io/docs/reference/generated/kubernetes-api/v1.18/#resourcerequirements-v1-core">
Kubernetes core/v1.ResourceRequirements </a> </em>
</td>

<td>

</td>

</tr>

</tbody>

</table>

<h3 id="numaflow.numaproj.io/v1alpha1.GroupBy">

GroupBy
</h3>

<p>

(<em>Appears on:</em>
<a href="#numaflow.numaproj.io/v1alpha1.UDF">UDF</a>)
</p>

<p>

<p>

GroupBy indicates it is a reducer UDF
</p>

</p>

<table>

<thead>

<tr>

<th>

Field
</th>

<th>

Description
</th>

</tr>

</thead>

<tbody>

<tr>

<td>

<code>window</code></br> <em>
<a href="#numaflow.numaproj.io/v1alpha1.Window"> Window </a> </em>
</td>

<td>

<p>

Window describes the windowing strategy.
</p>

</td>

</tr>

<tr>

<td>

<code>keyed</code></br> <em> bool </em>
</td>

<td>

<em>(Optional)</em>
</td>

</tr>

<tr>

<td>

<code>allowedLateness</code></br> <em>
<a href="https://pkg.go.dev/k8s.io/apimachinery/pkg/apis/meta/v1#Duration">
Kubernetes meta/v1.Duration </a> </em>
</td>

<td>

<em>(Optional)</em>
<p>

AllowedLateness allows late data to be included for the Reduce operation
as long as the late data is not later than (Watermark -
AllowedLateness).
</p>

</td>

</tr>

<tr>

<td>

<code>storage</code></br> <em>
<a href="#numaflow.numaproj.io/v1alpha1.PBQStorage"> PBQStorage </a>
</em>
</td>

<td>

<p>

Storage is used to define the PBQ storage for a reduce vertex.
</p>

</td>

</tr>

</tbody>

</table>

<h3 id="numaflow.numaproj.io/v1alpha1.HTTPSource">

HTTPSource
</h3>

<p>

(<em>Appears on:</em>
<a href="#numaflow.numaproj.io/v1alpha1.Source">Source</a>)
</p>

<p>

</p>

<table>

<thead>

<tr>

<th>

Field
</th>

<th>

Description
</th>

</tr>

</thead>

<tbody>

<tr>

<td>

<code>auth</code></br> <em>
<a href="#numaflow.numaproj.io/v1alpha1.Authorization"> Authorization
</a> </em>
</td>

<td>

<em>(Optional)</em>
</td>

</tr>

<tr>

<td>

<code>service</code></br> <em> bool </em>
</td>

<td>

<em>(Optional)</em>
<p>

Whether to create a ClusterIP Service
</p>

</td>

</tr>

</tbody>

</table>

<h3 id="numaflow.numaproj.io/v1alpha1.ISBSvcPhase">

ISBSvcPhase (<code>string</code> alias)
</p>

</h3>

<p>

(<em>Appears on:</em>
<a href="#numaflow.numaproj.io/v1alpha1.InterStepBufferServiceStatus">InterStepBufferServiceStatus</a>)
</p>

<p>

</p>

<h3 id="numaflow.numaproj.io/v1alpha1.ISBSvcType">

ISBSvcType (<code>string</code> alias)
</p>

</h3>

<p>

(<em>Appears on:</em>
<a href="#numaflow.numaproj.io/v1alpha1.GetDaemonDeploymentReq">GetDaemonDeploymentReq</a>,
<a href="#numaflow.numaproj.io/v1alpha1.GetSideInputDeploymentReq">GetSideInputDeploymentReq</a>,
<a href="#numaflow.numaproj.io/v1alpha1.GetVertexPodSpecReq">GetVertexPodSpecReq</a>,
<a href="#numaflow.numaproj.io/v1alpha1.InterStepBufferServiceStatus">InterStepBufferServiceStatus</a>)
</p>

<p>

</p>

<h3 id="numaflow.numaproj.io/v1alpha1.IdleSource">

IdleSource
</h3>

<p>

(<em>Appears on:</em>
<a href="#numaflow.numaproj.io/v1alpha1.Watermark">Watermark</a>)
</p>

<p>

</p>

<table>

<thead>

<tr>

<th>

Field
</th>

<th>

Description
</th>

</tr>

</thead>

<tbody>

<tr>

<td>

<code>threshold</code></br> <em>
<a href="https://pkg.go.dev/k8s.io/apimachinery/pkg/apis/meta/v1#Duration">
Kubernetes meta/v1.Duration </a> </em>
</td>

<td>

<p>

Threshold is the duration after which a source is marked as Idle due to
lack of data. Ex: If watermark found to be idle after the Threshold
duration then the watermark is progressed by <code>IncrementBy</code>.
</p>

</td>

</tr>

<tr>

<td>

<code>stepInterval</code></br> <em>
<a href="https://pkg.go.dev/k8s.io/apimachinery/pkg/apis/meta/v1#Duration">
Kubernetes meta/v1.Duration </a> </em>
</td>

<td>

<em>(Optional)</em>
<p>

StepInterval is the duration between the subsequent increment of the
watermark as long the source remains Idle. The default value is 0s which
means that once we detect idle source, we will be incrementing the
watermark by <code>IncrementBy</code> for time we detect that we source
is empty (in other words, this will be a very frequent update).
</p>

</td>

</tr>

<tr>

<td>

<code>incrementBy</code></br> <em>
<a href="https://pkg.go.dev/k8s.io/apimachinery/pkg/apis/meta/v1#Duration">
Kubernetes meta/v1.Duration </a> </em>
</td>

<td>

<p>

IncrementBy is the duration to be added to the current watermark to
progress the watermark when source is idling.
</p>

</td>

</tr>

<tr>

<td>

<code>initSourceDelay</code></br> <em>
<a href="https://pkg.go.dev/k8s.io/apimachinery/pkg/apis/meta/v1#Duration">
Kubernetes meta/v1.Duration </a> </em>
</td>

<td>

<em>(Optional)</em>
<p>

InitSourceDelay is the duration after which, if source doesn’t produce
any data, the watermark is initialized with the current wall clock time.
</p>

</td>

</tr>

</tbody>

</table>

<h3 id="numaflow.numaproj.io/v1alpha1.InterStepBuffer">

InterStepBuffer
</h3>

<p>

(<em>Appears on:</em>
<a href="#numaflow.numaproj.io/v1alpha1.PipelineSpec">PipelineSpec</a>,
<a href="#numaflow.numaproj.io/v1alpha1.VertexSpec">VertexSpec</a>)
</p>

<p>

<p>

InterStepBuffer configuration specifically for the pipeline.
</p>

</p>

<table>

<thead>

<tr>

<th>

Field
</th>

<th>

Description
</th>

</tr>

</thead>

<tbody>

<tr>

<td>

<code>compression</code></br> <em>
<a href="#numaflow.numaproj.io/v1alpha1.Compression"> Compression </a>
</em>
</td>

<td>

<em>(Optional)</em>
<p>

Compression is the compression settings for the InterStepBufferService
</p>

</td>

</tr>

</tbody>

</table>

<h3 id="numaflow.numaproj.io/v1alpha1.InterStepBufferService">

InterStepBufferService
</h3>

<p>

</p>

<table>

<thead>

<tr>

<th>

Field
</th>

<th>

Description
</th>

</tr>

</thead>

<tbody>

<tr>

<td>

<code>metadata</code></br> <em>
<a href="https://v1-18.docs.kubernetes.io/docs/reference/generated/kubernetes-api/v1.18/#objectmeta-v1-meta">
Kubernetes meta/v1.ObjectMeta </a> </em>
</td>

<td>

Refer to the Kubernetes API documentation for the fields of the
<code>metadata</code> field.
</td>

</tr>

<tr>

<td>

<code>spec</code></br> <em>
<a href="#numaflow.numaproj.io/v1alpha1.InterStepBufferServiceSpec">
InterStepBufferServiceSpec </a> </em>
</td>

<td>

<br/> <br/>
<table>

<tr>

<td>

<code>jetstream</code></br> <em>
<a href="#numaflow.numaproj.io/v1alpha1.JetStreamBufferService">
JetStreamBufferService </a> </em>
</td>

<td>

</td>

</tr>

</table>

</td>

</tr>

<tr>

<td>

<code>status</code></br> <em>
<a href="#numaflow.numaproj.io/v1alpha1.InterStepBufferServiceStatus">
InterStepBufferServiceStatus </a> </em>
</td>

<td>

<em>(Optional)</em>
</td>

</tr>

</tbody>

</table>

<h3 id="numaflow.numaproj.io/v1alpha1.InterStepBufferServiceSpec">

InterStepBufferServiceSpec
</h3>

<p>

(<em>Appears on:</em>
<a href="#numaflow.numaproj.io/v1alpha1.InterStepBufferService">InterStepBufferService</a>)
</p>

<p>

</p>

<table>

<thead>

<tr>

<th>

Field
</th>

<th>

Description
</th>

</tr>

</thead>

<tbody>

<tr>

<td>

<code>jetstream</code></br> <em>
<a href="#numaflow.numaproj.io/v1alpha1.JetStreamBufferService">
JetStreamBufferService </a> </em>
</td>

<td>

</td>

</tr>

</tbody>

</table>

<h3 id="numaflow.numaproj.io/v1alpha1.InterStepBufferServiceStatus">

InterStepBufferServiceStatus
</h3>

<p>

(<em>Appears on:</em>
<a href="#numaflow.numaproj.io/v1alpha1.InterStepBufferService">InterStepBufferService</a>)
</p>

<p>

</p>

<table>

<thead>

<tr>

<th>

Field
</th>

<th>

Description
</th>

</tr>

</thead>

<tbody>

<tr>

<td>

<code>Status</code></br> <em>
<a href="#numaflow.numaproj.io/v1alpha1.Status"> Status </a> </em>
</td>

<td>

<p>

(Members of <code>Status</code> are embedded into this type.)
</p>

</td>

</tr>

<tr>

<td>

<code>phase</code></br> <em>
<a href="#numaflow.numaproj.io/v1alpha1.ISBSvcPhase"> ISBSvcPhase </a>
</em>
</td>

<td>

</td>

</tr>

<tr>

<td>

<code>message</code></br> <em> string </em>
</td>

<td>

</td>

</tr>

<tr>

<td>

<code>config</code></br> <em>
<a href="#numaflow.numaproj.io/v1alpha1.BufferServiceConfig">
BufferServiceConfig </a> </em>
</td>

<td>

</td>

</tr>

<tr>

<td>

<code>type</code></br> <em>
<a href="#numaflow.numaproj.io/v1alpha1.ISBSvcType"> ISBSvcType </a>
</em>
</td>

<td>

</td>

</tr>

<tr>

<td>

<code>observedGeneration</code></br> <em> int64 </em>
</td>

<td>

</td>

</tr>

</tbody>

</table>

<h3 id="numaflow.numaproj.io/v1alpha1.JetStreamBufferService">

JetStreamBufferService
</h3>

<p>

(<em>Appears on:</em>
<a href="#numaflow.numaproj.io/v1alpha1.InterStepBufferServiceSpec">InterStepBufferServiceSpec</a>)
</p>

<p>

</p>

<table>

<thead>

<tr>

<th>

Field
</th>

<th>

Description
</th>

</tr>

</thead>

<tbody>

<tr>

<td>

<code>version</code></br> <em> string </em>
</td>

<td>

<p>

JetStream version, such as “2.7.1”
</p>

</td>

</tr>

<tr>

<td>

<code>replicas</code></br> <em> int32 </em>
</td>

<td>

<p>

JetStream StatefulSet size
</p>

</td>

</tr>

<tr>

<td>

<code>containerTemplate</code></br> <em>
<a href="#numaflow.numaproj.io/v1alpha1.ContainerTemplate">
ContainerTemplate </a> </em>
</td>

<td>

<em>(Optional)</em>
<p>

ContainerTemplate contains customized spec for NATS container
</p>

</td>

</tr>

<tr>

<td>

<code>reloaderContainerTemplate</code></br> <em>
<a href="#numaflow.numaproj.io/v1alpha1.ContainerTemplate">
ContainerTemplate </a> </em>
</td>

<td>

<em>(Optional)</em>
<p>

ReloaderContainerTemplate contains customized spec for config reloader
container
</p>

</td>

</tr>

<tr>

<td>

<code>metricsContainerTemplate</code></br> <em>
<a href="#numaflow.numaproj.io/v1alpha1.ContainerTemplate">
ContainerTemplate </a> </em>
</td>

<td>

<em>(Optional)</em>
<p>

MetricsContainerTemplate contains customized spec for metrics container
</p>

</td>

</tr>

<tr>

<td>

<code>persistence</code></br> <em>
<a href="#numaflow.numaproj.io/v1alpha1.PersistenceStrategy">
PersistenceStrategy </a> </em>
</td>

<td>

<em>(Optional)</em>
</td>

</tr>

<tr>

<td>

<code>AbstractPodTemplate</code></br> <em>
<a href="#numaflow.numaproj.io/v1alpha1.AbstractPodTemplate">
AbstractPodTemplate </a> </em>
</td>

<td>

<p>

(Members of <code>AbstractPodTemplate</code> are embedded into this
type.)
</p>

<em>(Optional)</em>
</td>

</tr>

<tr>

<td>

<code>settings</code></br> <em> string </em>
</td>

<td>

<em>(Optional)</em>
<p>

Nats/JetStream configuration, if not specified, global settings in
numaflow-controller-config will be used. See
<a href="https://docs.nats.io/running-a-nats-service/configuration#limits">https://docs.nats.io/running-a-nats-service/configuration#limits</a>
and
<a href="https://docs.nats.io/running-a-nats-service/configuration#jetstream">https://docs.nats.io/running-a-nats-service/configuration#jetstream</a>.
For limits, only “max_payload” is supported for configuration, defaults
to 1048576 (1MB), not recommended to use values over 8388608 (8MB) but
max_payload can be set up to 67108864 (64MB). For jetstream, only
“max_memory_store” and “max_file_store” are supported for configuration,
do not set “store_dir” as it has been hardcoded.
</p>

</td>

</tr>

<tr>

<td>

<code>startArgs</code></br> <em> \[\]string </em>
</td>

<td>

<em>(Optional)</em>
<p>

Optional arguments to start nats-server. For example, “-D” to enable
debugging output, “-DV” to enable debugging and tracing. Check
<a href="https://docs.nats.io/">https://docs.nats.io/</a> for all the
available arguments.
</p>

</td>

</tr>

<tr>

<td>

<code>bufferConfig</code></br> <em> string </em>
</td>

<td>

<em>(Optional)</em>
<p>

Optional configuration for the streams, consumers and buckets to be
created in this JetStream service, if specified, it will be merged with
the default configuration in numaflow-controller-config. It accepts a
YAML format configuration, it may include 4 sections, “stream”,
“consumer”, “otBucket” and “procBucket”. Available fields under “stream”
include “retention” (e.g. interest, limits, workerQueue), “maxMsgs”,
“maxAge” (e.g. 72h), “replicas” (1, 3, 5), “duplicates” (e.g. 5m).
Available fields under “consumer” include “ackWait” (e.g. 60s) Available
fields under “otBucket” include “maxValueSize”, “history”, “ttl”
(e.g. 72h), “maxBytes”, “replicas” (1, 3, 5). Available fields under
“procBucket” include “maxValueSize”, “history”, “ttl” (e.g. 72h),
“maxBytes”, “replicas” (1, 3, 5).
</p>

</td>

</tr>

<tr>

<td>

<code>encryption</code></br> <em> bool </em>
</td>

<td>

<em>(Optional)</em>
<p>

Whether encrypt the data at rest, defaults to false Enabling encryption
might impact the performance, see
<a href="https://docs.nats.io/running-a-nats-service/nats_admin/jetstream_admin/encryption_at_rest">https://docs.nats.io/running-a-nats-service/nats_admin/jetstream_admin/encryption_at_rest</a>
for the detail Toggling the value will impact encrypting/decrypting
existing messages.
</p>

</td>

</tr>

<tr>

<td>

<code>tls</code></br> <em> bool </em>
</td>

<td>

<em>(Optional)</em>
<p>

Whether enable TLS, defaults to false Enabling TLS might impact the
performance
</p>

</td>

</tr>

</tbody>

</table>

<h3 id="numaflow.numaproj.io/v1alpha1.JetStreamConfig">

JetStreamConfig
</h3>

<p>

(<em>Appears on:</em>
<a href="#numaflow.numaproj.io/v1alpha1.BufferServiceConfig">BufferServiceConfig</a>)
</p>

<p>

</p>

<table>

<thead>

<tr>

<th>

Field
</th>

<th>

Description
</th>

</tr>

</thead>

<tbody>

<tr>

<td>

<code>url</code></br> <em> string </em>
</td>

<td>

<p>

JetStream (NATS) URL
</p>

</td>

</tr>

<tr>

<td>

<code>auth</code></br> <em>
<a href="#numaflow.numaproj.io/v1alpha1.NatsAuth"> NatsAuth </a> </em>
</td>

<td>

</td>

</tr>

<tr>

<td>

<code>streamConfig</code></br> <em> string </em>
</td>

<td>

<em>(Optional)</em>
</td>

</tr>

<tr>

<td>

<code>tlsEnabled</code></br> <em> bool </em>
</td>

<td>

<p>

TLS enabled or not
</p>

</td>

</tr>

</tbody>

</table>

<h3 id="numaflow.numaproj.io/v1alpha1.JetStreamSource">

JetStreamSource
</h3>

<p>

(<em>Appears on:</em>
<a href="#numaflow.numaproj.io/v1alpha1.Source">Source</a>)
</p>

<p>

</p>

<table>

<thead>

<tr>

<th>

Field
</th>

<th>

Description
</th>

</tr>

</thead>

<tbody>

<tr>

<td>

<code>url</code></br> <em> string </em>
</td>

<td>

<p>

URL to connect to NATS cluster, multiple urls could be separated by
comma.
</p>

</td>

</tr>

<tr>

<td>

<code>stream</code></br> <em> string </em>
</td>

<td>

<p>

Stream represents the name of the stream.
</p>

</td>

</tr>

<tr>

<td>

<code>consumer</code></br> <em> string </em>
</td>

<td>

<em>(Optional)</em>
<p>

Consumer represents the name of the consumer of the stream If not
specified, a consumer with name
<code>numaflow-pipeline_name-vertex_name-stream_name</code> will be
created. If a consumer name is specified, a consumer with that name will
be created if it doesn’t exist on the stream.
</p>

</td>

</tr>

<tr>

<td>

<code>deliver_policy</code></br> <em> string </em>
</td>

<td>

<em>(Optional)</em>
<p>

The point in the stream from which to receive messages.
<a href="https://docs.nats.io/nats-concepts/jetstream/consumers#deliverpolicy">https://docs.nats.io/nats-concepts/jetstream/consumers#deliverpolicy</a>
Valid options are: “all”, “new”, “last”, “last_per_subject”,
“by_start_sequence 42”, “by_start_time 1753428483000”. The second value
to “by_start_time” is unix epoch time in milliseconds.
</p>

</td>

</tr>

<tr>

<td>

<code>filter_subjects</code></br> <em> \[\]string </em>
</td>

<td>

<em>(Optional)</em>
<p>

A set of subjects that overlap with the subjects bound to the stream to
filter delivery to subscribers.
<a href="https://docs.nats.io/nats-concepts/jetstream/consumers#filtesubjects">https://docs.nats.io/nats-concepts/jetstream/consumers#filtesubjects</a>
</p>

</td>

</tr>

<tr>

<td>

<code>tls</code></br> <em> <a href="#numaflow.numaproj.io/v1alpha1.TLS">
TLS </a> </em>
</td>

<td>

<em>(Optional)</em>
<p>

TLS configuration for the nats client.
</p>

</td>

</tr>

<tr>

<td>

<code>auth</code></br> <em>
<a href="#numaflow.numaproj.io/v1alpha1.NatsAuth"> NatsAuth </a> </em>
</td>

<td>

<em>(Optional)</em>
<p>

Auth information
</p>

</td>

</tr>

</tbody>

</table>

<h3 id="numaflow.numaproj.io/v1alpha1.JobTemplate">

JobTemplate
</h3>

<p>

(<em>Appears on:</em>
<a href="#numaflow.numaproj.io/v1alpha1.Templates">Templates</a>)
</p>

<p>

</p>

<table>

<thead>

<tr>

<th>

Field
</th>

<th>

Description
</th>

</tr>

</thead>

<tbody>

<tr>

<td>

<code>AbstractPodTemplate</code></br> <em>
<a href="#numaflow.numaproj.io/v1alpha1.AbstractPodTemplate">
AbstractPodTemplate </a> </em>
</td>

<td>

<p>

(Members of <code>AbstractPodTemplate</code> are embedded into this
type.)
</p>

<em>(Optional)</em>
</td>

</tr>

<tr>

<td>

<code>containerTemplate</code></br> <em>
<a href="#numaflow.numaproj.io/v1alpha1.ContainerTemplate">
ContainerTemplate </a> </em>
</td>

<td>

<em>(Optional)</em>
</td>

</tr>

<tr>

<td>

<code>ttlSecondsAfterFinished</code></br> <em> int32 </em>
</td>

<td>

<em>(Optional)</em>
<p>

ttlSecondsAfterFinished limits the lifetime of a Job that has finished
execution (either Complete or Failed). If this field is set,
ttlSecondsAfterFinished after the Job finishes, it is eligible to be
automatically deleted. When the Job is being deleted, its lifecycle
guarantees (e.g. finalizers) will be honored. If this field is unset,
the Job won’t be automatically deleted. If this field is set to zero,
the Job becomes eligible to be deleted immediately after it finishes.
Numaflow defaults to 30
</p>

</td>

</tr>

<tr>

<td>

<code>backoffLimit</code></br> <em> int32 </em>
</td>

<td>

<em>(Optional)</em>
<p>

Specifies the number of retries before marking this job failed. More
info:
<a href="https://kubernetes.io/docs/concepts/workloads/controllers/job/#pod-backoff-failure-policy">https://kubernetes.io/docs/concepts/workloads/controllers/job/#pod-backoff-failure-policy</a>
Numaflow defaults to 20
</p>

</td>

</tr>

</tbody>

</table>

<h3 id="numaflow.numaproj.io/v1alpha1.KRB5AuthType">

KRB5AuthType (<code>string</code> alias)
</p>

</h3>

<p>

(<em>Appears on:</em>
<a href="#numaflow.numaproj.io/v1alpha1.GSSAPI">GSSAPI</a>)
</p>

<p>

<p>

KRB5AuthType describes the kerberos auth type
</p>

</p>

<h3 id="numaflow.numaproj.io/v1alpha1.KafkaSink">

KafkaSink
</h3>

<p>

(<em>Appears on:</em>
<a href="#numaflow.numaproj.io/v1alpha1.AbstractSink">AbstractSink</a>)
</p>

<p>

</p>

<table>

<thead>

<tr>

<th>

Field
</th>

<th>

Description
</th>

</tr>

</thead>

<tbody>

<tr>

<td>

<code>brokers</code></br> <em> \[\]string </em>
</td>

<td>

</td>

</tr>

<tr>

<td>

<code>topic</code></br> <em> string </em>
</td>

<td>

</td>

</tr>

<tr>

<td>

<code>setKey</code></br> <em> bool </em>
</td>

<td>

<em>(Optional)</em>
<p>

SetKey sets the Kafka key to the keys passed in the Message. When the
key is null (default), the record is sent randomly to one of the
available partitions of the topic. If a key exists, Kafka hashes the
key, and the result is used to map the message to a specific partition.
This ensures that messages with the same key end up in the same
partition.
</p>

</td>

</tr>

<tr>

<td>

<code>tls</code></br> <em> <a href="#numaflow.numaproj.io/v1alpha1.TLS">
TLS </a> </em>
</td>

<td>

<em>(Optional)</em>
<p>

TLS user to configure TLS connection for kafka broker TLS.enable=true
default for TLS.
</p>

</td>

</tr>

<tr>

<td>

<code>config</code></br> <em> string </em>
</td>

<td>

<em>(Optional)</em>
</td>

</tr>

<tr>

<td>

<code>sasl</code></br> <em>
<a href="#numaflow.numaproj.io/v1alpha1.SASL"> SASL </a> </em>
</td>

<td>

<em>(Optional)</em>
<p>

SASL user to configure SASL connection for kafka broker SASL.enable=true
default for SASL.
</p>

</td>

</tr>

</tbody>

</table>

<h3 id="numaflow.numaproj.io/v1alpha1.KafkaSource">

KafkaSource
</h3>

<p>

(<em>Appears on:</em>
<a href="#numaflow.numaproj.io/v1alpha1.Source">Source</a>)
</p>

<p>

</p>

<table>

<thead>

<tr>

<th>

Field
</th>

<th>

Description
</th>

</tr>

</thead>

<tbody>

<tr>

<td>

<code>brokers</code></br> <em> \[\]string </em>
</td>

<td>

</td>

</tr>

<tr>

<td>

<code>topic</code></br> <em> string </em>
</td>

<td>

</td>

</tr>

<tr>

<td>

<code>consumerGroup</code></br> <em> string </em>
</td>

<td>

</td>

</tr>

<tr>

<td>

<code>tls</code></br> <em> <a href="#numaflow.numaproj.io/v1alpha1.TLS">
TLS </a> </em>
</td>

<td>

<em>(Optional)</em>
<p>

TLS user to configure TLS connection for kafka broker TLS.enable=true
default for TLS.
</p>

</td>

</tr>

<tr>

<td>

<code>config</code></br> <em> string </em>
</td>

<td>

<em>(Optional)</em>
</td>

</tr>

<tr>

<td>

<code>sasl</code></br> <em>
<a href="#numaflow.numaproj.io/v1alpha1.SASL"> SASL </a> </em>
</td>

<td>

<em>(Optional)</em>
<p>

SASL user to configure SASL connection for kafka broker SASL.enable=true
default for SASL.
</p>

</td>

</tr>

<tr>

<td>

<code>kafkaVersion</code></br> <em> string </em>
</td>

<td>

</td>

</tr>

</tbody>

</table>

<h3 id="numaflow.numaproj.io/v1alpha1.Lifecycle">

Lifecycle
</h3>

<p>

(<em>Appears on:</em>
<a href="#numaflow.numaproj.io/v1alpha1.PipelineSpec">PipelineSpec</a>)
</p>

<p>

</p>

<table>

<thead>

<tr>

<th>

Field
</th>

<th>

Description
</th>

</tr>

</thead>

<tbody>

<tr>

<td>

<code>deletionGracePeriodSeconds</code></br> <em> int64 </em>
</td>

<td>

<em>(Optional)</em>
<p>

DeletionGracePeriodSeconds used to delete pipeline gracefully
</p>

</td>

</tr>

<tr>

<td>

<code>desiredPhase</code></br> <em>
<a href="#numaflow.numaproj.io/v1alpha1.PipelinePhase"> PipelinePhase
</a> </em>
</td>

<td>

<em>(Optional)</em>
<p>

DesiredPhase used to bring the pipeline from current phase to desired
phase
</p>

</td>

</tr>

<tr>

<td>

<code>pauseGracePeriodSeconds</code></br> <em> int64 </em>
</td>

<td>

<em>(Optional)</em>
<p>

PauseGracePeriodSeconds used to pause pipeline gracefully
</p>

</td>

</tr>

<tr>

<td>

<code>deleteGracePeriodSeconds</code></br> <em> int64 </em>
</td>

<td>

<em>(Optional)</em>
<p>

DeleteGracePeriodSeconds used to delete pipeline gracefully Deprecated:
Use DeletionGracePeriodSeconds instead
</p>

</td>

</tr>

</tbody>

</table>

<h3 id="numaflow.numaproj.io/v1alpha1.Log">

Log
</h3>

<p>

(<em>Appears on:</em>
<a href="#numaflow.numaproj.io/v1alpha1.AbstractSink">AbstractSink</a>)
</p>

<p>

</p>

<h3 id="numaflow.numaproj.io/v1alpha1.LogicOperator">

LogicOperator (<code>string</code> alias)
</p>

</h3>

<p>

(<em>Appears on:</em>
<a href="#numaflow.numaproj.io/v1alpha1.TagConditions">TagConditions</a>)
</p>

<p>

</p>

<h3 id="numaflow.numaproj.io/v1alpha1.Metadata">

Metadata
</h3>

<p>

(<em>Appears on:</em>
<a href="#numaflow.numaproj.io/v1alpha1.AbstractPodTemplate">AbstractPodTemplate</a>)
</p>

<p>

</p>

<table>

<thead>

<tr>

<th>

Field
</th>

<th>

Description
</th>

</tr>

</thead>

<tbody>

<tr>

<td>

<code>annotations</code></br> <em> map\[string\]string </em>
</td>

<td>

</td>

</tr>

<tr>

<td>

<code>labels</code></br> <em> map\[string\]string </em>
</td>

<td>

</td>

</tr>

</tbody>

</table>

<h3 id="numaflow.numaproj.io/v1alpha1.MonoVertex">

MonoVertex
</h3>

<p>

</p>

<table>

<thead>

<tr>

<th>

Field
</th>

<th>

Description
</th>

</tr>

</thead>

<tbody>

<tr>

<td>

<code>metadata</code></br> <em>
<a href="https://v1-18.docs.kubernetes.io/docs/reference/generated/kubernetes-api/v1.18/#objectmeta-v1-meta">
Kubernetes meta/v1.ObjectMeta </a> </em>
</td>

<td>

Refer to the Kubernetes API documentation for the fields of the
<code>metadata</code> field.
</td>

</tr>

<tr>

<td>

<code>spec</code></br> <em>
<a href="#numaflow.numaproj.io/v1alpha1.MonoVertexSpec"> MonoVertexSpec
</a> </em>
</td>

<td>

<br/> <br/>
<table>

<tr>

<td>

<code>replicas</code></br> <em> int32 </em>
</td>

<td>

<em>(Optional)</em>
</td>

</tr>

<tr>

<td>

<code>source</code></br> <em>
<a href="#numaflow.numaproj.io/v1alpha1.Source"> Source </a> </em>
</td>

<td>

</td>

</tr>

<tr>

<td>

<code>sink</code></br> <em>
<a href="#numaflow.numaproj.io/v1alpha1.Sink"> Sink </a> </em>
</td>

<td>

</td>

</tr>

<tr>

<td>

<code>udf</code></br> <em> <a href="#numaflow.numaproj.io/v1alpha1.UDF">
UDF </a> </em>
</td>

<td>

<em>(Optional)</em>
</td>

</tr>

<tr>

<td>

<code>AbstractPodTemplate</code></br> <em>
<a href="#numaflow.numaproj.io/v1alpha1.AbstractPodTemplate">
AbstractPodTemplate </a> </em>
</td>

<td>

<p>

(Members of <code>AbstractPodTemplate</code> are embedded into this
type.)
</p>

<em>(Optional)</em>
</td>

</tr>

<tr>

<td>

<code>containerTemplate</code></br> <em>
<a href="#numaflow.numaproj.io/v1alpha1.ContainerTemplate">
ContainerTemplate </a> </em>
</td>

<td>

<em>(Optional)</em>
<p>

Container template for the main numa container.
</p>

</td>

</tr>

<tr>

<td>

<code>volumes</code></br> <em>
<a href="https://v1-18.docs.kubernetes.io/docs/reference/generated/kubernetes-api/v1.18/#volume-v1-core">
\[\]Kubernetes core/v1.Volume </a> </em>
</td>

<td>

<em>(Optional)</em>
</td>

</tr>

<tr>

<td>

<code>limits</code></br> <em>
<a href="#numaflow.numaproj.io/v1alpha1.MonoVertexLimits">
MonoVertexLimits </a> </em>
</td>

<td>

<em>(Optional)</em>
<p>

Limits define the limitations such as read batch size for the mono
vertex.
</p>

</td>

</tr>

<tr>

<td>

<code>scale</code></br> <em>
<a href="#numaflow.numaproj.io/v1alpha1.Scale"> Scale </a> </em>
</td>

<td>

<em>(Optional)</em>
<p>

Settings for autoscaling
</p>

</td>

</tr>

<tr>

<td>

<code>initContainers</code></br> <em>
<a href="https://v1-18.docs.kubernetes.io/docs/reference/generated/kubernetes-api/v1.18/#container-v1-core">
\[\]Kubernetes core/v1.Container </a> </em>
</td>

<td>

<em>(Optional)</em>
<p>

List of customized init containers belonging to the pod. More info:
<a href="https://kubernetes.io/docs/concepts/workloads/pods/init-containers/">https://kubernetes.io/docs/concepts/workloads/pods/init-containers/</a>
</p>

</td>

</tr>

<tr>

<td>

<code>sidecars</code></br> <em>
<a href="https://v1-18.docs.kubernetes.io/docs/reference/generated/kubernetes-api/v1.18/#container-v1-core">
\[\]Kubernetes core/v1.Container </a> </em>
</td>

<td>

<em>(Optional)</em>
<p>

List of customized sidecar containers belonging to the pod.
</p>

</td>

</tr>

<tr>

<td>

<code>daemonTemplate</code></br> <em>
<a href="#numaflow.numaproj.io/v1alpha1.DaemonTemplate"> DaemonTemplate
</a> </em>
</td>

<td>

<em>(Optional)</em>
<p>

Template for the daemon service deployment.
</p>

</td>

</tr>

<tr>

<td>

<code>updateStrategy</code></br> <em>
<a href="#numaflow.numaproj.io/v1alpha1.UpdateStrategy"> UpdateStrategy
</a> </em>
</td>

<td>

<em>(Optional)</em>
<p>

The strategy to use to replace existing pods with new ones.
</p>

</td>

</tr>

<tr>

<td>

<code>lifecycle</code></br> <em>
<a href="#numaflow.numaproj.io/v1alpha1.MonoVertexLifecycle">
MonoVertexLifecycle </a> </em>
</td>

<td>

<em>(Optional)</em>
<p>

Lifecycle defines the Lifecycle properties of a MonoVertex
</p>

</td>

</tr>

<tr>

<td>

<code>bypass</code></br> <em>
<a href="#numaflow.numaproj.io/v1alpha1.MonoVertexBypassCondition">
MonoVertexBypassCondition </a> </em>
</td>

<td>

<em>(Optional)</em>
<p>

Bypass defines the bypass destination and conditions to trigger bypass
for the mono vertex components. If specified, the bypass will be
triggered if the conditions are met at any of the components. The first
level of the bypass spec specifies the destination to which the message
will be forwarded to, and the next level specifies the conditions to
<<<<<<< HEAD
trigger the said bypass. For example, if the bypass spec is: bypass:
fallback: tags: operator: or values: - “error” Then a bypass to fallback
sink will be triggered if the message is encountered at any component
(source, UDF) that has a tag “error”.
=======
trigger the said bypass.
>>>>>>> 1de6f1d1
</p>

</td>

</tr>

</table>

</td>

</tr>

<tr>

<td>

<code>status</code></br> <em>
<a href="#numaflow.numaproj.io/v1alpha1.MonoVertexStatus">
MonoVertexStatus </a> </em>
</td>

<td>

<em>(Optional)</em>
</td>

</tr>

</tbody>

</table>

<h3 id="numaflow.numaproj.io/v1alpha1.MonoVertexBypassCondition">

MonoVertexBypassCondition
</h3>

<p>

(<em>Appears on:</em>
<a href="#numaflow.numaproj.io/v1alpha1.MonoVertexSpec">MonoVertexSpec</a>)
</p>

<p>

</p>

<table>

<thead>

<tr>

<th>

Field
</th>

<th>

Description
</th>

</tr>

</thead>

<tbody>

<tr>

<td>

<code>sink</code></br> <em>
<a href="#numaflow.numaproj.io/v1alpha1.ForwardConditions">
ForwardConditions </a> </em>
</td>

<td>

<em>(Optional)</em>
<p>

Conditions to trigger bypass to primary sink component. Definition is
similar to “conditions” in pipeline spec for edges.
</p>

</td>

</tr>

<tr>

<td>

<code>fallback</code></br> <em>
<a href="#numaflow.numaproj.io/v1alpha1.ForwardConditions">
ForwardConditions </a> </em>
</td>

<td>

<em>(Optional)</em>
<p>

Conditions to trigger bypass to fallback sink component. Definition is
similar to “conditions” in pipeline spec for edges.
</p>

</td>

</tr>

<tr>

<td>

<code>onSuccess</code></br> <em>
<a href="#numaflow.numaproj.io/v1alpha1.ForwardConditions">
ForwardConditions </a> </em>
</td>

<td>

<em>(Optional)</em>
<p>

Conditions to trigger bypass to onSuccess sink component. Definition is
similar to “conditions” in pipeline spec for edges.
</p>

</td>

</tr>

</tbody>

</table>

<h3 id="numaflow.numaproj.io/v1alpha1.MonoVertexLifecycle">

MonoVertexLifecycle
</h3>

<p>

(<em>Appears on:</em>
<a href="#numaflow.numaproj.io/v1alpha1.MonoVertexSpec">MonoVertexSpec</a>)
</p>

<p>

</p>

<table>

<thead>

<tr>

<th>

Field
</th>

<th>

Description
</th>

</tr>

</thead>

<tbody>

<tr>

<td>

<code>desiredPhase</code></br> <em>
<a href="#numaflow.numaproj.io/v1alpha1.MonoVertexPhase">
MonoVertexPhase </a> </em>
</td>

<td>

<em>(Optional)</em>
<p>

DesiredPhase used to bring the MonoVertex from current phase to desired
phase
</p>

</td>

</tr>

</tbody>

</table>

<h3 id="numaflow.numaproj.io/v1alpha1.MonoVertexLimits">

MonoVertexLimits
</h3>

<p>

(<em>Appears on:</em>
<a href="#numaflow.numaproj.io/v1alpha1.MonoVertexSpec">MonoVertexSpec</a>)
</p>

<p>

</p>

<table>

<thead>

<tr>

<th>

Field
</th>

<th>

Description
</th>

</tr>

</thead>

<tbody>

<tr>

<td>

<code>readBatchSize</code></br> <em> uint64 </em>
</td>

<td>

<em>(Optional)</em>
<p>

Read batch size from the source.
</p>

</td>

</tr>

<tr>

<td>

<code>readTimeout</code></br> <em>
<a href="https://pkg.go.dev/k8s.io/apimachinery/pkg/apis/meta/v1#Duration">
Kubernetes meta/v1.Duration </a> </em>
</td>

<td>

<em>(Optional)</em>
<p>

ReadTimeout is the read timeout duration from the source.
</p>

</td>

</tr>

<tr>

<td>

<code>rateLimit</code></br> <em>
<a href="#numaflow.numaproj.io/v1alpha1.RateLimit"> RateLimit </a> </em>
</td>

<td>

<em>(Optional)</em>
<p>

RateLimit for MonoVertex defines how many messages can be read from
Source. This is computed by number of <code>read</code> calls per second
multiplied by the <code>readBatchSize</code>. This is how RateLimit is
calculated for MonoVertex and for Source vertices.
</p>

</td>

</tr>

</tbody>

</table>

<h3 id="numaflow.numaproj.io/v1alpha1.MonoVertexPhase">

MonoVertexPhase (<code>string</code> alias)
</p>

</h3>

<p>

(<em>Appears on:</em>
<a href="#numaflow.numaproj.io/v1alpha1.MonoVertexLifecycle">MonoVertexLifecycle</a>,
<a href="#numaflow.numaproj.io/v1alpha1.MonoVertexStatus">MonoVertexStatus</a>)
</p>

<p>

</p>

<h3 id="numaflow.numaproj.io/v1alpha1.MonoVertexSpec">

MonoVertexSpec
</h3>

<p>

(<em>Appears on:</em>
<a href="#numaflow.numaproj.io/v1alpha1.MonoVertex">MonoVertex</a>)
</p>

<p>

</p>

<table>

<thead>

<tr>

<th>

Field
</th>

<th>

Description
</th>

</tr>

</thead>

<tbody>

<tr>

<td>

<code>replicas</code></br> <em> int32 </em>
</td>

<td>

<em>(Optional)</em>
</td>

</tr>

<tr>

<td>

<code>source</code></br> <em>
<a href="#numaflow.numaproj.io/v1alpha1.Source"> Source </a> </em>
</td>

<td>

</td>

</tr>

<tr>

<td>

<code>sink</code></br> <em>
<a href="#numaflow.numaproj.io/v1alpha1.Sink"> Sink </a> </em>
</td>

<td>

</td>

</tr>

<tr>

<td>

<code>udf</code></br> <em> <a href="#numaflow.numaproj.io/v1alpha1.UDF">
UDF </a> </em>
</td>

<td>

<em>(Optional)</em>
</td>

</tr>

<tr>

<td>

<code>AbstractPodTemplate</code></br> <em>
<a href="#numaflow.numaproj.io/v1alpha1.AbstractPodTemplate">
AbstractPodTemplate </a> </em>
</td>

<td>

<p>

(Members of <code>AbstractPodTemplate</code> are embedded into this
type.)
</p>

<em>(Optional)</em>
</td>

</tr>

<tr>

<td>

<code>containerTemplate</code></br> <em>
<a href="#numaflow.numaproj.io/v1alpha1.ContainerTemplate">
ContainerTemplate </a> </em>
</td>

<td>

<em>(Optional)</em>
<p>

Container template for the main numa container.
</p>

</td>

</tr>

<tr>

<td>

<code>volumes</code></br> <em>
<a href="https://v1-18.docs.kubernetes.io/docs/reference/generated/kubernetes-api/v1.18/#volume-v1-core">
\[\]Kubernetes core/v1.Volume </a> </em>
</td>

<td>

<em>(Optional)</em>
</td>

</tr>

<tr>

<td>

<code>limits</code></br> <em>
<a href="#numaflow.numaproj.io/v1alpha1.MonoVertexLimits">
MonoVertexLimits </a> </em>
</td>

<td>

<em>(Optional)</em>
<p>

Limits define the limitations such as read batch size for the mono
vertex.
</p>

</td>

</tr>

<tr>

<td>

<code>scale</code></br> <em>
<a href="#numaflow.numaproj.io/v1alpha1.Scale"> Scale </a> </em>
</td>

<td>

<em>(Optional)</em>
<p>

Settings for autoscaling
</p>

</td>

</tr>

<tr>

<td>

<code>initContainers</code></br> <em>
<a href="https://v1-18.docs.kubernetes.io/docs/reference/generated/kubernetes-api/v1.18/#container-v1-core">
\[\]Kubernetes core/v1.Container </a> </em>
</td>

<td>

<em>(Optional)</em>
<p>

List of customized init containers belonging to the pod. More info:
<a href="https://kubernetes.io/docs/concepts/workloads/pods/init-containers/">https://kubernetes.io/docs/concepts/workloads/pods/init-containers/</a>
</p>

</td>

</tr>

<tr>

<td>

<code>sidecars</code></br> <em>
<a href="https://v1-18.docs.kubernetes.io/docs/reference/generated/kubernetes-api/v1.18/#container-v1-core">
\[\]Kubernetes core/v1.Container </a> </em>
</td>

<td>

<em>(Optional)</em>
<p>

List of customized sidecar containers belonging to the pod.
</p>

</td>

</tr>

<tr>

<td>

<code>daemonTemplate</code></br> <em>
<a href="#numaflow.numaproj.io/v1alpha1.DaemonTemplate"> DaemonTemplate
</a> </em>
</td>

<td>

<em>(Optional)</em>
<p>

Template for the daemon service deployment.
</p>

</td>

</tr>

<tr>

<td>

<code>updateStrategy</code></br> <em>
<a href="#numaflow.numaproj.io/v1alpha1.UpdateStrategy"> UpdateStrategy
</a> </em>
</td>

<td>

<em>(Optional)</em>
<p>

The strategy to use to replace existing pods with new ones.
</p>

</td>

</tr>

<tr>

<td>

<code>lifecycle</code></br> <em>
<a href="#numaflow.numaproj.io/v1alpha1.MonoVertexLifecycle">
MonoVertexLifecycle </a> </em>
</td>

<td>

<em>(Optional)</em>
<p>

Lifecycle defines the Lifecycle properties of a MonoVertex
</p>

</td>

</tr>

<tr>

<td>

<code>bypass</code></br> <em>
<a href="#numaflow.numaproj.io/v1alpha1.MonoVertexBypassCondition">
MonoVertexBypassCondition </a> </em>
</td>

<td>

<em>(Optional)</em>
<p>

Bypass defines the bypass destination and conditions to trigger bypass
for the mono vertex components. If specified, the bypass will be
triggered if the conditions are met at any of the components. The first
level of the bypass spec specifies the destination to which the message
will be forwarded to, and the next level specifies the conditions to
<<<<<<< HEAD
trigger the said bypass. For example, if the bypass spec is: bypass:
fallback: tags: operator: or values: - “error” Then a bypass to fallback
sink will be triggered if the message is encountered at any component
(source, UDF) that has a tag “error”.
=======
trigger the said bypass.
>>>>>>> 1de6f1d1
</p>

</td>

</tr>

</tbody>

</table>

<h3 id="numaflow.numaproj.io/v1alpha1.MonoVertexStatus">

MonoVertexStatus
</h3>

<p>

(<em>Appears on:</em>
<a href="#numaflow.numaproj.io/v1alpha1.MonoVertex">MonoVertex</a>)
</p>

<p>

</p>

<table>

<thead>

<tr>

<th>

Field
</th>

<th>

Description
</th>

</tr>

</thead>

<tbody>

<tr>

<td>

<code>Status</code></br> <em>
<a href="#numaflow.numaproj.io/v1alpha1.Status"> Status </a> </em>
</td>

<td>

<p>

(Members of <code>Status</code> are embedded into this type.)
</p>

</td>

</tr>

<tr>

<td>

<code>phase</code></br> <em>
<a href="#numaflow.numaproj.io/v1alpha1.MonoVertexPhase">
MonoVertexPhase </a> </em>
</td>

<td>

<em>(Optional)</em>
</td>

</tr>

<tr>

<td>

<code>replicas</code></br> <em> uint32 </em>
</td>

<td>

<em>(Optional)</em>
<p>

Total number of non-terminated pods targeted by this MonoVertex (their
labels match the selector).
</p>

</td>

</tr>

<tr>

<td>

<code>desiredReplicas</code></br> <em> uint32 </em>
</td>

<td>

<em>(Optional)</em>
<p>

The number of desired replicas.
</p>

</td>

</tr>

<tr>

<td>

<code>selector</code></br> <em> string </em>
</td>

<td>

<em>(Optional)</em>
</td>

</tr>

<tr>

<td>

<code>reason</code></br> <em> string </em>
</td>

<td>

<em>(Optional)</em>
</td>

</tr>

<tr>

<td>

<code>message</code></br> <em> string </em>
</td>

<td>

<em>(Optional)</em>
</td>

</tr>

<tr>

<td>

<code>lastUpdated</code></br> <em>
<a href="https://v1-18.docs.kubernetes.io/docs/reference/generated/kubernetes-api/v1.18/#time-v1-meta">
Kubernetes meta/v1.Time </a> </em>
</td>

<td>

<em>(Optional)</em>
</td>

</tr>

<tr>

<td>

<code>lastScaledAt</code></br> <em>
<a href="https://v1-18.docs.kubernetes.io/docs/reference/generated/kubernetes-api/v1.18/#time-v1-meta">
Kubernetes meta/v1.Time </a> </em>
</td>

<td>

<em>(Optional)</em>
<p>

Time of last scaling operation.
</p>

</td>

</tr>

<tr>

<td>

<code>observedGeneration</code></br> <em> int64 </em>
</td>

<td>

<em>(Optional)</em>
<p>

The generation observed by the MonoVertex controller.
</p>

</td>

</tr>

<tr>

<td>

<code>readyReplicas</code></br> <em> uint32 </em>
</td>

<td>

<em>(Optional)</em>
<p>

The number of pods targeted by this MonoVertex with a Ready Condition.
</p>

</td>

</tr>

<tr>

<td>

<code>updatedReplicas</code></br> <em> uint32 </em>
</td>

<td>

<p>

The number of Pods created by the controller from the MonoVertex version
indicated by updateHash.
</p>

</td>

</tr>

<tr>

<td>

<code>updatedReadyReplicas</code></br> <em> uint32 </em>
</td>

<td>

<p>

The number of ready Pods created by the controller from the MonoVertex
version indicated by updateHash.
</p>

</td>

</tr>

<tr>

<td>

<code>currentHash</code></br> <em> string </em>
</td>

<td>

<p>

If not empty, indicates the current version of the MonoVertex used to
generate Pods.
</p>

</td>

</tr>

<tr>

<td>

<code>updateHash</code></br> <em> string </em>
</td>

<td>

<p>

If not empty, indicates the updated version of the MonoVertex used to
generate Pods.
</p>

</td>

</tr>

</tbody>

</table>

<h3 id="numaflow.numaproj.io/v1alpha1.NatsAuth">

NatsAuth
</h3>

<p>

(<em>Appears on:</em>
<a href="#numaflow.numaproj.io/v1alpha1.JetStreamConfig">JetStreamConfig</a>,
<a href="#numaflow.numaproj.io/v1alpha1.JetStreamSource">JetStreamSource</a>,
<a href="#numaflow.numaproj.io/v1alpha1.NatsSource">NatsSource</a>)
</p>

<p>

<p>

NatsAuth defines how to authenticate the nats access
</p>

</p>

<table>

<thead>

<tr>

<th>

Field
</th>

<th>

Description
</th>

</tr>

</thead>

<tbody>

<tr>

<td>

<code>basic</code></br> <em>
<a href="#numaflow.numaproj.io/v1alpha1.BasicAuth"> BasicAuth </a> </em>
</td>

<td>

<em>(Optional)</em>
<p>

Basic auth which contains a username and a password
</p>

</td>

</tr>

<tr>

<td>

<code>token</code></br> <em>
<a href="https://v1-18.docs.kubernetes.io/docs/reference/generated/kubernetes-api/v1.18/#secretkeyselector-v1-core">
Kubernetes core/v1.SecretKeySelector </a> </em>
</td>

<td>

<em>(Optional)</em>
<p>

Token auth
</p>

</td>

</tr>

<tr>

<td>

<code>nkey</code></br> <em>
<a href="https://v1-18.docs.kubernetes.io/docs/reference/generated/kubernetes-api/v1.18/#secretkeyselector-v1-core">
Kubernetes core/v1.SecretKeySelector </a> </em>
</td>

<td>

<em>(Optional)</em>
<p>

NKey auth
</p>

</td>

</tr>

</tbody>

</table>

<h3 id="numaflow.numaproj.io/v1alpha1.NatsSource">

NatsSource
</h3>

<p>

(<em>Appears on:</em>
<a href="#numaflow.numaproj.io/v1alpha1.Source">Source</a>)
</p>

<p>

</p>

<table>

<thead>

<tr>

<th>

Field
</th>

<th>

Description
</th>

</tr>

</thead>

<tbody>

<tr>

<td>

<code>url</code></br> <em> string </em>
</td>

<td>

<p>

URL to connect to NATS cluster, multiple urls could be separated by
comma.
</p>

</td>

</tr>

<tr>

<td>

<code>subject</code></br> <em> string </em>
</td>

<td>

<p>

Subject holds the name of the subject onto which messages are published.
</p>

</td>

</tr>

<tr>

<td>

<code>queue</code></br> <em> string </em>
</td>

<td>

<p>

Queue is used for queue subscription.
</p>

</td>

</tr>

<tr>

<td>

<code>tls</code></br> <em> <a href="#numaflow.numaproj.io/v1alpha1.TLS">
TLS </a> </em>
</td>

<td>

<em>(Optional)</em>
<p>

TLS configuration for the nats client.
</p>

</td>

</tr>

<tr>

<td>

<code>auth</code></br> <em>
<a href="#numaflow.numaproj.io/v1alpha1.NatsAuth"> NatsAuth </a> </em>
</td>

<td>

<em>(Optional)</em>
<p>

Auth information
</p>

</td>

</tr>

</tbody>

</table>

<h3 id="numaflow.numaproj.io/v1alpha1.NoStore">

NoStore
</h3>

<p>

(<em>Appears on:</em>
<a href="#numaflow.numaproj.io/v1alpha1.PBQStorage">PBQStorage</a>)
</p>

<p>

<p>

NoStore means there will be no persistence storage and there will be
data loss during pod restarts. Use this option only if you do not care
about correctness (e.g., approx statistics pipeline like sampling rate,
etc.).
</p>

</p>

<h3 id="numaflow.numaproj.io/v1alpha1.OnFailureRetryStrategy">

OnFailureRetryStrategy (<code>string</code> alias)
</p>

</h3>

<p>

(<em>Appears on:</em>
<a href="#numaflow.numaproj.io/v1alpha1.RetryStrategy">RetryStrategy</a>)
</p>

<p>

</p>

<h3 id="numaflow.numaproj.io/v1alpha1.PBQStorage">

PBQStorage
</h3>

<p>

(<em>Appears on:</em>
<a href="#numaflow.numaproj.io/v1alpha1.GroupBy">GroupBy</a>)
</p>

<p>

<p>

PBQStorage defines the persistence configuration for a vertex.
</p>

</p>

<table>

<thead>

<tr>

<th>

Field
</th>

<th>

Description
</th>

</tr>

</thead>

<tbody>

<tr>

<td>

<code>persistentVolumeClaim</code></br> <em>
<a href="#numaflow.numaproj.io/v1alpha1.PersistenceStrategy">
PersistenceStrategy </a> </em>
</td>

<td>

<em>(Optional)</em>
</td>

</tr>

<tr>

<td>

<code>emptyDir</code></br> <em>
<a href="https://v1-18.docs.kubernetes.io/docs/reference/generated/kubernetes-api/v1.18/#emptydirvolumesource-v1-core">
Kubernetes core/v1.EmptyDirVolumeSource </a> </em>
</td>

<td>

<em>(Optional)</em>
</td>

</tr>

<tr>

<td>

<code>no_store</code></br> <em>
<a href="#numaflow.numaproj.io/v1alpha1.NoStore"> NoStore </a> </em>
</td>

<td>

<em>(Optional)</em>
</td>

</tr>

</tbody>

</table>

<h3 id="numaflow.numaproj.io/v1alpha1.PersistenceStrategy">

PersistenceStrategy
</h3>

<p>

(<em>Appears on:</em>
<a href="#numaflow.numaproj.io/v1alpha1.JetStreamBufferService">JetStreamBufferService</a>,
<a href="#numaflow.numaproj.io/v1alpha1.PBQStorage">PBQStorage</a>)
</p>

<p>

<p>

PersistenceStrategy defines the strategy of persistence
</p>

</p>

<table>

<thead>

<tr>

<th>

Field
</th>

<th>

Description
</th>

</tr>

</thead>

<tbody>

<tr>

<td>

<code>storageClassName</code></br> <em> string </em>
</td>

<td>

<em>(Optional)</em>
<p>

Name of the StorageClass required by the claim. More info:
<a href="https://kubernetes.io/docs/concepts/storage/persistent-volumes#class-1">https://kubernetes.io/docs/concepts/storage/persistent-volumes#class-1</a>
</p>

</td>

</tr>

<tr>

<td>

<code>accessMode</code></br> <em>
<a href="https://v1-18.docs.kubernetes.io/docs/reference/generated/kubernetes-api/v1.18/#persistentvolumeaccessmode-v1-core">
Kubernetes core/v1.PersistentVolumeAccessMode </a> </em>
</td>

<td>

<em>(Optional)</em>
<p>

Available access modes such as ReadWriteOncePod, ReadWriteOnce,
ReadWriteMany
<a href="https://kubernetes.io/docs/concepts/storage/persistent-volumes/#access-modes">https://kubernetes.io/docs/concepts/storage/persistent-volumes/#access-modes</a>
</p>

</td>

</tr>

<tr>

<td>

<code>volumeSize</code></br> <em>
k8s.io/apimachinery/pkg/api/resource.Quantity </em>
</td>

<td>

<p>

Volume size, e.g. 50Gi
</p>

</td>

</tr>

</tbody>

</table>

<h3 id="numaflow.numaproj.io/v1alpha1.Pipeline">

Pipeline
</h3>

<p>

</p>

<table>

<thead>

<tr>

<th>

Field
</th>

<th>

Description
</th>

</tr>

</thead>

<tbody>

<tr>

<td>

<code>metadata</code></br> <em>
<a href="https://v1-18.docs.kubernetes.io/docs/reference/generated/kubernetes-api/v1.18/#objectmeta-v1-meta">
Kubernetes meta/v1.ObjectMeta </a> </em>
</td>

<td>

Refer to the Kubernetes API documentation for the fields of the
<code>metadata</code> field.
</td>

</tr>

<tr>

<td>

<code>spec</code></br> <em>
<a href="#numaflow.numaproj.io/v1alpha1.PipelineSpec"> PipelineSpec </a>
</em>
</td>

<td>

<br/> <br/>
<table>

<tr>

<td>

<code>interStepBufferServiceName</code></br> <em> string </em>
</td>

<td>

<em>(Optional)</em>
<p>

InterStepBufferServiceName is the name of the InterStepBufferService to
be used by the pipeline
</p>

</td>

</tr>

<tr>

<td>

<code>vertices</code></br> <em>
<a href="#numaflow.numaproj.io/v1alpha1.AbstractVertex">
\[\]AbstractVertex </a> </em>
</td>

<td>

</td>

</tr>

<tr>

<td>

<code>edges</code></br> <em>
<a href="#numaflow.numaproj.io/v1alpha1.Edge"> \[\]Edge </a> </em>
</td>

<td>

<p>

Edges define the relationships between vertices
</p>

</td>

</tr>

<tr>

<td>

<code>lifecycle</code></br> <em>
<a href="#numaflow.numaproj.io/v1alpha1.Lifecycle"> Lifecycle </a> </em>
</td>

<td>

<em>(Optional)</em>
<p>

Lifecycle define the Lifecycle properties
</p>

</td>

</tr>

<tr>

<td>

<code>limits</code></br> <em>
<a href="#numaflow.numaproj.io/v1alpha1.PipelineLimits"> PipelineLimits
</a> </em>
</td>

<td>

<em>(Optional)</em>
<p>

Limits define the limitations such as buffer read batch size for all the
vertices of a pipeline, they could be overridden by each vertex’s
settings
</p>

</td>

</tr>

<tr>

<td>

<code>watermark</code></br> <em>
<a href="#numaflow.numaproj.io/v1alpha1.Watermark"> Watermark </a> </em>
</td>

<td>

<em>(Optional)</em>
<p>

Watermark enables watermark progression across the entire pipeline.
</p>

</td>

</tr>

<tr>

<td>

<code>templates</code></br> <em>
<a href="#numaflow.numaproj.io/v1alpha1.Templates"> Templates </a> </em>
</td>

<td>

<em>(Optional)</em>
<p>

Templates are used to customize additional kubernetes resources required
for the Pipeline
</p>

</td>

</tr>

<tr>

<td>

<code>sideInputs</code></br> <em>
<a href="#numaflow.numaproj.io/v1alpha1.SideInput"> \[\]SideInput </a>
</em>
</td>

<td>

<em>(Optional)</em>
<p>

SideInputs defines the Side Inputs of a pipeline.
</p>

</td>

</tr>

<tr>

<td>

<code>interStepBuffer</code></br> <em>
<a href="#numaflow.numaproj.io/v1alpha1.InterStepBuffer">
InterStepBuffer </a> </em>
</td>

<td>

<em>(Optional)</em>
<p>

InterStepBuffer configuration specific to this pipeline.
</p>

</td>

</tr>

</table>

</td>

</tr>

<tr>

<td>

<code>status</code></br> <em>
<a href="#numaflow.numaproj.io/v1alpha1.PipelineStatus"> PipelineStatus
</a> </em>
</td>

<td>

<em>(Optional)</em>
</td>

</tr>

</tbody>

</table>

<h3 id="numaflow.numaproj.io/v1alpha1.PipelineLimits">

PipelineLimits
</h3>

<p>

(<em>Appears on:</em>
<a href="#numaflow.numaproj.io/v1alpha1.PipelineSpec">PipelineSpec</a>)
</p>

<p>

</p>

<table>

<thead>

<tr>

<th>

Field
</th>

<th>

Description
</th>

</tr>

</thead>

<tbody>

<tr>

<td>

<code>readBatchSize</code></br> <em> uint64 </em>
</td>

<td>

<em>(Optional)</em>
<p>

Read batch size for all the vertices in the pipeline, can be overridden
by the vertex’s limit settings.
</p>

</td>

</tr>

<tr>

<td>

<code>bufferMaxLength</code></br> <em> uint64 </em>
</td>

<td>

<em>(Optional)</em>
<p>

BufferMaxLength is used to define the max length of a buffer. Only
applies to UDF and Source vertices as only they do buffer write. It can
be overridden by the settings in vertex limits.
</p>

</td>

</tr>

<tr>

<td>

<code>bufferUsageLimit</code></br> <em> uint32 </em>
</td>

<td>

<em>(Optional)</em>
<p>

BufferUsageLimit is used to define the percentage of the buffer usage
limit, a valid value should be less than 100, for example, 85. Only
applies to UDF and Source vertices as only they do buffer write. It will
be overridden by the settings in vertex limits.
</p>

</td>

</tr>

<tr>

<td>

<code>readTimeout</code></br> <em>
<a href="https://pkg.go.dev/k8s.io/apimachinery/pkg/apis/meta/v1#Duration">
Kubernetes meta/v1.Duration </a> </em>
</td>

<td>

<em>(Optional)</em>
<p>

Read timeout for all the vertices in the pipeline, can be overridden by
the vertex’s limit settings
</p>

</td>

</tr>

<tr>

<td>

<code>rateLimit</code></br> <em>
<a href="#numaflow.numaproj.io/v1alpha1.RateLimit"> RateLimit </a> </em>
</td>

<td>

<em>(Optional)</em>
<p>

RateLimit is used to define the rate limit for all the vertices in the
pipeline, it could be overridden by the vertex’s limit settings. For
source vertices, it will be set to rate divided by readBatchSize because
for source vertices, the rate limit is defined by how many times the
<code>Read</code> is called per second Reduce does not support
RateLimit.
</p>

</td>

</tr>

</tbody>

</table>

<h3 id="numaflow.numaproj.io/v1alpha1.PipelinePhase">

PipelinePhase (<code>string</code> alias)
</p>

</h3>

<p>

(<em>Appears on:</em>
<a href="#numaflow.numaproj.io/v1alpha1.Lifecycle">Lifecycle</a>,
<a href="#numaflow.numaproj.io/v1alpha1.PipelineStatus">PipelineStatus</a>)
</p>

<p>

</p>

<h3 id="numaflow.numaproj.io/v1alpha1.PipelineResumeStrategy">

PipelineResumeStrategy (<code>string</code> alias)
</p>

</h3>

<p>

</p>

<h3 id="numaflow.numaproj.io/v1alpha1.PipelineSpec">

PipelineSpec
</h3>

<p>

(<em>Appears on:</em>
<a href="#numaflow.numaproj.io/v1alpha1.GetVertexPodSpecReq">GetVertexPodSpecReq</a>,
<a href="#numaflow.numaproj.io/v1alpha1.Pipeline">Pipeline</a>,
<a href="#numaflow.numaproj.io/v1alpha1.ServingPipelineSpec">ServingPipelineSpec</a>)
</p>

<p>

</p>

<table>

<thead>

<tr>

<th>

Field
</th>

<th>

Description
</th>

</tr>

</thead>

<tbody>

<tr>

<td>

<code>interStepBufferServiceName</code></br> <em> string </em>
</td>

<td>

<em>(Optional)</em>
<p>

InterStepBufferServiceName is the name of the InterStepBufferService to
be used by the pipeline
</p>

</td>

</tr>

<tr>

<td>

<code>vertices</code></br> <em>
<a href="#numaflow.numaproj.io/v1alpha1.AbstractVertex">
\[\]AbstractVertex </a> </em>
</td>

<td>

</td>

</tr>

<tr>

<td>

<code>edges</code></br> <em>
<a href="#numaflow.numaproj.io/v1alpha1.Edge"> \[\]Edge </a> </em>
</td>

<td>

<p>

Edges define the relationships between vertices
</p>

</td>

</tr>

<tr>

<td>

<code>lifecycle</code></br> <em>
<a href="#numaflow.numaproj.io/v1alpha1.Lifecycle"> Lifecycle </a> </em>
</td>

<td>

<em>(Optional)</em>
<p>

Lifecycle define the Lifecycle properties
</p>

</td>

</tr>

<tr>

<td>

<code>limits</code></br> <em>
<a href="#numaflow.numaproj.io/v1alpha1.PipelineLimits"> PipelineLimits
</a> </em>
</td>

<td>

<em>(Optional)</em>
<p>

Limits define the limitations such as buffer read batch size for all the
vertices of a pipeline, they could be overridden by each vertex’s
settings
</p>

</td>

</tr>

<tr>

<td>

<code>watermark</code></br> <em>
<a href="#numaflow.numaproj.io/v1alpha1.Watermark"> Watermark </a> </em>
</td>

<td>

<em>(Optional)</em>
<p>

Watermark enables watermark progression across the entire pipeline.
</p>

</td>

</tr>

<tr>

<td>

<code>templates</code></br> <em>
<a href="#numaflow.numaproj.io/v1alpha1.Templates"> Templates </a> </em>
</td>

<td>

<em>(Optional)</em>
<p>

Templates are used to customize additional kubernetes resources required
for the Pipeline
</p>

</td>

</tr>

<tr>

<td>

<code>sideInputs</code></br> <em>
<a href="#numaflow.numaproj.io/v1alpha1.SideInput"> \[\]SideInput </a>
</em>
</td>

<td>

<em>(Optional)</em>
<p>

SideInputs defines the Side Inputs of a pipeline.
</p>

</td>

</tr>

<tr>

<td>

<code>interStepBuffer</code></br> <em>
<a href="#numaflow.numaproj.io/v1alpha1.InterStepBuffer">
InterStepBuffer </a> </em>
</td>

<td>

<em>(Optional)</em>
<p>

InterStepBuffer configuration specific to this pipeline.
</p>

</td>

</tr>

</tbody>

</table>

<h3 id="numaflow.numaproj.io/v1alpha1.PipelineStatus">

PipelineStatus
</h3>

<p>

(<em>Appears on:</em>
<a href="#numaflow.numaproj.io/v1alpha1.Pipeline">Pipeline</a>)
</p>

<p>

</p>

<table>

<thead>

<tr>

<th>

Field
</th>

<th>

Description
</th>

</tr>

</thead>

<tbody>

<tr>

<td>

<code>Status</code></br> <em>
<a href="#numaflow.numaproj.io/v1alpha1.Status"> Status </a> </em>
</td>

<td>

<p>

(Members of <code>Status</code> are embedded into this type.)
</p>

</td>

</tr>

<tr>

<td>

<code>phase</code></br> <em>
<a href="#numaflow.numaproj.io/v1alpha1.PipelinePhase"> PipelinePhase
</a> </em>
</td>

<td>

<em>(Optional)</em>
</td>

</tr>

<tr>

<td>

<code>message</code></br> <em> string </em>
</td>

<td>

<em>(Optional)</em>
</td>

</tr>

<tr>

<td>

<code>lastUpdated</code></br> <em>
<a href="https://v1-18.docs.kubernetes.io/docs/reference/generated/kubernetes-api/v1.18/#time-v1-meta">
Kubernetes meta/v1.Time </a> </em>
</td>

<td>

<em>(Optional)</em>
</td>

</tr>

<tr>

<td>

<code>vertexCount</code></br> <em> uint32 </em>
</td>

<td>

<em>(Optional)</em>
</td>

</tr>

<tr>

<td>

<code>sourceCount</code></br> <em> uint32 </em>
</td>

<td>

<em>(Optional)</em>
</td>

</tr>

<tr>

<td>

<code>sinkCount</code></br> <em> uint32 </em>
</td>

<td>

<em>(Optional)</em>
</td>

</tr>

<tr>

<td>

<code>udfCount</code></br> <em> uint32 </em>
</td>

<td>

<em>(Optional)</em>
</td>

</tr>

<tr>

<td>

<code>mapUDFCount</code></br> <em> uint32 </em>
</td>

<td>

<em>(Optional)</em>
</td>

</tr>

<tr>

<td>

<code>reduceUDFCount</code></br> <em> uint32 </em>
</td>

<td>

<em>(Optional)</em>
</td>

</tr>

<tr>

<td>

<code>observedGeneration</code></br> <em> int64 </em>
</td>

<td>

<em>(Optional)</em>
<p>

The generation observed by the Pipeline controller.
</p>

</td>

</tr>

<tr>

<td>

<code>drainedOnPause</code></br> <em> bool </em>
</td>

<td>

<em>(Optional)</em>
<p>

Field to indicate if a pipeline drain successfully occurred, only
meaningful when the pipeline is paused. True means it has been
successfully drained.
</p>

</td>

</tr>

</tbody>

</table>

<h3 id="numaflow.numaproj.io/v1alpha1.Ports">

Ports
</h3>

<p>

(<em>Appears on:</em>
<a href="#numaflow.numaproj.io/v1alpha1.ServingSpec">ServingSpec</a>)
</p>

<p>

</p>

<table>

<thead>

<tr>

<th>

Field
</th>

<th>

Description
</th>

</tr>

</thead>

<tbody>

<tr>

<td>

<code>https</code></br> <em> int32 </em>
</td>

<td>

<em>(Optional)</em>
</td>

</tr>

<tr>

<td>

<code>http</code></br> <em> int32 </em>
</td>

<td>

<em>(Optional)</em>
</td>

</tr>

</tbody>

</table>

<h3 id="numaflow.numaproj.io/v1alpha1.Probe">

Probe
</h3>

<p>

(<em>Appears on:</em>
<a href="#numaflow.numaproj.io/v1alpha1.Container">Container</a>,
<a href="#numaflow.numaproj.io/v1alpha1.ContainerTemplate">ContainerTemplate</a>)
</p>

<p>

<p>

Probe is used to customize the configuration for Readiness and Liveness
probes.
</p>

</p>

<table>

<thead>

<tr>

<th>

Field
</th>

<th>

Description
</th>

</tr>

</thead>

<tbody>

<tr>

<td>

<code>initialDelaySeconds</code></br> <em> int32 </em>
</td>

<td>

<em>(Optional)</em>
<p>

Number of seconds after the container has started before liveness probes
are initiated. More info:
<a href="https://kubernetes.io/docs/concepts/workloads/pods/pod-lifecycle#container-probes">https://kubernetes.io/docs/concepts/workloads/pods/pod-lifecycle#container-probes</a>
</p>

</td>

</tr>

<tr>

<td>

<code>timeoutSeconds</code></br> <em> int32 </em>
</td>

<td>

<em>(Optional)</em>
<p>

Number of seconds after which the probe times out. More info:
<a href="https://kubernetes.io/docs/concepts/workloads/pods/pod-lifecycle#container-probes">https://kubernetes.io/docs/concepts/workloads/pods/pod-lifecycle#container-probes</a>
</p>

</td>

</tr>

<tr>

<td>

<code>periodSeconds</code></br> <em> int32 </em>
</td>

<td>

<em>(Optional)</em>
<p>

How often (in seconds) to perform the probe.
</p>

</td>

</tr>

<tr>

<td>

<code>successThreshold</code></br> <em> int32 </em>
</td>

<td>

<em>(Optional)</em>
<p>

Minimum consecutive successes for the probe to be considered successful
after having failed. Defaults to 1. Must be 1 for liveness and startup.
Minimum value is 1.
</p>

</td>

</tr>

<tr>

<td>

<code>failureThreshold</code></br> <em> int32 </em>
</td>

<td>

<em>(Optional)</em>
<p>

Minimum consecutive failures for the probe to be considered failed after
having succeeded. Defaults to 3. Minimum value is 1.
</p>

</td>

</tr>

</tbody>

</table>

<h3 id="numaflow.numaproj.io/v1alpha1.PulsarAuth">

PulsarAuth
</h3>

<p>

(<em>Appears on:</em>
<a href="#numaflow.numaproj.io/v1alpha1.PulsarSink">PulsarSink</a>,
<a href="#numaflow.numaproj.io/v1alpha1.PulsarSource">PulsarSource</a>)
</p>

<p>

<p>

PulsarAuth defines how to authenticate with Pulsar
</p>

</p>

<table>

<thead>

<tr>

<th>

Field
</th>

<th>

Description
</th>

</tr>

</thead>

<tbody>

<tr>

<td>

<code>token</code></br> <em>
<a href="https://v1-18.docs.kubernetes.io/docs/reference/generated/kubernetes-api/v1.18/#secretkeyselector-v1-core">
Kubernetes core/v1.SecretKeySelector </a> </em>
</td>

<td>

<em>(Optional)</em>
<p>

JWT Token auth
</p>

</td>

</tr>

<tr>

<td>

<code>basicAuth</code></br> <em>
<a href="#numaflow.numaproj.io/v1alpha1.PulsarBasicAuth">
PulsarBasicAuth </a> </em>
</td>

<td>

<em>(Optional)</em>
<p>

Authentication using HTTP basic
<a href="https://pulsar.apache.org/docs/4.0.x/security-basic-auth/">https://pulsar.apache.org/docs/4.0.x/security-basic-auth/</a>
</p>

</td>

</tr>

</tbody>

</table>

<h3 id="numaflow.numaproj.io/v1alpha1.PulsarBasicAuth">

PulsarBasicAuth
</h3>

<p>

(<em>Appears on:</em>
<a href="#numaflow.numaproj.io/v1alpha1.PulsarAuth">PulsarAuth</a>)
</p>

<p>

</p>

<table>

<thead>

<tr>

<th>

Field
</th>

<th>

Description
</th>

</tr>

</thead>

<tbody>

<tr>

<td>

<code>username</code></br> <em>
<a href="https://v1-18.docs.kubernetes.io/docs/reference/generated/kubernetes-api/v1.18/#secretkeyselector-v1-core">
Kubernetes core/v1.SecretKeySelector </a> </em>
</td>

<td>

<em>(Optional)</em>
</td>

</tr>

<tr>

<td>

<code>password</code></br> <em>
<a href="https://v1-18.docs.kubernetes.io/docs/reference/generated/kubernetes-api/v1.18/#secretkeyselector-v1-core">
Kubernetes core/v1.SecretKeySelector </a> </em>
</td>

<td>

<em>(Optional)</em>
</td>

</tr>

</tbody>

</table>

<h3 id="numaflow.numaproj.io/v1alpha1.PulsarSink">

PulsarSink
</h3>

<p>

(<em>Appears on:</em>
<a href="#numaflow.numaproj.io/v1alpha1.AbstractSink">AbstractSink</a>)
</p>

<p>

</p>

<table>

<thead>

<tr>

<th>

Field
</th>

<th>

Description
</th>

</tr>

</thead>

<tbody>

<tr>

<td>

<code>serverAddr</code></br> <em> string </em>
</td>

<td>

</td>

</tr>

<tr>

<td>

<code>topic</code></br> <em> string </em>
</td>

<td>

</td>

</tr>

<tr>

<td>

<code>producerName</code></br> <em> string </em>
</td>

<td>

</td>

</tr>

<tr>

<td>

<code>auth</code></br> <em>
<a href="#numaflow.numaproj.io/v1alpha1.PulsarAuth"> PulsarAuth </a>
</em>
</td>

<td>

<em>(Optional)</em>
<p>

Auth information
</p>

</td>

</tr>

</tbody>

</table>

<h3 id="numaflow.numaproj.io/v1alpha1.PulsarSource">

PulsarSource
</h3>

<p>

(<em>Appears on:</em>
<a href="#numaflow.numaproj.io/v1alpha1.Source">Source</a>)
</p>

<p>

</p>

<table>

<thead>

<tr>

<th>

Field
</th>

<th>

Description
</th>

</tr>

</thead>

<tbody>

<tr>

<td>

<code>serverAddr</code></br> <em> string </em>
</td>

<td>

</td>

</tr>

<tr>

<td>

<code>topic</code></br> <em> string </em>
</td>

<td>

</td>

</tr>

<tr>

<td>

<code>consumerName</code></br> <em> string </em>
</td>

<td>

</td>

</tr>

<tr>

<td>

<code>subscriptionName</code></br> <em> string </em>
</td>

<td>

</td>

</tr>

<tr>

<td>

<code>maxUnack</code></br> <em> uint32 </em>
</td>

<td>

<p>

Maximum number of messages that are in not yet acked state. Once this
limit is crossed, futher read requests will return empty list.
</p>

</td>

</tr>

<tr>

<td>

<code>auth</code></br> <em>
<a href="#numaflow.numaproj.io/v1alpha1.PulsarAuth"> PulsarAuth </a>
</em>
</td>

<td>

<em>(Optional)</em>
<p>

Auth information
</p>

</td>

</tr>

</tbody>

</table>

<h3 id="numaflow.numaproj.io/v1alpha1.RateLimit">

RateLimit
</h3>

<p>

(<em>Appears on:</em>
<a href="#numaflow.numaproj.io/v1alpha1.MonoVertexLimits">MonoVertexLimits</a>,
<a href="#numaflow.numaproj.io/v1alpha1.PipelineLimits">PipelineLimits</a>,
<a href="#numaflow.numaproj.io/v1alpha1.VertexLimits">VertexLimits</a>)
</p>

<p>

</p>

<table>

<thead>

<tr>

<th>

Field
</th>

<th>

Description
</th>

</tr>

</thead>

<tbody>

<tr>

<td>

<code>max</code></br> <em> uint64 </em>
</td>

<td>

<p>

Max is the maximum TPS that this vertex can process give a distributed
<code>Store</code> is configured. Otherwise, it will be the maximum TPS
for a single replica.
</p>

</td>

</tr>

<tr>

<td>

<code>min</code></br> <em> uint64 </em>
</td>

<td>

<p>

Minimum TPS allowed during initial bootup. This value will be
distributed across all the replicas if a distributed <code>Store</code>
is configured. Otherwise, it will be the minimum TPS for a single
replica.
</p>

</td>

</tr>

<tr>

<td>

<code>rampUpDuration</code></br> <em>
<a href="https://pkg.go.dev/k8s.io/apimachinery/pkg/apis/meta/v1#Duration">
Kubernetes meta/v1.Duration </a> </em>
</td>

<td>

<p>

RampUpDuration is the duration to reach the maximum TPS from the minimum
TPS. The min unit of ramp up is 1 in 1 second.
</p>

</td>

</tr>

<tr>

<td>

<code>store</code></br> <em>
<a href="#numaflow.numaproj.io/v1alpha1.RateLimiterStore">
RateLimiterStore </a> </em>
</td>

<td>

<em>(Optional)</em>
<p>

Store is used to define the Distributed Store for the rate limiting. We
also support in-memory store if no store is configured. This means that
every replica will have its own rate limit and the actual TPS will be
the sum of all the replicas.
</p>

</td>

</tr>

<tr>

<td>

<code>modes</code></br> <em>
<a href="#numaflow.numaproj.io/v1alpha1.RateLimiterModes">
RateLimiterModes </a> </em>
</td>

<td>

<em>(Optional)</em>
<p>

RateLimiterModes is used to define the modes for rate limiting.
</p>

</td>

</tr>

<tr>

<td>

<code>resumedRampUp</code></br> <em> bool </em>
</td>

<td>

<em>(Optional)</em>
<p>

ResumedRampUp is used to enable the resume mode for rate limiting.
</p>

<p>

This, if true, will allow the processor to resume the ramp-up process
from the last known state of the rate limiter, i.e., if the processor
was allowed X tokens before shutting down, it will be allowed X tokens
again after the processor restarts.
</p>

<p>

The resumed ramp-up process will be allowed until TTL time after the
processor first deregisters with the rate limiter.
</p>

</td>

</tr>

<tr>

<td>

<code>ttl</code></br> <em>
<a href="https://pkg.go.dev/k8s.io/apimachinery/pkg/apis/meta/v1#Duration">
Kubernetes meta/v1.Duration </a> </em>
</td>

<td>

<em>(Optional)</em>
<p>

TTL is used to define the duration after which a pod is considered stale
and removed from the pool of pods if it doesn’t sync with the rate
limiter.
</p>

<p>

Furthermore, if the ResumedRampUp is true, then TTL also defines the
amount of time within which, if a pod re-registers / registers with the
same name, with the rate limiter, it will be assigned the same rate
limit as the previous pod with that name.
</p>

</td>

</tr>

</tbody>

</table>

<h3 id="numaflow.numaproj.io/v1alpha1.RateLimiterGoBackN">

RateLimiterGoBackN
</h3>

<p>

(<em>Appears on:</em>
<a href="#numaflow.numaproj.io/v1alpha1.RateLimiterModes">RateLimiterModes</a>)
</p>

<p>

<p>

RateLimiterGoBackN is for the GoBackN mode. Releases additional tokens
only when previously released tokens have been utilized above the
configured threshold otherwise triggers a ramp-down. Ramp-down is also
triggered when the request is made after quite a while.
</p>

</p>

<table>

<thead>

<tr>

<th>

Field
</th>

<th>

Description
</th>

</tr>

</thead>

<tbody>

<tr>

<td>

<code>coolDownPeriod</code></br> <em>
<a href="https://pkg.go.dev/k8s.io/apimachinery/pkg/apis/meta/v1#Duration">
Kubernetes meta/v1.Duration </a> </em>
</td>

<td>

<em>(Optional)</em>
<p>

CoolDownPeriod is the duration after which the rate limiter will start
ramping down if the request is made after the cool-down period.
</p>

</td>

</tr>

<tr>

<td>

<code>rampDownPercentage</code></br> <em> uint32 </em>
</td>

<td>

<em>(Optional)</em>
<p>

RampDownStrength is the strength of the ramp-down. It is a value between
0 and 1. 0 means no ramp-down and 1 means token pool is ramped down at
the rate of slope=(max - min)/duration.
</p>

</td>

</tr>

<tr>

<td>

<code>thresholdPercentage</code></br> <em> uint32 </em>
</td>

<td>

<em>(Optional)</em>
<p>

ThresholdPercentage specifies the minimum percentage of capacity,
availed by the rate limiter, that should be consumed at any instance to
allow the rate limiter to unlock additional capacity. For example, given
the following configuration: - max = 100 - min = 10 - rampUpDuration =
10s i.e.–\> slope = 10 messages/second - thresholdPercentage = 50 at t =
0, the rate limiter will release 10 messages and at least 5 of those
should be consumed to unlock additional capacity of 10 messages at t = 1
to make the total capacity of 20.
</p>

</td>

</tr>

</tbody>

</table>

<h3 id="numaflow.numaproj.io/v1alpha1.RateLimiterInMemoryStore">

RateLimiterInMemoryStore
</h3>

<p>

(<em>Appears on:</em>
<a href="#numaflow.numaproj.io/v1alpha1.RateLimiterStore">RateLimiterStore</a>)
</p>

<p>

</p>

<h3 id="numaflow.numaproj.io/v1alpha1.RateLimiterModes">

RateLimiterModes
</h3>

<p>

(<em>Appears on:</em>
<a href="#numaflow.numaproj.io/v1alpha1.RateLimit">RateLimit</a>)
</p>

<p>

<p>

RateLimiterModes defines the modes for rate limiting.
</p>

</p>

<table>

<thead>

<tr>

<th>

Field
</th>

<th>

Description
</th>

</tr>

</thead>

<tbody>

<tr>

<td>

<code>scheduled</code></br> <em>
<a href="#numaflow.numaproj.io/v1alpha1.RateLimiterScheduled">
RateLimiterScheduled </a> </em>
</td>

<td>

<em>(Optional)</em>
<p>

Irrespective of the traffic, the rate limiter releases max possible
tokens based on ramp-up duration.
</p>

</td>

</tr>

<tr>

<td>

<code>relaxed</code></br> <em>
<a href="#numaflow.numaproj.io/v1alpha1.RateLimiterRelaxed">
RateLimiterRelaxed </a> </em>
</td>

<td>

<em>(Optional)</em>
<p>

If there is some traffic, then release the max possible tokens.
</p>

</td>

</tr>

<tr>

<td>

<code>onlyIfUsed</code></br> <em>
<a href="#numaflow.numaproj.io/v1alpha1.RateLimiterOnlyIfUsed">
RateLimiterOnlyIfUsed </a> </em>
</td>

<td>

<em>(Optional)</em>
<p>

Releases additional tokens only when previously released tokens have
been utilized above the configured threshold
</p>

</td>

</tr>

<tr>

<td>

<code>goBackN</code></br> <em>
<a href="#numaflow.numaproj.io/v1alpha1.RateLimiterGoBackN">
RateLimiterGoBackN </a> </em>
</td>

<td>

<em>(Optional)</em>
<p>

Releases additional tokens only when previously released tokens have
been utilized above the configured threshold otherwise triggers a
ramp-down. Ramp-down is also triggered when the request is made after
quite a while.
</p>

</td>

</tr>

</tbody>

</table>

<h3 id="numaflow.numaproj.io/v1alpha1.RateLimiterOnlyIfUsed">

RateLimiterOnlyIfUsed
</h3>

<p>

(<em>Appears on:</em>
<a href="#numaflow.numaproj.io/v1alpha1.RateLimiterModes">RateLimiterModes</a>)
</p>

<p>

<p>

RateLimiterOnlyIfUsed is for the OnlyIfUsed mode. Releases additional
tokens only when previously released tokens have been utilized above the
configured threshold
</p>

</p>

<table>

<thead>

<tr>

<th>

Field
</th>

<th>

Description
</th>

</tr>

</thead>

<tbody>

<tr>

<td>

<code>thresholdPercentage</code></br> <em> uint32 </em>
</td>

<td>

<em>(Optional)</em>
<p>

ThresholdPercentage specifies the minimum percentage of capacity,
availed by the rate limiter, that should be consumed at any instance to
allow the rate limiter to unlock additional capacity.
</p>

<p>

Defaults to 50%
</p>

<p>

For example, given the following configuration: - max = 100 - min = 10 -
rampUpDuration = 10s i.e.–\> slope = 10 messages/second -
thresholdPercentage = 50 at t = 0, the rate limiter will release 10
messages and at least 5 of those should be consumed to unlock additional
capacity of 10 messages at t = 1 to make the total capacity of 20.
</p>

</td>

</tr>

</tbody>

</table>

<h3 id="numaflow.numaproj.io/v1alpha1.RateLimiterRedisStore">

RateLimiterRedisStore
</h3>

<p>

(<em>Appears on:</em>
<a href="#numaflow.numaproj.io/v1alpha1.RateLimiterStore">RateLimiterStore</a>)
</p>

<p>

</p>

<table>

<thead>

<tr>

<th>

Field
</th>

<th>

Description
</th>

</tr>

</thead>

<tbody>

<tr>

<td>

<code>mode</code></br> <em> string </em>
</td>

<td>

<p>

Choose how to connect to Redis. - Single: use a single URL (redis://… or
rediss://…) - Sentinel: discover the node via Redis Sentinel
</p>

</td>

</tr>

<tr>

<td>

<code>url</code></br> <em> string </em>
</td>

<td>

<em>(Optional)</em>
<p>

SINGLE MODE: Full connection URL,
e.g. redis://host:<sup>6379</sup>⁄<sub>0</sub> or rediss://host:port/0
Mutually exclusive with .sentinel
</p>

</td>

</tr>

<tr>

<td>

<code>sentinel</code></br> <em>
<a href="#numaflow.numaproj.io/v1alpha1.RedisSentinelConfig">
RedisSentinelConfig </a> </em>
</td>

<td>

<em>(Optional)</em>
<p>

SENTINEL MODE: Settings to reach Sentinel and the selected Redis node
Mutually exclusive with .url
</p>

</td>

</tr>

<tr>

<td>

<code>db</code></br> <em> int32 </em>
</td>

<td>

<em>(Optional)</em>
<p>

COMMON: Optional DB index (default 0)
</p>

</td>

</tr>

</tbody>

</table>

<h3 id="numaflow.numaproj.io/v1alpha1.RateLimiterRelaxed">

RateLimiterRelaxed
</h3>

<p>

(<em>Appears on:</em>
<a href="#numaflow.numaproj.io/v1alpha1.RateLimiterModes">RateLimiterModes</a>)
</p>

<p>

<p>

RateLimiterRelaxed is for the relaxed mode. It will release the max
possible tokens if there is some traffic.
</p>

</p>

<h3 id="numaflow.numaproj.io/v1alpha1.RateLimiterScheduled">

RateLimiterScheduled
</h3>

<p>

(<em>Appears on:</em>
<a href="#numaflow.numaproj.io/v1alpha1.RateLimiterModes">RateLimiterModes</a>)
</p>

<p>

<p>

RateLimiterScheduled is for the scheduled mode. It will release the max
possible tokens based on ramp-up duration irrespective of traffic
encountered.
</p>

</p>

<h3 id="numaflow.numaproj.io/v1alpha1.RateLimiterStore">

RateLimiterStore
</h3>

<p>

(<em>Appears on:</em>
<a href="#numaflow.numaproj.io/v1alpha1.RateLimit">RateLimit</a>)
</p>

<p>

</p>

<table>

<thead>

<tr>

<th>

Field
</th>

<th>

Description
</th>

</tr>

</thead>

<tbody>

<tr>

<td>

<code>redisStore</code></br> <em>
<a href="#numaflow.numaproj.io/v1alpha1.RateLimiterRedisStore">
RateLimiterRedisStore </a> </em>
</td>

<td>

<em>(Optional)</em>
<p>

RedisStore is used to define the redis store for the rate limit.
</p>

</td>

</tr>

<tr>

<td>

<code>inMemoryStore</code></br> <em>
<a href="#numaflow.numaproj.io/v1alpha1.RateLimiterInMemoryStore">
RateLimiterInMemoryStore </a> </em>
</td>

<td>

<em>(Optional)</em>
<p>

InMemoryStore is used to define the in-memory store for the rate limit.
</p>

</td>

</tr>

</tbody>

</table>

<h3 id="numaflow.numaproj.io/v1alpha1.RedisAuth">

RedisAuth
</h3>

<p>

(<em>Appears on:</em>
<a href="#numaflow.numaproj.io/v1alpha1.RedisSentinelConfig">RedisSentinelConfig</a>)
</p>

<p>

</p>

<table>

<thead>

<tr>

<th>

Field
</th>

<th>

Description
</th>

</tr>

</thead>

<tbody>

<tr>

<td>

<code>username</code></br> <em>
<a href="https://v1-18.docs.kubernetes.io/docs/reference/generated/kubernetes-api/v1.18/#secretkeyselector-v1-core">
Kubernetes core/v1.SecretKeySelector </a> </em>
</td>

<td>

<em>(Optional)</em>
<p>

For Redis 6+ ACLs. If Username omitted, password-only is also supported.
</p>

</td>

</tr>

<tr>

<td>

<code>password</code></br> <em>
<a href="https://v1-18.docs.kubernetes.io/docs/reference/generated/kubernetes-api/v1.18/#secretkeyselector-v1-core">
Kubernetes core/v1.SecretKeySelector </a> </em>
</td>

<td>

<em>(Optional)</em>
</td>

</tr>

</tbody>

</table>

<h3 id="numaflow.numaproj.io/v1alpha1.RedisSentinelConfig">

RedisSentinelConfig
</h3>

<p>

(<em>Appears on:</em>
<a href="#numaflow.numaproj.io/v1alpha1.RateLimiterRedisStore">RateLimiterRedisStore</a>)
</p>

<p>

</p>

<table>

<thead>

<tr>

<th>

Field
</th>

<th>

Description
</th>

</tr>

</thead>

<tbody>

<tr>

<td>

<code>masterName</code></br> <em> string </em>
</td>

<td>

<p>

Required Sentinel “service name” (aka master name) from sentinel.conf
</p>

</td>

</tr>

<tr>

<td>

<code>endpoints</code></br> <em> \[\]string </em>
</td>

<td>

<p>

At least one Sentinel endpoint; 2–3 recommended. Use host:port pairs.
Example: \[“sentinel-0.redis.svc:26379”, “sentinel-1.redis.svc:26379”\]
</p>

</td>

</tr>

<tr>

<td>

<code>sentinelAuth</code></br> <em>
<a href="#numaflow.numaproj.io/v1alpha1.RedisAuth"> RedisAuth </a> </em>
</td>

<td>

<em>(Optional)</em>
<p>

Auth to talk to the Sentinel daemons (control-plane). Optional.
</p>

</td>

</tr>

<tr>

<td>

<code>redisAuth</code></br> <em>
<a href="#numaflow.numaproj.io/v1alpha1.RedisAuth"> RedisAuth </a> </em>
</td>

<td>

<em>(Optional)</em>
<p>

Auth to talk to the Redis data nodes (data-plane). Optional.
</p>

</td>

</tr>

<tr>

<td>

<code>sentinelTLS</code></br> <em>
<a href="#numaflow.numaproj.io/v1alpha1.TLS"> TLS </a> </em>
</td>

<td>

<em>(Optional)</em>
<p>

TLS for Sentinel connections (if your Sentinels expose TLS).
</p>

</td>

</tr>

<tr>

<td>

<code>redisTLS</code></br> <em>
<a href="#numaflow.numaproj.io/v1alpha1.TLS"> TLS </a> </em>
</td>

<td>

<em>(Optional)</em>
<p>

TLS for Redis data nodes (redis). Often enabled even if Sentinel is
plaintext.
</p>

</td>

</tr>

</tbody>

</table>

<h3 id="numaflow.numaproj.io/v1alpha1.RetryStrategy">

RetryStrategy
</h3>

<p>

(<em>Appears on:</em>
<a href="#numaflow.numaproj.io/v1alpha1.Sink">Sink</a>)
</p>

<p>

<p>

The RetryStrategy struct defines the configuration for handling
operation retries in case of failures. It incorporates an Exponential
BackOff strategy to control retry timing and specifies the actions to
take upon failure.
</p>

</p>

<table>

<thead>

<tr>

<th>

Field
</th>

<th>

Description
</th>

</tr>

</thead>

<tbody>

<tr>

<td>

<code>backoff</code></br> <em>
<a href="#numaflow.numaproj.io/v1alpha1.Backoff"> Backoff </a> </em>
</td>

<td>

<em>(Optional)</em>
<p>

BackOff specifies the parameters for the exponential backoff strategy,
controlling how delays between retries should increase.
</p>

</td>

</tr>

<tr>

<td>

<code>onFailure</code></br> <em>
<a href="#numaflow.numaproj.io/v1alpha1.OnFailureRetryStrategy">
OnFailureRetryStrategy </a> </em>
</td>

<td>

<em>(Optional)</em>
<p>

OnFailure specifies the action to take when the specified retry strategy
fails. The possible values are: 1. “retry”: start another round of
retrying the operation, 2. “fallback”: re-route the operation to a
fallback sink and 3. “drop”: drop the operation and perform no further
action. The default action is to retry.
</p>

</td>

</tr>

</tbody>

</table>

<h3 id="numaflow.numaproj.io/v1alpha1.RollingUpdateStrategy">

RollingUpdateStrategy
</h3>

<p>

(<em>Appears on:</em>
<a href="#numaflow.numaproj.io/v1alpha1.UpdateStrategy">UpdateStrategy</a>)
</p>

<p>

<p>

RollingUpdateStrategy is used to communicate parameter for
RollingUpdateStrategyType.
</p>

</p>

<table>

<thead>

<tr>

<th>

Field
</th>

<th>

Description
</th>

</tr>

</thead>

<tbody>

<tr>

<td>

<code>maxUnavailable</code></br> <em>
k8s.io/apimachinery/pkg/util/intstr.IntOrString </em>
</td>

<td>

<em>(Optional)</em>
<p>

The maximum number of pods that can be unavailable during the update.
Value can be an absolute number (ex: 5) or a percentage of desired pods
(ex: 10%). Absolute number is calculated from percentage by rounding
down. Defaults to 25%. Example: when this is set to 30%, the old pods
can be scaled down to 70% of desired pods immediately when the rolling
update starts. Once new pods are ready, old pods can be scaled down
further, followed by scaling up the new pods, ensuring that the total
number of pods available at all times during the update is at least 70%
of desired pods.
</p>

</td>

</tr>

</tbody>

</table>

<h3 id="numaflow.numaproj.io/v1alpha1.SASL">

SASL
</h3>

<p>

(<em>Appears on:</em>
<a href="#numaflow.numaproj.io/v1alpha1.KafkaSink">KafkaSink</a>,
<a href="#numaflow.numaproj.io/v1alpha1.KafkaSource">KafkaSource</a>)
</p>

<p>

</p>

<table>

<thead>

<tr>

<th>

Field
</th>

<th>

Description
</th>

</tr>

</thead>

<tbody>

<tr>

<td>

<code>mechanism</code></br> <em>
<a href="#numaflow.numaproj.io/v1alpha1.SASLType"> SASLType </a> </em>
</td>

<td>

<p>

SASL mechanism to use
</p>

</td>

</tr>

<tr>

<td>

<code>gssapi</code></br> <em>
<a href="#numaflow.numaproj.io/v1alpha1.GSSAPI"> GSSAPI </a> </em>
</td>

<td>

<em>(Optional)</em>
<p>

GSSAPI contains the kerberos config
</p>

</td>

</tr>

<tr>

<td>

<code>plain</code></br> <em>
<a href="#numaflow.numaproj.io/v1alpha1.SASLPlain"> SASLPlain </a> </em>
</td>

<td>

<em>(Optional)</em>
<p>

SASLPlain contains the sasl plain config
</p>

</td>

</tr>

<tr>

<td>

<code>scramsha256</code></br> <em>
<a href="#numaflow.numaproj.io/v1alpha1.SASLPlain"> SASLPlain </a> </em>
</td>

<td>

<em>(Optional)</em>
<p>

SASLSCRAMSHA256 contains the sasl plain config
</p>

</td>

</tr>

<tr>

<td>

<code>scramsha512</code></br> <em>
<a href="#numaflow.numaproj.io/v1alpha1.SASLPlain"> SASLPlain </a> </em>
</td>

<td>

<em>(Optional)</em>
<p>

SASLSCRAMSHA512 contains the sasl plain config
</p>

</td>

</tr>

<tr>

<td>

<code>oauth</code></br> <em>
<a href="#numaflow.numaproj.io/v1alpha1.SASLOAuth"> SASLOAuth </a> </em>
</td>

<td>

<em>(Optional)</em>
<p>

OAuth contains the oauth config
</p>

</td>

</tr>

</tbody>

</table>

<h3 id="numaflow.numaproj.io/v1alpha1.SASLOAuth">

SASLOAuth
</h3>

<p>

(<em>Appears on:</em>
<a href="#numaflow.numaproj.io/v1alpha1.SASL">SASL</a>)
</p>

<p>

</p>

<table>

<thead>

<tr>

<th>

Field
</th>

<th>

Description
</th>

</tr>

</thead>

<tbody>

<tr>

<td>

<code>clientID</code></br> <em>
<a href="https://v1-18.docs.kubernetes.io/docs/reference/generated/kubernetes-api/v1.18/#secretkeyselector-v1-core">
Kubernetes core/v1.SecretKeySelector </a> </em>
</td>

<td>

<p>

ClientID refers to the secret that contains the client id
</p>

</td>

</tr>

<tr>

<td>

<code>clientSecret</code></br> <em>
<a href="https://v1-18.docs.kubernetes.io/docs/reference/generated/kubernetes-api/v1.18/#secretkeyselector-v1-core">
Kubernetes core/v1.SecretKeySelector </a> </em>
</td>

<td>

<p>

ClientSecret refers to the secret that contains the client secret
</p>

</td>

</tr>

<tr>

<td>

<code>tokenEndpoint</code></br> <em> string </em>
</td>

<td>

<p>

TokenEndpoint refers to the token endpoint
</p>

</td>

</tr>

</tbody>

</table>

<h3 id="numaflow.numaproj.io/v1alpha1.SASLPlain">

SASLPlain
</h3>

<p>

(<em>Appears on:</em>
<a href="#numaflow.numaproj.io/v1alpha1.SASL">SASL</a>)
</p>

<p>

</p>

<table>

<thead>

<tr>

<th>

Field
</th>

<th>

Description
</th>

</tr>

</thead>

<tbody>

<tr>

<td>

<code>userSecret</code></br> <em>
<a href="https://v1-18.docs.kubernetes.io/docs/reference/generated/kubernetes-api/v1.18/#secretkeyselector-v1-core">
Kubernetes core/v1.SecretKeySelector </a> </em>
</td>

<td>

<p>

UserSecret refers to the secret that contains the user
</p>

</td>

</tr>

<tr>

<td>

<code>passwordSecret</code></br> <em>
<a href="https://v1-18.docs.kubernetes.io/docs/reference/generated/kubernetes-api/v1.18/#secretkeyselector-v1-core">
Kubernetes core/v1.SecretKeySelector </a> </em>
</td>

<td>

<em>(Optional)</em>
<p>

PasswordSecret refers to the secret that contains the password
</p>

</td>

</tr>

<tr>

<td>

<code>handshake</code></br> <em> bool </em>
</td>

<td>

</td>

</tr>

</tbody>

</table>

<h3 id="numaflow.numaproj.io/v1alpha1.SASLType">

SASLType (<code>string</code> alias)
</p>

</h3>

<p>

(<em>Appears on:</em>
<a href="#numaflow.numaproj.io/v1alpha1.SASL">SASL</a>)
</p>

<p>

<p>

SASLType describes the SASL type
</p>

</p>

<h3 id="numaflow.numaproj.io/v1alpha1.Scale">

Scale
</h3>

<p>

(<em>Appears on:</em>
<a href="#numaflow.numaproj.io/v1alpha1.AbstractVertex">AbstractVertex</a>,
<a href="#numaflow.numaproj.io/v1alpha1.MonoVertexSpec">MonoVertexSpec</a>)
</p>

<p>

<p>

Scale defines the parameters for autoscaling.
</p>

</p>

<table>

<thead>

<tr>

<th>

Field
</th>

<th>

Description
</th>

</tr>

</thead>

<tbody>

<tr>

<td>

<code>disabled</code></br> <em> bool </em>
</td>

<td>

<em>(Optional)</em>
<p>

Whether to disable autoscaling. Set to “true” when using Kubernetes HPA
or any other 3rd party autoscaling strategies.
</p>

</td>

</tr>

<tr>

<td>

<code>min</code></br> <em> int32 </em>
</td>

<td>

<em>(Optional)</em>
<p>

Minimum replicas.
</p>

</td>

</tr>

<tr>

<td>

<code>max</code></br> <em> int32 </em>
</td>

<td>

<em>(Optional)</em>
<p>

Maximum replicas.
</p>

</td>

</tr>

<tr>

<td>

<code>lookbackSeconds</code></br> <em> uint32 </em>
</td>

<td>

<em>(Optional)</em>
<p>

Lookback seconds to calculate the average pending messages and
processing rate.
</p>

</td>

</tr>

<tr>

<td>

<code>zeroReplicaSleepSeconds</code></br> <em> uint32 </em>
</td>

<td>

<em>(Optional)</em>
<p>

After scaling down the source vertex to 0, sleep how many seconds before
scaling the source vertex back up to peek.
</p>

</td>

</tr>

<tr>

<td>

<code>targetProcessingSeconds</code></br> <em> uint32 </em>
</td>

<td>

<em>(Optional)</em>
<p>

TargetProcessingSeconds is used to tune the aggressiveness of
autoscaling for source vertices, it measures how fast you want the
vertex to process all the pending messages. Typically increasing the
value, which leads to lower processing rate, thus less replicas. It’s
only effective for source vertices.
</p>

</td>

</tr>

<tr>

<td>

<code>targetBufferAvailability</code></br> <em> uint32 </em>
</td>

<td>

<em>(Optional)</em>
<p>

TargetBufferAvailability is used to define the target percentage of the
buffer availability. A valid and meaningful value should be less than
the BufferUsageLimit defined in the Edge spec (or Pipeline spec), for
example, 50. It only applies to UDF and Sink vertices because only they
have buffers to read.
</p>

</td>

</tr>

<tr>

<td>

<code>replicasPerScale</code></br> <em> uint32 </em>
</td>

<td>

<em>(Optional)</em>
<p>

DeprecatedReplicasPerScale defines the number of maximum replicas that
can be changed in a single scale up or down operation. The is use to
prevent from too aggressive scaling operations Deprecated: Use
ReplicasPerScaleUp and ReplicasPerScaleDown instead
</p>

</td>

</tr>

<tr>

<td>

<code>scaleUpCooldownSeconds</code></br> <em> uint32 </em>
</td>

<td>

<em>(Optional)</em>
<p>

ScaleUpCooldownSeconds defines the cooldown seconds after a scaling
operation, before a follow-up scaling up. It defaults to the
CooldownSeconds if not set.
</p>

</td>

</tr>

<tr>

<td>

<code>scaleDownCooldownSeconds</code></br> <em> uint32 </em>
</td>

<td>

<em>(Optional)</em>
<p>

ScaleDownCooldownSeconds defines the cooldown seconds after a scaling
operation, before a follow-up scaling down. It defaults to the
CooldownSeconds if not set.
</p>

</td>

</tr>

<tr>

<td>

<code>replicasPerScaleUp</code></br> <em> uint32 </em>
</td>

<td>

<em>(Optional)</em>
<p>

ReplicasPerScaleUp defines the number of maximum replicas that can be
changed in a single scaled up operation. The is use to prevent from too
aggressive scaling up operations
</p>

</td>

</tr>

<tr>

<td>

<code>replicasPerScaleDown</code></br> <em> uint32 </em>
</td>

<td>

<em>(Optional)</em>
<p>

ReplicasPerScaleDown defines the number of maximum replicas that can be
changed in a single scaled down operation. The is use to prevent from
too aggressive scaling down operations
</p>

</td>

</tr>

</tbody>

</table>

<h3 id="numaflow.numaproj.io/v1alpha1.ServeSink">

ServeSink
</h3>

<p>

(<em>Appears on:</em>
<a href="#numaflow.numaproj.io/v1alpha1.AbstractSink">AbstractSink</a>)
</p>

<p>

</p>

<h3 id="numaflow.numaproj.io/v1alpha1.ServingPipeline">

ServingPipeline
</h3>

<p>

</p>

<table>

<thead>

<tr>

<th>

Field
</th>

<th>

Description
</th>

</tr>

</thead>

<tbody>

<tr>

<td>

<code>metadata</code></br> <em>
<a href="https://v1-18.docs.kubernetes.io/docs/reference/generated/kubernetes-api/v1.18/#objectmeta-v1-meta">
Kubernetes meta/v1.ObjectMeta </a> </em>
</td>

<td>

Refer to the Kubernetes API documentation for the fields of the
<code>metadata</code> field.
</td>

</tr>

<tr>

<td>

<code>spec</code></br> <em>
<a href="#numaflow.numaproj.io/v1alpha1.ServingPipelineSpec">
ServingPipelineSpec </a> </em>
</td>

<td>

<br/> <br/>
<table>

<tr>

<td>

<code>serving</code></br> <em>
<a href="#numaflow.numaproj.io/v1alpha1.ServingSpec"> ServingSpec </a>
</em>
</td>

<td>

</td>

</tr>

<tr>

<td>

<code>pipeline</code></br> <em>
<a href="#numaflow.numaproj.io/v1alpha1.PipelineSpec"> PipelineSpec </a>
</em>
</td>

<td>

</td>

</tr>

</table>

</td>

</tr>

<tr>

<td>

<code>status</code></br> <em>
<a href="#numaflow.numaproj.io/v1alpha1.ServingPipelineStatus">
ServingPipelineStatus </a> </em>
</td>

<td>

<em>(Optional)</em>
</td>

</tr>

</tbody>

</table>

<h3 id="numaflow.numaproj.io/v1alpha1.ServingPipelinePhase">

ServingPipelinePhase (<code>string</code> alias)
</p>

</h3>

<p>

(<em>Appears on:</em>
<a href="#numaflow.numaproj.io/v1alpha1.ServingPipelineStatus">ServingPipelineStatus</a>)
</p>

<p>

</p>

<h3 id="numaflow.numaproj.io/v1alpha1.ServingPipelineSpec">

ServingPipelineSpec
</h3>

<p>

(<em>Appears on:</em>
<a href="#numaflow.numaproj.io/v1alpha1.ServingPipeline">ServingPipeline</a>)
</p>

<p>

</p>

<table>

<thead>

<tr>

<th>

Field
</th>

<th>

Description
</th>

</tr>

</thead>

<tbody>

<tr>

<td>

<code>serving</code></br> <em>
<a href="#numaflow.numaproj.io/v1alpha1.ServingSpec"> ServingSpec </a>
</em>
</td>

<td>

</td>

</tr>

<tr>

<td>

<code>pipeline</code></br> <em>
<a href="#numaflow.numaproj.io/v1alpha1.PipelineSpec"> PipelineSpec </a>
</em>
</td>

<td>

</td>

</tr>

</tbody>

</table>

<h3 id="numaflow.numaproj.io/v1alpha1.ServingPipelineStatus">

ServingPipelineStatus
</h3>

<p>

(<em>Appears on:</em>
<a href="#numaflow.numaproj.io/v1alpha1.ServingPipeline">ServingPipeline</a>)
</p>

<p>

</p>

<table>

<thead>

<tr>

<th>

Field
</th>

<th>

Description
</th>

</tr>

</thead>

<tbody>

<tr>

<td>

<code>Status</code></br> <em>
<a href="#numaflow.numaproj.io/v1alpha1.Status"> Status </a> </em>
</td>

<td>

<p>

(Members of <code>Status</code> are embedded into this type.)
</p>

</td>

</tr>

<tr>

<td>

<code>phase</code></br> <em>
<a href="#numaflow.numaproj.io/v1alpha1.ServingPipelinePhase">
ServingPipelinePhase </a> </em>
</td>

<td>

<em>(Optional)</em>
</td>

</tr>

<tr>

<td>

<code>message</code></br> <em> string </em>
</td>

<td>

<em>(Optional)</em>
</td>

</tr>

<tr>

<td>

<code>lastUpdated</code></br> <em>
<a href="https://v1-18.docs.kubernetes.io/docs/reference/generated/kubernetes-api/v1.18/#time-v1-meta">
Kubernetes meta/v1.Time </a> </em>
</td>

<td>

<em>(Optional)</em>
</td>

</tr>

<tr>

<td>

<code>observedGeneration</code></br> <em> int64 </em>
</td>

<td>

<em>(Optional)</em>
<p>

The generation observed by the ServingPipeline controller.
</p>

</td>

</tr>

</tbody>

</table>

<h3 id="numaflow.numaproj.io/v1alpha1.ServingSource">

ServingSource
</h3>

<p>

(<em>Appears on:</em>
<a href="#numaflow.numaproj.io/v1alpha1.Source">Source</a>)
</p>

<p>

<p>

ServingSource is the source vertex for ServingPipeline and should be
used only with ServingPipeline.
</p>

</p>

<h3 id="numaflow.numaproj.io/v1alpha1.ServingSpec">

ServingSpec
</h3>

<p>

(<em>Appears on:</em>
<a href="#numaflow.numaproj.io/v1alpha1.ServingPipelineSpec">ServingPipelineSpec</a>)
</p>

<p>

</p>

<table>

<thead>

<tr>

<th>

Field
</th>

<th>

Description
</th>

</tr>

</thead>

<tbody>

<tr>

<td>

<code>auth</code></br> <em>
<a href="#numaflow.numaproj.io/v1alpha1.Authorization"> Authorization
</a> </em>
</td>

<td>

<em>(Optional)</em>
</td>

</tr>

<tr>

<td>

<code>service</code></br> <em> bool </em>
</td>

<td>

<em>(Optional)</em>
<p>

Whether to create a ClusterIP Service
</p>

</td>

</tr>

<tr>

<td>

<code>ports</code></br> <em>
<a href="#numaflow.numaproj.io/v1alpha1.Ports"> Ports </a> </em>
</td>

<td>

<em>(Optional)</em>
<p>

Ports to listen on, default we will use 8443 for HTTPS. To start http
server the http port should be explicitly set.
</p>

</td>

</tr>

<tr>

<td>

<code>msgIDHeaderKey</code></br> <em> string </em>
</td>

<td>

<p>

The header key from which the message id will be extracted
</p>

</td>

</tr>

<tr>

<td>

<code>requestTimeoutSeconds</code></br> <em> uint32 </em>
</td>

<td>

<em>(Optional)</em>
<p>

Request timeout in seconds. Default value is 120 seconds.
</p>

</td>

</tr>

<tr>

<td>

<code>store</code></br> <em>
<a href="#numaflow.numaproj.io/v1alpha1.ServingStore"> ServingStore </a>
</em>
</td>

<td>

<em>(Optional)</em>
</td>

</tr>

<tr>

<td>

<code>containerTemplate</code></br> <em>
<a href="#numaflow.numaproj.io/v1alpha1.ContainerTemplate">
ContainerTemplate </a> </em>
</td>

<td>

<em>(Optional)</em>
<p>

Container template for the serving container.
</p>

</td>

</tr>

<tr>

<td>

<code>replicas</code></br> <em> int32 </em>
</td>

<td>

<em>(Optional)</em>
<p>

Initial replicas of the serving server deployment.
</p>

</td>

</tr>

<tr>

<td>

<code>AbstractPodTemplate</code></br> <em>
<a href="#numaflow.numaproj.io/v1alpha1.AbstractPodTemplate">
AbstractPodTemplate </a> </em>
</td>

<td>

<p>

(Members of <code>AbstractPodTemplate</code> are embedded into this
type.)
</p>

<em>(Optional)</em>
</td>

</tr>

</tbody>

</table>

<h3 id="numaflow.numaproj.io/v1alpha1.ServingStore">

ServingStore
</h3>

<p>

(<em>Appears on:</em>
<a href="#numaflow.numaproj.io/v1alpha1.ServingSpec">ServingSpec</a>)
</p>

<p>

<p>

ServingStore defines information of a Serving Store used in a pipeline
</p>

</p>

<table>

<thead>

<tr>

<th>

Field
</th>

<th>

Description
</th>

</tr>

</thead>

<tbody>

<tr>

<td>

<code>container</code></br> <em>
<a href="#numaflow.numaproj.io/v1alpha1.Container"> Container </a> </em>
</td>

<td>

</td>

</tr>

</tbody>

</table>

<h3 id="numaflow.numaproj.io/v1alpha1.SessionWindow">

SessionWindow
</h3>

<p>

(<em>Appears on:</em>
<a href="#numaflow.numaproj.io/v1alpha1.Window">Window</a>)
</p>

<p>

<p>

SessionWindow describes a session window
</p>

</p>

<table>

<thead>

<tr>

<th>

Field
</th>

<th>

Description
</th>

</tr>

</thead>

<tbody>

<tr>

<td>

<code>timeout</code></br> <em>
<a href="https://pkg.go.dev/k8s.io/apimachinery/pkg/apis/meta/v1#Duration">
Kubernetes meta/v1.Duration </a> </em>
</td>

<td>

<p>

Timeout is the duration of inactivity after which a session window
closes.
</p>

</td>

</tr>

</tbody>

</table>

<h3 id="numaflow.numaproj.io/v1alpha1.SideInput">

SideInput
</h3>

<p>

(<em>Appears on:</em>
<a href="#numaflow.numaproj.io/v1alpha1.PipelineSpec">PipelineSpec</a>)
</p>

<p>

<p>

SideInput defines information of a Side Input
</p>

</p>

<table>

<thead>

<tr>

<th>

Field
</th>

<th>

Description
</th>

</tr>

</thead>

<tbody>

<tr>

<td>

<code>name</code></br> <em> string </em>
</td>

<td>

</td>

</tr>

<tr>

<td>

<code>container</code></br> <em>
<a href="#numaflow.numaproj.io/v1alpha1.Container"> Container </a> </em>
</td>

<td>

</td>

</tr>

<tr>

<td>

<code>volumes</code></br> <em>
<a href="https://v1-18.docs.kubernetes.io/docs/reference/generated/kubernetes-api/v1.18/#volume-v1-core">
\[\]Kubernetes core/v1.Volume </a> </em>
</td>

<td>

<em>(Optional)</em>
</td>

</tr>

<tr>

<td>

<code>trigger</code></br> <em>
<a href="#numaflow.numaproj.io/v1alpha1.SideInputTrigger">
SideInputTrigger </a> </em>
</td>

<td>

</td>

</tr>

</tbody>

</table>

<h3 id="numaflow.numaproj.io/v1alpha1.SideInputTrigger">

SideInputTrigger
</h3>

<p>

(<em>Appears on:</em>
<a href="#numaflow.numaproj.io/v1alpha1.SideInput">SideInput</a>)
</p>

<p>

</p>

<table>

<thead>

<tr>

<th>

Field
</th>

<th>

Description
</th>

</tr>

</thead>

<tbody>

<tr>

<td>

<code>schedule</code></br> <em> string </em>
</td>

<td>

<p>

The schedule to trigger the retrievement of the side input data. It
supports cron format, for example, “0 30 \* \* \* \*”. Or interval based
format, such as “@hourly&rdquo;, “@every 1h30m”, etc.
</p>

</td>

</tr>

<tr>

<td>

<code>timezone</code></br> <em> string </em>
</td>

<td>

<em>(Optional)</em>
</td>

</tr>

</tbody>

</table>

<h3 id="numaflow.numaproj.io/v1alpha1.SideInputsManagerTemplate">

SideInputsManagerTemplate
</h3>

<p>

(<em>Appears on:</em>
<a href="#numaflow.numaproj.io/v1alpha1.Templates">Templates</a>)
</p>

<p>

</p>

<table>

<thead>

<tr>

<th>

Field
</th>

<th>

Description
</th>

</tr>

</thead>

<tbody>

<tr>

<td>

<code>AbstractPodTemplate</code></br> <em>
<a href="#numaflow.numaproj.io/v1alpha1.AbstractPodTemplate">
AbstractPodTemplate </a> </em>
</td>

<td>

<p>

(Members of <code>AbstractPodTemplate</code> are embedded into this
type.)
</p>

<em>(Optional)</em>
</td>

</tr>

<tr>

<td>

<code>containerTemplate</code></br> <em>
<a href="#numaflow.numaproj.io/v1alpha1.ContainerTemplate">
ContainerTemplate </a> </em>
</td>

<td>

<em>(Optional)</em>
<p>

Template for the side inputs manager numa container
</p>

</td>

</tr>

<tr>

<td>

<code>initContainerTemplate</code></br> <em>
<a href="#numaflow.numaproj.io/v1alpha1.ContainerTemplate">
ContainerTemplate </a> </em>
</td>

<td>

<em>(Optional)</em>
<p>

Template for the side inputs manager init container
</p>

</td>

</tr>

</tbody>

</table>

<h3 id="numaflow.numaproj.io/v1alpha1.Sink">

Sink
</h3>

<p>

(<em>Appears on:</em>
<a href="#numaflow.numaproj.io/v1alpha1.AbstractVertex">AbstractVertex</a>,
<a href="#numaflow.numaproj.io/v1alpha1.MonoVertexSpec">MonoVertexSpec</a>)
</p>

<p>

</p>

<table>

<thead>

<tr>

<th>

Field
</th>

<th>

Description
</th>

</tr>

</thead>

<tbody>

<tr>

<td>

<code>AbstractSink</code></br> <em>
<a href="#numaflow.numaproj.io/v1alpha1.AbstractSink"> AbstractSink </a>
</em>
</td>

<td>

<p>

(Members of <code>AbstractSink</code> are embedded into this type.)
</p>

</td>

</tr>

<tr>

<td>

<code>fallback</code></br> <em>
<a href="#numaflow.numaproj.io/v1alpha1.AbstractSink"> AbstractSink </a>
</em>
</td>

<td>

<em>(Optional)</em>
<p>

Fallback sink can be imagined as DLQ for primary Sink. The writes to
Fallback sink will only be initiated if the ud-sink response field sets
it.
</p>

</td>

</tr>

<tr>

<td>

<code>onSuccess</code></br> <em>
<a href="#numaflow.numaproj.io/v1alpha1.AbstractSink"> AbstractSink </a>
</em>
</td>

<td>

<em>(Optional)</em>
<p>

OnSuccess sink allows triggering a secondary sink operation only after
the primary sink completes successfully The writes to OnSuccess sink
will only be initiated if the ud-sink response field sets it. A new
Message crafted in the Primary sink can be written on the OnSuccess
sink.
</p>

</td>

</tr>

<tr>

<td>

<code>retryStrategy</code></br> <em>
<a href="#numaflow.numaproj.io/v1alpha1.RetryStrategy"> RetryStrategy
</a> </em>
</td>

<td>

<em>(Optional)</em>
<p>

RetryStrategy struct encapsulates the settings for retrying operations
in the event of failures.
</p>

</td>

</tr>

</tbody>

</table>

<h3 id="numaflow.numaproj.io/v1alpha1.SlidingWindow">

SlidingWindow
</h3>

<p>

(<em>Appears on:</em>
<a href="#numaflow.numaproj.io/v1alpha1.Window">Window</a>)
</p>

<p>

<p>

SlidingWindow describes a sliding window
</p>

</p>

<table>

<thead>

<tr>

<th>

Field
</th>

<th>

Description
</th>

</tr>

</thead>

<tbody>

<tr>

<td>

<code>length</code></br> <em>
<a href="https://pkg.go.dev/k8s.io/apimachinery/pkg/apis/meta/v1#Duration">
Kubernetes meta/v1.Duration </a> </em>
</td>

<td>

<p>

Length is the duration of the sliding window.
</p>

</td>

</tr>

<tr>

<td>

<code>slide</code></br> <em>
<a href="https://pkg.go.dev/k8s.io/apimachinery/pkg/apis/meta/v1#Duration">
Kubernetes meta/v1.Duration </a> </em>
</td>

<td>

<p>

Slide is the slide parameter that controls the frequency at which the
sliding window is created.
</p>

</td>

</tr>

<tr>

<td>

<code>streaming</code></br> <em> bool </em>
</td>

<td>

<em>(Optional)</em>
<p>

Streaming should be set to true if the reduce udf is streaming.
</p>

</td>

</tr>

</tbody>

</table>

<h3 id="numaflow.numaproj.io/v1alpha1.Source">

Source
</h3>

<p>

(<em>Appears on:</em>
<a href="#numaflow.numaproj.io/v1alpha1.AbstractVertex">AbstractVertex</a>,
<a href="#numaflow.numaproj.io/v1alpha1.MonoVertexSpec">MonoVertexSpec</a>)
</p>

<p>

</p>

<table>

<thead>

<tr>

<th>

Field
</th>

<th>

Description
</th>

</tr>

</thead>

<tbody>

<tr>

<td>

<code>generator</code></br> <em>
<a href="#numaflow.numaproj.io/v1alpha1.GeneratorSource">
GeneratorSource </a> </em>
</td>

<td>

<em>(Optional)</em>
</td>

</tr>

<tr>

<td>

<code>kafka</code></br> <em>
<a href="#numaflow.numaproj.io/v1alpha1.KafkaSource"> KafkaSource </a>
</em>
</td>

<td>

<em>(Optional)</em>
</td>

</tr>

<tr>

<td>

<code>http</code></br> <em>
<a href="#numaflow.numaproj.io/v1alpha1.HTTPSource"> HTTPSource </a>
</em>
</td>

<td>

<em>(Optional)</em>
</td>

</tr>

<tr>

<td>

<code>nats</code></br> <em>
<a href="#numaflow.numaproj.io/v1alpha1.NatsSource"> NatsSource </a>
</em>
</td>

<td>

<em>(Optional)</em>
</td>

</tr>

<tr>

<td>

<code>transformer</code></br> <em>
<a href="#numaflow.numaproj.io/v1alpha1.UDTransformer"> UDTransformer
</a> </em>
</td>

<td>

<em>(Optional)</em>
</td>

</tr>

<tr>

<td>

<code>udsource</code></br> <em>
<a href="#numaflow.numaproj.io/v1alpha1.UDSource"> UDSource </a> </em>
</td>

<td>

<em>(Optional)</em>
</td>

</tr>

<tr>

<td>

<code>jetstream</code></br> <em>
<a href="#numaflow.numaproj.io/v1alpha1.JetStreamSource">
JetStreamSource </a> </em>
</td>

<td>

<em>(Optional)</em>
</td>

</tr>

<tr>

<td>

<code>serving</code></br> <em>
<a href="#numaflow.numaproj.io/v1alpha1.ServingSource"> ServingSource
</a> </em>
</td>

<td>

<em>(Optional)</em>
</td>

</tr>

<tr>

<td>

<code>pulsar</code></br> <em>
<a href="#numaflow.numaproj.io/v1alpha1.PulsarSource"> PulsarSource </a>
</em>
</td>

<td>

<em>(Optional)</em>
</td>

</tr>

<tr>

<td>

<code>sqs</code></br> <em>
<a href="#numaflow.numaproj.io/v1alpha1.SqsSource"> SqsSource </a> </em>
</td>

<td>

<em>(Optional)</em>
</td>

</tr>

</tbody>

</table>

<h3 id="numaflow.numaproj.io/v1alpha1.SqsSink">

SqsSink
</h3>

<p>

(<em>Appears on:</em>
<a href="#numaflow.numaproj.io/v1alpha1.AbstractSink">AbstractSink</a>)
</p>

<p>

</p>

<table>

<thead>

<tr>

<th>

Field
</th>

<th>

Description
</th>

</tr>

</thead>

<tbody>

<tr>

<td>

<code>awsRegion</code></br> <em> string </em>
</td>

<td>

<p>

AWSRegion is the AWS Region where the SQS queue is located
</p>

</td>

</tr>

<tr>

<td>

<code>queueName</code></br> <em> string </em>
</td>

<td>

<p>

QueueName is the name of the SQS queue
</p>

</td>

</tr>

<tr>

<td>

<code>queueOwnerAWSAccountID</code></br> <em> string </em>
</td>

<td>

<p>

QueueOwnerAWSAccountID is the queue owner aws account id
</p>

</td>

</tr>

<tr>

<td>

<code>assumeRole</code></br> <em>
<a href="#numaflow.numaproj.io/v1alpha1.AWSAssumeRole"> AWSAssumeRole
</a> </em>
</td>

<td>

<em>(Optional)</em>
<p>

AssumeRole contains the configuration for AWS STS assume role. When
specified, the SQS client will assume the specified role for
authentication.
</p>

</td>

</tr>

</tbody>

</table>

<h3 id="numaflow.numaproj.io/v1alpha1.SqsSource">

SqsSource
</h3>

<p>

(<em>Appears on:</em>
<a href="#numaflow.numaproj.io/v1alpha1.Source">Source</a>)
</p>

<p>

<p>

SqsSource represents the configuration of an AWS SQS source
</p>

</p>

<table>

<thead>

<tr>

<th>

Field
</th>

<th>

Description
</th>

</tr>

</thead>

<tbody>

<tr>

<td>

<code>awsRegion</code></br> <em> string </em>
</td>

<td>

<p>

AWSRegion is the AWS Region where the SQS queue is located
</p>

</td>

</tr>

<tr>

<td>

<code>queueName</code></br> <em> string </em>
</td>

<td>

<p>

QueueName is the name of the SQS queue
</p>

</td>

</tr>

<tr>

<td>

<code>queueOwnerAWSAccountID</code></br> <em> string </em>
</td>

<td>

<p>

QueueOwnerAWSAccountID is the queue owner aws account id
</p>

</td>

</tr>

<tr>

<td>

<code>visibilityTimeout</code></br> <em> int32 </em>
</td>

<td>

<em>(Optional)</em>
<p>

VisibilityTimeout is the duration (in seconds) that the received
messages are hidden from subsequent retrieve requests after being
retrieved by a ReceiveMessage request. Valid values: 0-43200 (12 hours)
</p>

</td>

</tr>

<tr>

<td>

<code>maxNumberOfMessages</code></br> <em> int32 </em>
</td>

<td>

<em>(Optional)</em>
<p>

MaxNumberOfMessages is the maximum number of messages to return in a
single poll. Valid values: 1-10 Defaults to 1
</p>

</td>

</tr>

<tr>

<td>

<code>waitTimeSeconds</code></br> <em> int32 </em>
</td>

<td>

<em>(Optional)</em>
<p>

WaitTimeSeconds is the duration (in seconds) for which the call waits
for a message to arrive in the queue before returning. If a message is
available, the call returns sooner than WaitTimeSeconds. Valid values:
0-20 Defaults to 0 (short polling)
</p>

</td>

</tr>

<tr>

<td>

<code>endpointUrl</code></br> <em> string </em>
</td>

<td>

<em>(Optional)</em>
<p>

EndpointURL is the custom endpoint URL for the AWS SQS API. This is
useful for testing with localstack or when using VPC endpoints.
</p>

</td>

</tr>

<tr>

<td>

<code>attributeNames</code></br> <em> \[\]string </em>
</td>

<td>

<em>(Optional)</em>
<p>

AttributeNames is a list of attributes that need to be returned along
with each message. Valid values: All \| Policy \| VisibilityTimeout \|
MaximumMessageSize \| MessageRetentionPeriod \|
ApproximateNumberOfMessages \| ApproximateNumberOfMessagesNotVisible \|
CreatedTimestamp \| LastModifiedTimestamp \| QueueArn \|
ApproximateNumberOfMessagesDelayed \| DelaySeconds \|
ReceiveMessageWaitTimeSeconds \| RedrivePolicy \| FifoQueue \|
ContentBasedDeduplication \| KmsMasterKeyId \|
KmsDataKeyReusePeriodSeconds \| DeduplicationScope \|
FifoThroughputLimit \| RedriveAllowPolicy \| SqsManagedSseEnabled
</p>

</td>

</tr>

<tr>

<td>

<code>messageAttributeNames</code></br> <em> \[\]string </em>
</td>

<td>

<em>(Optional)</em>
<p>

MessageAttributeNames is a list of message attributes that need to be
returned along with each message.
</p>

</td>

</tr>

<tr>

<td>

<code>assumeRole</code></br> <em>
<a href="#numaflow.numaproj.io/v1alpha1.AWSAssumeRole"> AWSAssumeRole
</a> </em>
</td>

<td>

<em>(Optional)</em>
<p>

AssumeRole contains the configuration for AWS STS assume role. When
specified, the SQS client will assume the specified role for
authentication.
</p>

</td>

</tr>

</tbody>

</table>

<h3 id="numaflow.numaproj.io/v1alpha1.Status">

Status
</h3>

<p>

(<em>Appears on:</em>
<a href="#numaflow.numaproj.io/v1alpha1.InterStepBufferServiceStatus">InterStepBufferServiceStatus</a>,
<a href="#numaflow.numaproj.io/v1alpha1.MonoVertexStatus">MonoVertexStatus</a>,
<a href="#numaflow.numaproj.io/v1alpha1.PipelineStatus">PipelineStatus</a>,
<a href="#numaflow.numaproj.io/v1alpha1.ServingPipelineStatus">ServingPipelineStatus</a>,
<a href="#numaflow.numaproj.io/v1alpha1.VertexStatus">VertexStatus</a>)
</p>

<p>

<p>

Status is a common structure which can be used for Status field.
</p>

</p>

<table>

<thead>

<tr>

<th>

Field
</th>

<th>

Description
</th>

</tr>

</thead>

<tbody>

<tr>

<td>

<code>conditions</code></br> <em>
<a href="https://v1-18.docs.kubernetes.io/docs/reference/generated/kubernetes-api/v1.18/#condition-v1-meta">
\[\]Kubernetes meta/v1.Condition </a> </em>
</td>

<td>

<em>(Optional)</em>
<p>

Conditions are the latest available observations of a resource’s current
state.
</p>

</td>

</tr>

</tbody>

</table>

<h3 id="numaflow.numaproj.io/v1alpha1.TLS">

TLS
</h3>

<p>

(<em>Appears on:</em>
<a href="#numaflow.numaproj.io/v1alpha1.JetStreamSource">JetStreamSource</a>,
<a href="#numaflow.numaproj.io/v1alpha1.KafkaSink">KafkaSink</a>,
<a href="#numaflow.numaproj.io/v1alpha1.KafkaSource">KafkaSource</a>,
<a href="#numaflow.numaproj.io/v1alpha1.NatsSource">NatsSource</a>,
<a href="#numaflow.numaproj.io/v1alpha1.RedisSentinelConfig">RedisSentinelConfig</a>)
</p>

<p>

</p>

<table>

<thead>

<tr>

<th>

Field
</th>

<th>

Description
</th>

</tr>

</thead>

<tbody>

<tr>

<td>

<code>insecureSkipVerify</code></br> <em> bool </em>
</td>

<td>

<em>(Optional)</em>
</td>

</tr>

<tr>

<td>

<code>caCertSecret</code></br> <em>
<a href="https://v1-18.docs.kubernetes.io/docs/reference/generated/kubernetes-api/v1.18/#secretkeyselector-v1-core">
Kubernetes core/v1.SecretKeySelector </a> </em>
</td>

<td>

<em>(Optional)</em>
<p>

CACertSecret refers to the secret that contains the CA cert
</p>

</td>

</tr>

<tr>

<td>

<code>certSecret</code></br> <em>
<a href="https://v1-18.docs.kubernetes.io/docs/reference/generated/kubernetes-api/v1.18/#secretkeyselector-v1-core">
Kubernetes core/v1.SecretKeySelector </a> </em>
</td>

<td>

<em>(Optional)</em>
<p>

CertSecret refers to the secret that contains the cert
</p>

</td>

</tr>

<tr>

<td>

<code>keySecret</code></br> <em>
<a href="https://v1-18.docs.kubernetes.io/docs/reference/generated/kubernetes-api/v1.18/#secretkeyselector-v1-core">
Kubernetes core/v1.SecretKeySelector </a> </em>
</td>

<td>

<em>(Optional)</em>
<p>

KeySecret refers to the secret that contains the key
</p>

</td>

</tr>

</tbody>

</table>

<h3 id="numaflow.numaproj.io/v1alpha1.TagConditions">

TagConditions
</h3>

<p>

(<em>Appears on:</em>
<a href="#numaflow.numaproj.io/v1alpha1.ForwardConditions">ForwardConditions</a>)
</p>

<p>

</p>

<table>

<thead>

<tr>

<th>

Field
</th>

<th>

Description
</th>

</tr>

</thead>

<tbody>

<tr>

<td>

<code>operator</code></br> <em>
<a href="#numaflow.numaproj.io/v1alpha1.LogicOperator"> LogicOperator
</a> </em>
</td>

<td>

<em>(Optional)</em>
<p>

Operator specifies the type of operation that should be used for
conditional forwarding value could be “and”, “or”, “not”
</p>

</td>

</tr>

<tr>

<td>

<code>values</code></br> <em> \[\]string </em>
</td>

<td>

<p>

Values tag values for conditional forwarding
</p>

</td>

</tr>

</tbody>

</table>

<h3 id="numaflow.numaproj.io/v1alpha1.Templates">

Templates
</h3>

<p>

(<em>Appears on:</em>
<a href="#numaflow.numaproj.io/v1alpha1.PipelineSpec">PipelineSpec</a>)
</p>

<p>

</p>

<table>

<thead>

<tr>

<th>

Field
</th>

<th>

Description
</th>

</tr>

</thead>

<tbody>

<tr>

<td>

<code>daemon</code></br> <em>
<a href="#numaflow.numaproj.io/v1alpha1.DaemonTemplate"> DaemonTemplate
</a> </em>
</td>

<td>

<em>(Optional)</em>
<p>

DaemonTemplate is used to customize the Daemon Deployment.
</p>

</td>

</tr>

<tr>

<td>

<code>job</code></br> <em>
<a href="#numaflow.numaproj.io/v1alpha1.JobTemplate"> JobTemplate </a>
</em>
</td>

<td>

<em>(Optional)</em>
<p>

JobTemplate is used to customize Jobs.
</p>

</td>

</tr>

<tr>

<td>

<code>sideInputsManager</code></br> <em>
<a href="#numaflow.numaproj.io/v1alpha1.SideInputsManagerTemplate">
SideInputsManagerTemplate </a> </em>
</td>

<td>

<em>(Optional)</em>
<p>

SideInputsManagerTemplate is used to customize the Side Inputs Manager.
</p>

</td>

</tr>

<tr>

<td>

<code>vertex</code></br> <em>
<a href="#numaflow.numaproj.io/v1alpha1.VertexTemplate"> VertexTemplate
</a> </em>
</td>

<td>

<em>(Optional)</em>
<p>

VertexTemplate is used to customize the vertices of the pipeline.
</p>

</td>

</tr>

</tbody>

</table>

<h3 id="numaflow.numaproj.io/v1alpha1.UDF">

UDF
</h3>

<p>

(<em>Appears on:</em>
<a href="#numaflow.numaproj.io/v1alpha1.AbstractVertex">AbstractVertex</a>,
<a href="#numaflow.numaproj.io/v1alpha1.MonoVertexSpec">MonoVertexSpec</a>)
</p>

<p>

</p>

<table>

<thead>

<tr>

<th>

Field
</th>

<th>

Description
</th>

</tr>

</thead>

<tbody>

<tr>

<td>

<code>container</code></br> <em>
<a href="#numaflow.numaproj.io/v1alpha1.Container"> Container </a> </em>
</td>

<td>

<em>(Optional)</em>
</td>

</tr>

<tr>

<td>

<code>groupBy</code></br> <em>
<a href="#numaflow.numaproj.io/v1alpha1.GroupBy"> GroupBy </a> </em>
</td>

<td>

<em>(Optional)</em>
</td>

</tr>

</tbody>

</table>

<h3 id="numaflow.numaproj.io/v1alpha1.UDSink">

UDSink
</h3>

<p>

(<em>Appears on:</em>
<a href="#numaflow.numaproj.io/v1alpha1.AbstractSink">AbstractSink</a>)
</p>

<p>

</p>

<table>

<thead>

<tr>

<th>

Field
</th>

<th>

Description
</th>

</tr>

</thead>

<tbody>

<tr>

<td>

<code>container</code></br> <em>
<a href="#numaflow.numaproj.io/v1alpha1.Container"> Container </a> </em>
</td>

<td>

</td>

</tr>

</tbody>

</table>

<h3 id="numaflow.numaproj.io/v1alpha1.UDSource">

UDSource
</h3>

<p>

(<em>Appears on:</em>
<a href="#numaflow.numaproj.io/v1alpha1.Source">Source</a>)
</p>

<p>

</p>

<table>

<thead>

<tr>

<th>

Field
</th>

<th>

Description
</th>

</tr>

</thead>

<tbody>

<tr>

<td>

<code>container</code></br> <em>
<a href="#numaflow.numaproj.io/v1alpha1.Container"> Container </a> </em>
</td>

<td>

</td>

</tr>

</tbody>

</table>

<h3 id="numaflow.numaproj.io/v1alpha1.UDTransformer">

UDTransformer
</h3>

<p>

(<em>Appears on:</em>
<a href="#numaflow.numaproj.io/v1alpha1.Source">Source</a>)
</p>

<p>

</p>

<table>

<thead>

<tr>

<th>

Field
</th>

<th>

Description
</th>

</tr>

</thead>

<tbody>

<tr>

<td>

<code>container</code></br> <em>
<a href="#numaflow.numaproj.io/v1alpha1.Container"> Container </a> </em>
</td>

<td>

<em>(Optional)</em>
</td>

</tr>

</tbody>

</table>

<h3 id="numaflow.numaproj.io/v1alpha1.UpdateStrategy">

UpdateStrategy
</h3>

<p>

(<em>Appears on:</em>
<a href="#numaflow.numaproj.io/v1alpha1.AbstractVertex">AbstractVertex</a>,
<a href="#numaflow.numaproj.io/v1alpha1.MonoVertexSpec">MonoVertexSpec</a>)
</p>

<p>

<p>

UpdateStrategy indicates the strategy that the controller will use to
perform updates for Vertex or MonoVertex.
</p>

</p>

<table>

<thead>

<tr>

<th>

Field
</th>

<th>

Description
</th>

</tr>

</thead>

<tbody>

<tr>

<td>

<code>type</code></br> <em>
<a href="#numaflow.numaproj.io/v1alpha1.UpdateStrategyType">
UpdateStrategyType </a> </em>
</td>

<td>

<em>(Optional)</em>
<p>

Type indicates the type of the StatefulSetUpdateStrategy. Default is
RollingUpdate.
</p>

</td>

</tr>

<tr>

<td>

<code>rollingUpdate</code></br> <em>
<a href="#numaflow.numaproj.io/v1alpha1.RollingUpdateStrategy">
RollingUpdateStrategy </a> </em>
</td>

<td>

<em>(Optional)</em>
<p>

RollingUpdate is used to communicate parameters when Type is
RollingUpdateStrategy.
</p>

</td>

</tr>

</tbody>

</table>

<h3 id="numaflow.numaproj.io/v1alpha1.UpdateStrategyType">

UpdateStrategyType (<code>string</code> alias)
</p>

</h3>

<p>

(<em>Appears on:</em>
<a href="#numaflow.numaproj.io/v1alpha1.UpdateStrategy">UpdateStrategy</a>)
</p>

<p>

<p>

UpdateStrategyType is a string enumeration type that enumerates all
possible update strategies.
</p>

</p>

<h3 id="numaflow.numaproj.io/v1alpha1.Vertex">

Vertex
</h3>

<p>

(<em>Appears on:</em>
<a href="#numaflow.numaproj.io/v1alpha1.VertexInstance">VertexInstance</a>)
</p>

<p>

</p>

<table>

<thead>

<tr>

<th>

Field
</th>

<th>

Description
</th>

</tr>

</thead>

<tbody>

<tr>

<td>

<code>metadata</code></br> <em>
<a href="https://v1-18.docs.kubernetes.io/docs/reference/generated/kubernetes-api/v1.18/#objectmeta-v1-meta">
Kubernetes meta/v1.ObjectMeta </a> </em>
</td>

<td>

Refer to the Kubernetes API documentation for the fields of the
<code>metadata</code> field.
</td>

</tr>

<tr>

<td>

<code>spec</code></br> <em>
<a href="#numaflow.numaproj.io/v1alpha1.VertexSpec"> VertexSpec </a>
</em>
</td>

<td>

<br/> <br/>
<table>

<tr>

<td>

<code>AbstractVertex</code></br> <em>
<a href="#numaflow.numaproj.io/v1alpha1.AbstractVertex"> AbstractVertex
</a> </em>
</td>

<td>

<p>

(Members of <code>AbstractVertex</code> are embedded into this type.)
</p>

</td>

</tr>

<tr>

<td>

<code>pipelineName</code></br> <em> string </em>
</td>

<td>

</td>

</tr>

<tr>

<td>

<code>interStepBufferServiceName</code></br> <em> string </em>
</td>

<td>

<em>(Optional)</em>
</td>

</tr>

<tr>

<td>

<code>replicas</code></br> <em> int32 </em>
</td>

<td>

<em>(Optional)</em>
</td>

</tr>

<tr>

<td>

<code>fromEdges</code></br> <em>
<a href="#numaflow.numaproj.io/v1alpha1.CombinedEdge"> \[\]CombinedEdge
</a> </em>
</td>

<td>

<em>(Optional)</em>
</td>

</tr>

<tr>

<td>

<code>toEdges</code></br> <em>
<a href="#numaflow.numaproj.io/v1alpha1.CombinedEdge"> \[\]CombinedEdge
</a> </em>
</td>

<td>

<em>(Optional)</em>
</td>

</tr>

<tr>

<td>

<code>watermark</code></br> <em>
<a href="#numaflow.numaproj.io/v1alpha1.Watermark"> Watermark </a> </em>
</td>

<td>

<em>(Optional)</em>
<p>

Watermark indicates watermark progression in the vertex, it’s populated
from the pipeline watermark settings.
</p>

</td>

</tr>

<tr>

<td>

<code>lifecycle</code></br> <em>
<a href="#numaflow.numaproj.io/v1alpha1.VertexLifecycle">
VertexLifecycle </a> </em>
</td>

<td>

<em>(Optional)</em>
<p>

Lifecycle defines the Lifecycle properties of a vertex
</p>

</td>

</tr>

<tr>

<td>

<code>interStepBuffer</code></br> <em>
<a href="#numaflow.numaproj.io/v1alpha1.InterStepBuffer">
InterStepBuffer </a> </em>
</td>

<td>

<em>(Optional)</em>
<p>

InterStepBuffer configuration specific to this pipeline.
</p>

</td>

</tr>

</table>

</td>

</tr>

<tr>

<td>

<code>status</code></br> <em>
<a href="#numaflow.numaproj.io/v1alpha1.VertexStatus"> VertexStatus </a>
</em>
</td>

<td>

<em>(Optional)</em>
</td>

</tr>

</tbody>

</table>

<h3 id="numaflow.numaproj.io/v1alpha1.VertexInstance">

VertexInstance
</h3>

<p>

<p>

VertexInstance is a wrapper of a vertex instance, which contains the
vertex spec and the instance information such as hostname and replica
index.
</p>

</p>

<table>

<thead>

<tr>

<th>

Field
</th>

<th>

Description
</th>

</tr>

</thead>

<tbody>

<tr>

<td>

<code>vertex</code></br> <em>
<a href="#numaflow.numaproj.io/v1alpha1.Vertex"> Vertex </a> </em>
</td>

<td>

</td>

</tr>

<tr>

<td>

<code>hostname</code></br> <em> string </em>
</td>

<td>

</td>

</tr>

<tr>

<td>

<code>replica</code></br> <em> int32 </em>
</td>

<td>

</td>

</tr>

</tbody>

</table>

<h3 id="numaflow.numaproj.io/v1alpha1.VertexLifecycle">

VertexLifecycle
</h3>

<p>

(<em>Appears on:</em>
<a href="#numaflow.numaproj.io/v1alpha1.VertexSpec">VertexSpec</a>)
</p>

<p>

</p>

<table>

<thead>

<tr>

<th>

Field
</th>

<th>

Description
</th>

</tr>

</thead>

<tbody>

<tr>

<td>

<code>desiredPhase</code></br> <em>
<a href="#numaflow.numaproj.io/v1alpha1.VertexPhase"> VertexPhase </a>
</em>
</td>

<td>

<em>(Optional)</em>
<p>

DesiredPhase used to bring the vertex from current phase to desired
phase
</p>

</td>

</tr>

</tbody>

</table>

<h3 id="numaflow.numaproj.io/v1alpha1.VertexLimits">

VertexLimits
</h3>

<p>

(<em>Appears on:</em>
<a href="#numaflow.numaproj.io/v1alpha1.AbstractVertex">AbstractVertex</a>,
<a href="#numaflow.numaproj.io/v1alpha1.CombinedEdge">CombinedEdge</a>)
</p>

<p>

</p>

<table>

<thead>

<tr>

<th>

Field
</th>

<th>

Description
</th>

</tr>

</thead>

<tbody>

<tr>

<td>

<code>readBatchSize</code></br> <em> uint64 </em>
</td>

<td>

<em>(Optional)</em>
<p>

Read batch size from the source or buffer. It overrides the settings
from pipeline limits.
</p>

</td>

</tr>

<tr>

<td>

<code>readTimeout</code></br> <em>
<a href="https://pkg.go.dev/k8s.io/apimachinery/pkg/apis/meta/v1#Duration">
Kubernetes meta/v1.Duration </a> </em>
</td>

<td>

<em>(Optional)</em>
<p>

Read timeout duration from the source or buffer It overrides the
settings from pipeline limits.
</p>

</td>

</tr>

<tr>

<td>

<code>bufferMaxLength</code></br> <em> uint64 </em>
</td>

<td>

<em>(Optional)</em>
<p>

BufferMaxLength is used to define the max length of a buffer. It
overrides the settings from pipeline limits.
</p>

</td>

</tr>

<tr>

<td>

<code>bufferUsageLimit</code></br> <em> uint32 </em>
</td>

<td>

<em>(Optional)</em>
<p>

BufferUsageLimit is used to define the percentage of the buffer usage
limit, a valid value should be less than 100, for example, 85. It
overrides the settings from pipeline limits.
</p>

</td>

</tr>

<tr>

<td>

<code>rateLimit</code></br> <em>
<a href="#numaflow.numaproj.io/v1alpha1.RateLimit"> RateLimit </a> </em>
</td>

<td>

<em>(Optional)</em>
<p>

RateLimit is used to define the rate limit for the vertex, it overrides
the settings from pipeline limits. For Source vertices, the rate limit
is defined by how many times the <code>Read</code> is called per second
multiplied by the <code>readBatchSize</code>. Pipeline level rate limit
is not applied to Source vertices.
</p>

</td>

</tr>

</tbody>

</table>

<h3 id="numaflow.numaproj.io/v1alpha1.VertexPhase">

VertexPhase (<code>string</code> alias)
</p>

</h3>

<p>

(<em>Appears on:</em>
<a href="#numaflow.numaproj.io/v1alpha1.VertexLifecycle">VertexLifecycle</a>,
<a href="#numaflow.numaproj.io/v1alpha1.VertexStatus">VertexStatus</a>)
</p>

<p>

</p>

<h3 id="numaflow.numaproj.io/v1alpha1.VertexSpec">

VertexSpec
</h3>

<p>

(<em>Appears on:</em>
<a href="#numaflow.numaproj.io/v1alpha1.Vertex">Vertex</a>)
</p>

<p>

</p>

<table>

<thead>

<tr>

<th>

Field
</th>

<th>

Description
</th>

</tr>

</thead>

<tbody>

<tr>

<td>

<code>AbstractVertex</code></br> <em>
<a href="#numaflow.numaproj.io/v1alpha1.AbstractVertex"> AbstractVertex
</a> </em>
</td>

<td>

<p>

(Members of <code>AbstractVertex</code> are embedded into this type.)
</p>

</td>

</tr>

<tr>

<td>

<code>pipelineName</code></br> <em> string </em>
</td>

<td>

</td>

</tr>

<tr>

<td>

<code>interStepBufferServiceName</code></br> <em> string </em>
</td>

<td>

<em>(Optional)</em>
</td>

</tr>

<tr>

<td>

<code>replicas</code></br> <em> int32 </em>
</td>

<td>

<em>(Optional)</em>
</td>

</tr>

<tr>

<td>

<code>fromEdges</code></br> <em>
<a href="#numaflow.numaproj.io/v1alpha1.CombinedEdge"> \[\]CombinedEdge
</a> </em>
</td>

<td>

<em>(Optional)</em>
</td>

</tr>

<tr>

<td>

<code>toEdges</code></br> <em>
<a href="#numaflow.numaproj.io/v1alpha1.CombinedEdge"> \[\]CombinedEdge
</a> </em>
</td>

<td>

<em>(Optional)</em>
</td>

</tr>

<tr>

<td>

<code>watermark</code></br> <em>
<a href="#numaflow.numaproj.io/v1alpha1.Watermark"> Watermark </a> </em>
</td>

<td>

<em>(Optional)</em>
<p>

Watermark indicates watermark progression in the vertex, it’s populated
from the pipeline watermark settings.
</p>

</td>

</tr>

<tr>

<td>

<code>lifecycle</code></br> <em>
<a href="#numaflow.numaproj.io/v1alpha1.VertexLifecycle">
VertexLifecycle </a> </em>
</td>

<td>

<em>(Optional)</em>
<p>

Lifecycle defines the Lifecycle properties of a vertex
</p>

</td>

</tr>

<tr>

<td>

<code>interStepBuffer</code></br> <em>
<a href="#numaflow.numaproj.io/v1alpha1.InterStepBuffer">
InterStepBuffer </a> </em>
</td>

<td>

<em>(Optional)</em>
<p>

InterStepBuffer configuration specific to this pipeline.
</p>

</td>

</tr>

</tbody>

</table>

<h3 id="numaflow.numaproj.io/v1alpha1.VertexStatus">

VertexStatus
</h3>

<p>

(<em>Appears on:</em>
<a href="#numaflow.numaproj.io/v1alpha1.Vertex">Vertex</a>)
</p>

<p>

</p>

<table>

<thead>

<tr>

<th>

Field
</th>

<th>

Description
</th>

</tr>

</thead>

<tbody>

<tr>

<td>

<code>Status</code></br> <em>
<a href="#numaflow.numaproj.io/v1alpha1.Status"> Status </a> </em>
</td>

<td>

<p>

(Members of <code>Status</code> are embedded into this type.)
</p>

</td>

</tr>

<tr>

<td>

<code>phase</code></br> <em>
<a href="#numaflow.numaproj.io/v1alpha1.VertexPhase"> VertexPhase </a>
</em>
</td>

<td>

<em>(Optional)</em>
</td>

</tr>

<tr>

<td>

<code>replicas</code></br> <em> uint32 </em>
</td>

<td>

<em>(Optional)</em>
<p>

Total number of non-terminated pods targeted by this Vertex (their
labels match the selector).
</p>

</td>

</tr>

<tr>

<td>

<code>desiredReplicas</code></br> <em> uint32 </em>
</td>

<td>

<em>(Optional)</em>
<p>

The number of desired replicas.
</p>

</td>

</tr>

<tr>

<td>

<code>selector</code></br> <em> string </em>
</td>

<td>

<em>(Optional)</em>
</td>

</tr>

<tr>

<td>

<code>reason</code></br> <em> string </em>
</td>

<td>

<em>(Optional)</em>
</td>

</tr>

<tr>

<td>

<code>message</code></br> <em> string </em>
</td>

<td>

<em>(Optional)</em>
</td>

</tr>

<tr>

<td>

<code>lastScaledAt</code></br> <em>
<a href="https://v1-18.docs.kubernetes.io/docs/reference/generated/kubernetes-api/v1.18/#time-v1-meta">
Kubernetes meta/v1.Time </a> </em>
</td>

<td>

<em>(Optional)</em>
<p>

Time of last scaling operation.
</p>

</td>

</tr>

<tr>

<td>

<code>observedGeneration</code></br> <em> int64 </em>
</td>

<td>

<em>(Optional)</em>
<p>

The generation observed by the Vertex controller.
</p>

</td>

</tr>

<tr>

<td>

<code>readyReplicas</code></br> <em> uint32 </em>
</td>

<td>

<em>(Optional)</em>
<p>

The number of pods targeted by this Vertex with a Ready Condition.
</p>

</td>

</tr>

<tr>

<td>

<code>updatedReplicas</code></br> <em> uint32 </em>
</td>

<td>

<p>

The number of Pods created by the controller from the Vertex version
indicated by updateHash.
</p>

</td>

</tr>

<tr>

<td>

<code>updatedReadyReplicas</code></br> <em> uint32 </em>
</td>

<td>

<p>

The number of ready Pods created by the controller from the Vertex
version indicated by updateHash.
</p>

</td>

</tr>

<tr>

<td>

<code>currentHash</code></br> <em> string </em>
</td>

<td>

<p>

If not empty, indicates the current version of the Vertex used to
generate Pods.
</p>

</td>

</tr>

<tr>

<td>

<code>updateHash</code></br> <em> string </em>
</td>

<td>

<p>

If not empty, indicates the updated version of the Vertex used to
generate Pods.
</p>

</td>

</tr>

</tbody>

</table>

<h3 id="numaflow.numaproj.io/v1alpha1.VertexTemplate">

VertexTemplate
</h3>

<p>

(<em>Appears on:</em>
<a href="#numaflow.numaproj.io/v1alpha1.Templates">Templates</a>)
</p>

<p>

</p>

<table>

<thead>

<tr>

<th>

Field
</th>

<th>

Description
</th>

</tr>

</thead>

<tbody>

<tr>

<td>

<code>AbstractPodTemplate</code></br> <em>
<a href="#numaflow.numaproj.io/v1alpha1.AbstractPodTemplate">
AbstractPodTemplate </a> </em>
</td>

<td>

<p>

(Members of <code>AbstractPodTemplate</code> are embedded into this
type.)
</p>

<em>(Optional)</em>
</td>

</tr>

<tr>

<td>

<code>containerTemplate</code></br> <em>
<a href="#numaflow.numaproj.io/v1alpha1.ContainerTemplate">
ContainerTemplate </a> </em>
</td>

<td>

<em>(Optional)</em>
<p>

Template for the vertex numa container
</p>

</td>

</tr>

<tr>

<td>

<code>initContainerTemplate</code></br> <em>
<a href="#numaflow.numaproj.io/v1alpha1.ContainerTemplate">
ContainerTemplate </a> </em>
</td>

<td>

<em>(Optional)</em>
<p>

Template for the vertex init container
</p>

</td>

</tr>

</tbody>

</table>

<h3 id="numaflow.numaproj.io/v1alpha1.VertexType">

VertexType (<code>string</code> alias)
</p>

</h3>

<p>

(<em>Appears on:</em>
<a href="#numaflow.numaproj.io/v1alpha1.CombinedEdge">CombinedEdge</a>)
</p>

<p>

</p>

<h3 id="numaflow.numaproj.io/v1alpha1.Watermark">

Watermark
</h3>

<p>

(<em>Appears on:</em>
<a href="#numaflow.numaproj.io/v1alpha1.PipelineSpec">PipelineSpec</a>,
<a href="#numaflow.numaproj.io/v1alpha1.VertexSpec">VertexSpec</a>)
</p>

<p>

</p>

<table>

<thead>

<tr>

<th>

Field
</th>

<th>

Description
</th>

</tr>

</thead>

<tbody>

<tr>

<td>

<code>disabled</code></br> <em> bool </em>
</td>

<td>

<em>(Optional)</em>
<p>

Disabled toggles the watermark propagation, defaults to false.
</p>

</td>

</tr>

<tr>

<td>

<code>maxDelay</code></br> <em>
<a href="https://pkg.go.dev/k8s.io/apimachinery/pkg/apis/meta/v1#Duration">
Kubernetes meta/v1.Duration </a> </em>
</td>

<td>

<em>(Optional)</em>
<p>

Maximum delay allowed for watermark calculation, defaults to “0s”, which
means no delay.
</p>

</td>

</tr>

<tr>

<td>

<code>idleSource</code></br> <em>
<a href="#numaflow.numaproj.io/v1alpha1.IdleSource"> IdleSource </a>
</em>
</td>

<td>

<em>(Optional)</em>
<p>

IdleSource defines the idle watermark properties, it could be configured
in case source is idling.
</p>

</td>

</tr>

</tbody>

</table>

<h3 id="numaflow.numaproj.io/v1alpha1.Window">

Window
</h3>

<p>

(<em>Appears on:</em>
<a href="#numaflow.numaproj.io/v1alpha1.GroupBy">GroupBy</a>)
</p>

<p>

<p>

Window describes windowing strategy
</p>

</p>

<table>

<thead>

<tr>

<th>

Field
</th>

<th>

Description
</th>

</tr>

</thead>

<tbody>

<tr>

<td>

<code>fixed</code></br> <em>
<a href="#numaflow.numaproj.io/v1alpha1.FixedWindow"> FixedWindow </a>
</em>
</td>

<td>

<em>(Optional)</em>
</td>

</tr>

<tr>

<td>

<code>sliding</code></br> <em>
<a href="#numaflow.numaproj.io/v1alpha1.SlidingWindow"> SlidingWindow
</a> </em>
</td>

<td>

<em>(Optional)</em>
</td>

</tr>

<tr>

<td>

<code>session</code></br> <em>
<a href="#numaflow.numaproj.io/v1alpha1.SessionWindow"> SessionWindow
</a> </em>
</td>

<td>

<em>(Optional)</em>
</td>

</tr>

<tr>

<td>

<code>accumulator</code></br> <em>
<a href="#numaflow.numaproj.io/v1alpha1.AccumulatorWindow">
AccumulatorWindow </a> </em>
</td>

<td>

<em>(Optional)</em>
</td>

</tr>

</tbody>

</table>

<hr/>

<p>

<em> Generated with <code>gen-crd-api-reference-docs</code>. </em>
</p><|MERGE_RESOLUTION|>--- conflicted
+++ resolved
@@ -6309,14 +6309,7 @@
 triggered if the conditions are met at any of the components. The first
 level of the bypass spec specifies the destination to which the message
 will be forwarded to, and the next level specifies the conditions to
-<<<<<<< HEAD
-trigger the said bypass. For example, if the bypass spec is: bypass:
-fallback: tags: operator: or values: - “error” Then a bypass to fallback
-sink will be triggered if the message is encountered at any component
-(source, UDF) that has a tag “error”.
-=======
 trigger the said bypass.
->>>>>>> 1de6f1d1
 </p>
 
 </td>
@@ -6961,14 +6954,7 @@
 triggered if the conditions are met at any of the components. The first
 level of the bypass spec specifies the destination to which the message
 will be forwarded to, and the next level specifies the conditions to
-<<<<<<< HEAD
-trigger the said bypass. For example, if the bypass spec is: bypass:
-fallback: tags: operator: or values: - “error” Then a bypass to fallback
-sink will be triggered if the message is encountered at any component
-(source, UDF) that has a tag “error”.
-=======
 trigger the said bypass.
->>>>>>> 1de6f1d1
 </p>
 
 </td>
