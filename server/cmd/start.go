/*
Copyright 2022 The Numaproj Authors.

Licensed under the Apache License, Version 2.0 (the "License");
you may not use this file except in compliance with the License.
You may obtain a copy of the License at

    http://www.apache.org/licenses/LICENSE-2.0

Unless required by applicable law or agreed to in writing, software
distributed under the License is distributed on an "AS IS" BASIS,
WITHOUT WARRANTIES OR CONDITIONS OF ANY KIND, either express or implied.
See the License for the specific language governing permissions and
limitations under the License.
*/

package cmd

import (
	"crypto/tls"
	"fmt"
	"net/http"
	"strings"

	"github.com/gin-contrib/static"
	"github.com/gin-gonic/gin"

	"github.com/numaproj/numaflow"
	"github.com/numaproj/numaflow/pkg/shared/logging"
	sharedtls "github.com/numaproj/numaflow/pkg/shared/tls"
	v1 "github.com/numaproj/numaflow/server/apis/v1"
	"github.com/numaproj/numaflow/server/routes"
)

var (
	rewritePathPrefixes = []string{
		"/namespaces",
		"/pipelines",
		"/login",
	}
)

type ServerOptions struct {
	Insecure         bool
	Port             int
	Namespaced       bool
	ManagedNamespace string
	BaseHref         string
	DisableAuth      bool
	DexServerAddr    string
	ServerAddr       string
}

type server struct {
	options ServerOptions
}

func NewServer(opts ServerOptions) *server {
	return &server{
		options: opts,
	}
}

func (s *server) Start() {
	logger := logging.NewLogger().Named("server")
	router := gin.New()
	router.Use(gin.LoggerWithConfig(gin.LoggerConfig{SkipPaths: []string{"/livez"}}))
	router.RedirectTrailingSlash = true
	router.Use(static.Serve(s.options.BaseHref, static.LocalFile("./ui/build", true)))
	if s.options.BaseHref != "/" {
		router.NoRoute(func(c *gin.Context) {
			c.File("./ui/build/index.html")
		})
	}
<<<<<<< HEAD
	routes.Routes(router, routes.SystemInfo{ManagedNamespace: s.options.ManagedNamespace, Namespaced: s.options.Namespaced, Version: numaflow.GetVersion().String()})
	router.Any("/dex/*name", v1.NewDexReverseProxy(s.options.DexServerAddr))
=======
	routes.Routes(
		router,
		routes.SystemInfo{
			ManagedNamespace: s.options.ManagedNamespace,
			Namespaced:       s.options.Namespaced,
			Version:          numaflow.GetVersion().String()},
		routes.AuthInfo{
			DisableAuth:   s.options.DisableAuth,
			DexServerAddr: s.options.DexServerAddr,
		})
>>>>>>> f61bddfc
	router.Use(UrlRewrite(router))
	server := http.Server{
		Addr:    fmt.Sprintf(":%d", s.options.Port),
		Handler: router,
	}

	if s.options.Insecure {
		logger.Infow(
			"Starting server (TLS disabled) on "+server.Addr,
			"version", numaflow.GetVersion(),
			"disable-auth", s.options.DisableAuth,
			"dex-server-addr", s.options.DexServerAddr)
		if err := server.ListenAndServe(); err != nil {
			panic(err)
		}
	} else {
		cert, err := sharedtls.GenerateX509KeyPair()
		if err != nil {
			panic(err)
		}
		server.TLSConfig = &tls.Config{Certificates: []tls.Certificate{*cert}, MinVersion: tls.VersionTLS12}
		logger.Infow(
			"Starting server on "+server.Addr,
			"version", numaflow.GetVersion(),
			"disable-auth", s.options.DisableAuth,
			"dex-server-addr", s.options.DexServerAddr)
		if err := server.ListenAndServeTLS("", ""); err != nil {
			panic(err)
		}
	}
}

func needToRewrite(path string) bool {
	for _, p := range rewritePathPrefixes {
		if strings.HasPrefix(path, p) {
			return true
		}
	}
	return false
}

func UrlRewrite(r *gin.Engine) gin.HandlerFunc {
	return func(c *gin.Context) {
		if needToRewrite(c.Request.URL.Path) {
			c.Request.URL.Path = "/"
			r.HandleContext(c)
		}
		c.Next()
	}
}<|MERGE_RESOLUTION|>--- conflicted
+++ resolved
@@ -72,10 +72,7 @@
 			c.File("./ui/build/index.html")
 		})
 	}
-<<<<<<< HEAD
-	routes.Routes(router, routes.SystemInfo{ManagedNamespace: s.options.ManagedNamespace, Namespaced: s.options.Namespaced, Version: numaflow.GetVersion().String()})
 	router.Any("/dex/*name", v1.NewDexReverseProxy(s.options.DexServerAddr))
-=======
 	routes.Routes(
 		router,
 		routes.SystemInfo{
@@ -86,7 +83,6 @@
 			DisableAuth:   s.options.DisableAuth,
 			DexServerAddr: s.options.DexServerAddr,
 		})
->>>>>>> f61bddfc
 	router.Use(UrlRewrite(router))
 	server := http.Server{
 		Addr:    fmt.Sprintf(":%d", s.options.Port),
