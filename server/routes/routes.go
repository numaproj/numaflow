/*
Copyright 2022 The Numaproj Authors.

Licensed under the Apache License, Version 2.0 (the "License");
you may not use this file except in compliance with the License.
You may obtain a copy of the License at

    http://www.apache.org/licenses/LICENSE-2.0

Unless required by applicable law or agreed to in writing, software
distributed under the License is distributed on an "AS IS" BASIS,
WITHOUT WARRANTIES OR CONDITIONS OF ANY KIND, either express or implied.
See the License for the specific language governing permissions and
limitations under the License.
*/

package routes

import (
	"fmt"
	"net/http"

	"github.com/gin-gonic/gin"

	"github.com/numaproj/numaflow/pkg/shared/logging"
	v1 "github.com/numaproj/numaflow/server/apis/v1"
	"github.com/numaproj/numaflow/server/authn"
	"github.com/numaproj/numaflow/server/authz"
	"github.com/numaproj/numaflow/server/common"
)

type SystemInfo struct {
	ManagedNamespace string `json:"managedNamespace"`
	Namespaced       bool   `json:"namespaced"`
	Version          string `json:"version"`
}

type AuthInfo struct {
	DisableAuth   bool   `json:"disableAuth"`
	DexServerAddr string `json:"dexServerAddr"`
	ServerAddr    string `json:"serverAddr"`
}

var logger = logging.NewLogger().Named("server")

func Routes(r *gin.Engine, sysInfo SystemInfo, authInfo AuthInfo, baseHref string, authRouteMap authz.RouteMap) {
	r.GET("/livez", func(c *gin.Context) {
		c.Status(http.StatusOK)
	})
	dexObj, err := v1.NewDexObject(authInfo.ServerAddr, baseHref, authInfo.DexServerAddr)
	if err != nil {
		panic(err)
	}
	// noAuthGroup is a group of routes that do not require AuthN/AuthZ no matter whether auth is enabled.
	noAuthGroup := r.Group(baseHref + "auth/v1")
	v1RoutesNoAuth(noAuthGroup, dexObj)

	localAuthObj, err := v1.NewLocalAuthObject(authInfo.DisableAuth)
	if err != nil {
		panic(err)
	}
	// noAuthLocalGroup is a group of routes that do not require AuthN/AuthZ no matter whether auth is enabled.
	noAuthLocalGroup := r.Group("/auth/local/v1")
	v1RoutesNoAuthLocal(noAuthLocalGroup, localAuthObj)

	// r1Group is a group of routes that require AuthN/AuthZ when auth is enabled.
	// they share the AuthN/AuthZ middleware.
	r1Group := r.Group(baseHref + "api/v1")
	if !authInfo.DisableAuth {
		authorizer, err := authz.NewCasbinObject(authRouteMap)
		if err != nil {
			panic(err)
		}
		// Add the AuthN/AuthZ middleware to the group.
<<<<<<< HEAD
		r1Group.Use(authMiddleware(authorizer, dexObj, localAuthObj))
		v1Routes(r1Group, dexObj, localAuthObj)
=======
		r1Group.Use(authMiddleware(authorizer, dexObj, authRouteMap))
		v1Routes(r1Group, dexObj)
>>>>>>> 818be4f2
	} else {
		v1Routes(r1Group, nil, nil)
	}
	r1Group.GET("/sysinfo", func(c *gin.Context) {
		c.JSON(http.StatusOK, v1.NewNumaflowAPIResponse(nil, sysInfo))
	})
}

func v1RoutesNoAuth(r gin.IRouter, dexObj *v1.DexObject) {
	handler, err := v1.NewNoAuthHandler(dexObj)
	if err != nil {
		panic(err)
	}
	// Handle the login request.
	r.GET("/login", handler.Login)
	// Handle the logout request.
	r.GET("/logout", handler.Logout)
	// Handle the callback request.
	r.GET("/callback", handler.Callback)
}

func v1RoutesNoAuthLocal(r gin.IRouter, localAuthObject *v1.LocalAuthObject) {
	handler, err := v1.NewNoAuthLocalHandler(localAuthObject)
	if err != nil {
		panic(err)
	}
	// Handle the login request.
	r.POST("/login", handler.Login)
	// Handle the logout request.
	r.GET("/logout", handler.Logout)
}

// v1Routes defines the routes for the v1 API. For adding a new route, add a new handler function
// for the route along with an entry in the RouteMap in auth/route_map.go.
func v1Routes(r gin.IRouter, dexObj *v1.DexObject, localAuthObject *v1.LocalAuthObject) {
	handler, err := v1.NewHandler(dexObj, localAuthObject)
	if err != nil {
		panic(err)
	}
	// Handle the authinfo request.
	r.GET("/authinfo", handler.AuthInfo)
	// List all namespaces that have Pipeline or InterStepBufferService objects.
	r.GET("/namespaces", handler.ListNamespaces)
	// Summarized information of all the namespaces in a cluster wrapped in a list.
	r.GET("/cluster-summary", handler.GetClusterSummary)
	// Create a Pipeline.
	r.POST("/namespaces/:namespace/pipelines", handler.CreatePipeline)
	// All pipelines for a given namespace.
	r.GET("/namespaces/:namespace/pipelines", handler.ListPipelines)
	// Get a Pipeline information.
	r.GET("/namespaces/:namespace/pipelines/:pipeline", handler.GetPipeline)
	// Get a Pipeline health information.
	r.GET("/namespaces/:namespace/pipelines/:pipeline/health", handler.GetPipelineStatus)
	// Update a Pipeline.
	r.PUT("/namespaces/:namespace/pipelines/:pipeline", handler.UpdatePipeline)
	// Delete a Pipeline.
	r.DELETE("/namespaces/:namespace/pipelines/:pipeline", handler.DeletePipeline)
	// Patch the pipeline spec to achieve operations such as "pause" and "resume".
	r.PATCH("/namespaces/:namespace/pipelines/:pipeline", handler.PatchPipeline)
	// Create an InterStepBufferService object.
	r.POST("/namespaces/:namespace/isb-services", handler.CreateInterStepBufferService)
	// List all the InterStepBufferService objects for a given namespace.
	r.GET("/namespaces/:namespace/isb-services", handler.ListInterStepBufferServices)
	// Get an InterStepBufferService object.
	r.GET("/namespaces/:namespace/isb-services/:isb-service", handler.GetInterStepBufferService)
	// Update an InterStepBufferService object.
	r.PUT("/namespaces/:namespace/isb-services/:isb-service", handler.UpdateInterStepBufferService)
	// Delete an InterStepBufferService object.
	r.DELETE("/namespaces/:namespace/isb-services/:isb-service", handler.DeleteInterStepBufferService)
	// Get all the Inter-Step Buffers of a pipeline.
	r.GET("/namespaces/:namespace/pipelines/:pipeline/isbs", handler.ListPipelineBuffers)
	// Get all the watermarks information of a pipeline.
	r.GET("/namespaces/:namespace/pipelines/:pipeline/watermarks", handler.GetPipelineWatermarks)
	// Update a vertex spec.
	r.PUT("/namespaces/:namespace/pipelines/:pipeline/vertices/:vertex", handler.UpdateVertex)
	// Get all the vertex metrics of a pipeline.
	r.GET("/namespaces/:namespace/pipelines/:pipeline/vertices/metrics", handler.GetVerticesMetrics)
	// Get all the pods of a vertex.
	r.GET("/namespaces/:namespace/pipelines/:pipeline/vertices/:vertex/pods", handler.ListVertexPods)
	// Get the metrics such as cpu, memory usage for a pod.
	r.GET("/metrics/namespaces/:namespace/pods", handler.ListPodsMetrics)
	// Get pod logs.
	r.GET("/namespaces/:namespace/pods/:pod/logs", handler.PodLogs)
	// List of the Kubernetes events of a namespace.
	r.GET("/namespaces/:namespace/events", handler.GetNamespaceEvents)
}

// authMiddleware is the middleware for AuthN/AuthZ.
// it ensures the user is authenticated and authorized
// to execute the requested action before sending the request to the api handler.
<<<<<<< HEAD
func authMiddleware(authorizer authz.Authorizer, dexAuthenticator authn.Authenticator, localAuthenticator authn.Authenticator) gin.HandlerFunc {
=======
func authMiddleware(authorizer authz.Authorizer, authenticator authn.Authenticator, authRouteMap authz.RouteMap) gin.HandlerFunc {
>>>>>>> 818be4f2
	return func(c *gin.Context) {

		var userInfo *authn.UserInfo

		loginType, err := c.Cookie(common.LoginCookieName)
		if err != nil {
			errMsg := fmt.Sprintf("Failed to get login type: %v", err)
			c.JSON(http.StatusUnauthorized, v1.NewNumaflowAPIResponse(&errMsg, nil))
			c.Abort()
			return
		}

		// Authenticate the user based on the login type.
		if loginType == "dex" {
			userInfo, err = dexAuthenticator.Authenticate(c)
		} else if loginType == "local" {
			userInfo, err = localAuthenticator.Authenticate(c)
		} else {
			errMsg := fmt.Sprintf("unidentified login type received: %v", loginType)
			c.JSON(http.StatusUnauthorized, v1.NewNumaflowAPIResponse(&errMsg, nil))
			c.Abort()
			return
		}

		if err != nil {
			errMsg := fmt.Sprintf("Failed to authenticate user: %v", err)
			c.JSON(http.StatusUnauthorized, v1.NewNumaflowAPIResponse(&errMsg, nil))
			c.Abort()
			return
		}
		// Check if the route requires authorization.
		if authRouteMap.GetRouteFromContext(c) != nil && authRouteMap.GetRouteFromContext(c).RequiresAuthZ {
			// Check if the user is authorized to execute the requested action.
			isAuthorized := authorizer.Authorize(c, userInfo)
			if isAuthorized {
				// If the user is authorized, continue the request.
				c.Next()
			} else {
				// If the user is not authorized, return an error.
				errMsg := "user is not authorized to execute the requested action"
				c.JSON(http.StatusForbidden, v1.NewNumaflowAPIResponse(&errMsg, nil))
				c.Abort()
			}
		} else if authRouteMap.GetRouteFromContext(c) != nil && !authRouteMap.GetRouteFromContext(c).RequiresAuthZ {
			// If the route does not require AuthZ, skip the AuthZ check.
			c.Next()
		} else {
			// If the route is not present in the route map, return an error.
			logger.Errorw("route not present in routeMap", "route", authz.GetRouteMapKey(c))
			errMsg := "Invalid route"
			c.JSON(http.StatusForbidden, v1.NewNumaflowAPIResponse(&errMsg, nil))
			c.Abort()
		}
	}
}<|MERGE_RESOLUTION|>--- conflicted
+++ resolved
@@ -72,13 +72,8 @@
 			panic(err)
 		}
 		// Add the AuthN/AuthZ middleware to the group.
-<<<<<<< HEAD
-		r1Group.Use(authMiddleware(authorizer, dexObj, localAuthObj))
+		r1Group.Use(authMiddleware(authorizer, dexObj, localAuthObj, authRouteMap))
 		v1Routes(r1Group, dexObj, localAuthObj)
-=======
-		r1Group.Use(authMiddleware(authorizer, dexObj, authRouteMap))
-		v1Routes(r1Group, dexObj)
->>>>>>> 818be4f2
 	} else {
 		v1Routes(r1Group, nil, nil)
 	}
@@ -169,11 +164,8 @@
 // authMiddleware is the middleware for AuthN/AuthZ.
 // it ensures the user is authenticated and authorized
 // to execute the requested action before sending the request to the api handler.
-<<<<<<< HEAD
-func authMiddleware(authorizer authz.Authorizer, dexAuthenticator authn.Authenticator, localAuthenticator authn.Authenticator) gin.HandlerFunc {
-=======
-func authMiddleware(authorizer authz.Authorizer, authenticator authn.Authenticator, authRouteMap authz.RouteMap) gin.HandlerFunc {
->>>>>>> 818be4f2
+func authMiddleware(authorizer authz.Authorizer, dexAuthenticator authn.Authenticator, localAuthenticator authn.Authenticator, authRouteMap authz.RouteMap) gin.HandlerFunc {
+
 	return func(c *gin.Context) {
 
 		var userInfo *authn.UserInfo
