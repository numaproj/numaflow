--- conflicted
+++ resolved
@@ -40,13 +40,8 @@
 	r.GET("/livez", func(c *gin.Context) {
 		c.Status(http.StatusOK)
 	})
-<<<<<<< HEAD
-=======
-
-	r.Any("/dex/*name", v1.DexReverseProxy)
 
 	// noAuthGroup is a group of routes that do not require AuthN/AuthZ no matter whether auth is enabled.
->>>>>>> f61bddfc
 	noAuthGroup := r.Group("/auth/v1")
 	v1RoutesNoAuth(noAuthGroup)
 
