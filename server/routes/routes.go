/*
Copyright 2022 The Numaproj Authors.

Licensed under the Apache License, Version 2.0 (the "License");
you may not use this file except in compliance with the License.
You may obtain a copy of the License at

    http://www.apache.org/licenses/LICENSE-2.0

Unless required by applicable law or agreed to in writing, software
distributed under the License is distributed on an "AS IS" BASIS,
WITHOUT WARRANTIES OR CONDITIONS OF ANY KIND, either express or implied.
See the License for the specific language governing permissions and
limitations under the License.
*/

package routes

import (
<<<<<<< HEAD
	"crypto/tls"
=======
>>>>>>> 4c875814
	"fmt"
	"net/http"

	"github.com/casbin/casbin/v2"
<<<<<<< HEAD
	"github.com/casbin/casbin/v2/model"
	"github.com/coreos/go-oidc/v3/oidc"
=======
>>>>>>> 4c875814
	"github.com/gin-gonic/gin"

	"github.com/numaproj/numaflow/pkg/shared/logging"
	v1 "github.com/numaproj/numaflow/server/apis/v1"
	"github.com/numaproj/numaflow/server/auth"
	"github.com/numaproj/numaflow/server/common"
)

type SystemInfo struct {
	ManagedNamespace string `json:"managedNamespace"`
	Namespaced       bool   `json:"namespaced"`
	Version          string `json:"version"`
}

type AuthInfo struct {
	DisableAuth   bool   `json:"disableAuth"`
	DexServerAddr string `json:"dexServerAddr"`
	DexProxyAddr  string `json:"dexProxyAddr"`
	ServerAddr    string `json:"serverAddr"`
}

var logger = logging.NewLogger().Named("server")

func Routes(r *gin.Engine, sysInfo SystemInfo, authInfo AuthInfo) {
	r.GET("/livez", func(c *gin.Context) {
		c.Status(http.StatusOK)
	})

	// noAuthGroup is a group of routes that do not require AuthN/AuthZ no matter whether auth is enabled.
	noAuthGroup := r.Group("/auth/v1")
	v1RoutesNoAuth(noAuthGroup, authInfo)

	// r1Group is a group of routes that require AuthN/AuthZ when auth is enabled.
	// they share the AuthN/AuthZ middleware.
	r1Group := r.Group("/api/v1")
	if !authInfo.DisableAuth {
		enforcer, err := auth.GetEnforcer()
		if err != nil {
			panic(err)
		}
		// Add the AuthN/AuthZ middleware to the group.
		r1Group.Use(authMiddleware(enforcer))
	}
	v1Routes(r1Group)
	r1Group.GET("/sysinfo", func(c *gin.Context) {
		c.JSON(http.StatusOK, v1.NewNumaflowAPIResponse(nil, sysInfo))
	})
}

func v1RoutesNoAuth(r gin.IRouter, authInfo AuthInfo) {
	handler, err := v1.NewNoAuthHandler(authInfo.ServerAddr, authInfo.DexProxyAddr)
	if err != nil {
		panic(err)
	}
	// Handle the login request.
	r.GET("/login", handler.Login)
	// Handle the logout request.
	r.GET("/logout", handler.Logout)
	// Handle the callback request.
	r.GET("/callback", handler.Callback)
}

// v1Routes defines the routes for the v1 API. For adding a new route, add a new handler function
// for the route along with an entry in the RouteMap in auth/route_map.go.
func v1Routes(r gin.IRouter) {
	handler, err := v1.NewHandler()
	if err != nil {
		panic(err)
	}
	// Handle the authinfo request.
	r.GET("/authinfo", handler.AuthInfo)
	// List all namespaces that have Pipeline or InterStepBufferService objects.
	r.GET("/namespaces", handler.ListNamespaces)
	// Summarized information of all the namespaces in a cluster wrapped in a list.
	r.GET("/cluster-summary", handler.GetClusterSummary)
	// Create a Pipeline.
	r.POST("/namespaces/:namespace/pipelines", handler.CreatePipeline)
	// All pipelines for a given namespace.
	r.GET("/namespaces/:namespace/pipelines", handler.ListPipelines)
	// Get a Pipeline information.
	r.GET("/namespaces/:namespace/pipelines/:pipeline", handler.GetPipeline)
	// Get a Pipeline health information.
	r.GET("/namespaces/:namespace/pipelines/:pipeline/health", handler.GetPipelineStatus)
	// Update a Pipeline.
	r.PUT("/namespaces/:namespace/pipelines/:pipeline", handler.UpdatePipeline)
	// Delete a Pipeline.
	r.DELETE("/namespaces/:namespace/pipelines/:pipeline", handler.DeletePipeline)
	// Patch the pipeline spec to achieve operations such as "pause" and "resume".
	r.PATCH("/namespaces/:namespace/pipelines/:pipeline", handler.PatchPipeline)
	// Create an InterStepBufferService object.
	r.POST("/namespaces/:namespace/isb-services", handler.CreateInterStepBufferService)
	// List all the InterStepBufferService objects for a given namespace.
	r.GET("/namespaces/:namespace/isb-services", handler.ListInterStepBufferServices)
	// Get an InterStepBufferService object.
	r.GET("/namespaces/:namespace/isb-services/:isb-service", handler.GetInterStepBufferService)
	// Update an InterStepBufferService object.
	r.PUT("/namespaces/:namespace/isb-services/:isb-service", handler.UpdateInterStepBufferService)
	// Delete an InterStepBufferService object.
	r.DELETE("/namespaces/:namespace/isb-services/:isb-service", handler.DeleteInterStepBufferService)
	// Get all the Inter-Step Buffers of a pipeline.
	r.GET("/namespaces/:namespace/pipelines/:pipeline/isbs", handler.ListPipelineBuffers)
	// Get all the watermarks information of a pipeline.
	r.GET("/namespaces/:namespace/pipelines/:pipeline/watermarks", handler.GetPipelineWatermarks)
	// Update a vertex spec.
	r.PUT("/namespaces/:namespace/pipelines/:pipeline/vertices/:vertex", handler.UpdateVertex)
	// Get all the vertex metrics of a pipeline.
	r.GET("/namespaces/:namespace/pipelines/:pipeline/vertices/metrics", handler.GetVerticesMetrics)
	// Get all the pods of a vertex.
	r.GET("/namespaces/:namespace/pipelines/:pipeline/vertices/:vertex/pods", handler.ListVertexPods)
	// Get the metrics such as cpu, memory usage for a pod.
	r.GET("/metrics/namespaces/:namespace/pods", handler.ListPodsMetrics)
	// Get pod logs.
	r.GET("/namespaces/:namespace/pods/:pod/logs", handler.PodLogs)
	// List of the Kubernetes events of a namespace.
	r.GET("/namespaces/:namespace/events", handler.GetNamespaceEvents)

}

func authMiddleware(enforcer *casbin.Enforcer) gin.HandlerFunc {
	return func(c *gin.Context) {
<<<<<<< HEAD
		// authenticate the user.
		userIdentityToken, err := authenticate(c)
=======
		userIdentityTokenStr, err := c.Cookie(common.UserIdentityCookieName)
>>>>>>> 4c875814
		if err != nil {
			errMsg := fmt.Sprintf("failed to authenticate user: %v", err)
			c.JSON(http.StatusUnauthorized, v1.NewNumaflowAPIResponse(&errMsg, nil))
			c.Abort()
			return
		}
<<<<<<< HEAD
		// authorize the user and the request.
		groups := userIdentityToken.IDTokenClaims.Groups
		ns := c.Param("namespace")
		if ns == "" {
			c.Next()
			return
		}
		resource := "pipeline"
		action := c.Request.Method
		auth := false
		for _, group := range groups {
			// Get the user from the group. The group is in the format "group:role".
			// Check if the user has permission using Casbin Enforcer.
			if enforceRBAC(enforcer, group, ns, resource, action) {
				auth = true
				c.Next()
=======
		// Get the user from the user identity token.
		userIdentityToken := v1.GetUserIdentityToken(userIdentityTokenStr)
		groups := userIdentityToken.IDTokenClaims.Groups
		resource := auth.ExtractResource(c)
		object := auth.ExtractObject(c)
		action := c.Request.Method
		isAuthorized := false

		// Get the route map from the context. Key is in the format "method:path".
		routeMapKey := fmt.Sprintf("%s:%s", action, c.FullPath())
		// Check if the route requires auth.
		if auth.RouteMap[routeMapKey] != nil && auth.RouteMap[routeMapKey].RequiresAuth {
			// Check if the user has permission for any of the groups.
			for _, group := range groups {
				// Get the user from the group. The group is in the format "group:role".
				// Check if the user has permission using Casbin Enforcer.
				if enforceRBAC(enforcer, group, resource, object, action) {
					isAuthorized = true
					c.Next()
					break
				}
>>>>>>> 4c875814
			}
			// If the user is not authorized, return an error.
			if !isAuthorized {
				errMsg := "user is not authorized to execute the requested action."
				c.JSON(http.StatusForbidden, v1.NewNumaflowAPIResponse(&errMsg, nil))
				c.Abort()
			}
		} else if auth.RouteMap[routeMapKey] != nil && !auth.RouteMap[routeMapKey].RequiresAuth {
			// If the route does not require auth, skip the authz check.
			c.Next()
		} else {
			// If the route is not present in the route map, return an error.
			logger.Errorw("route not present in routeMap", "route", routeMapKey)
			errMsg := "invalid route"
			c.JSON(http.StatusForbidden, v1.NewNumaflowAPIResponse(&errMsg, nil))
			c.Abort()
			return
		}
	}
}

<<<<<<< HEAD
func authenticate(c *gin.Context) (v1.CallbackResponse, error) {
	// Validate the cookie exists
	userIdentityTokenStr, err := c.Cookie("user-identity-token")
	if err != nil {
		return v1.CallbackResponse{}, err
	}
	userIdentityToken := v1.GetUserIdentityToken(userIdentityTokenStr)

	clientID := "example-app"
	issuerURL := "https://numaflow-server:8443/dex"
	client := http.DefaultClient
	client.Transport = &http.Transport{
		TLSClientConfig: &tls.Config{InsecureSkipVerify: true},
	}
	newCtx := oidc.ClientContext(c, client)
	provider, err := oidc.NewProvider(newCtx, issuerURL)
	if err != nil {
		return v1.CallbackResponse{}, err
	}
	oidcConfig := &oidc.Config{
		ClientID: clientID,
	}
	// TODO - can we directly get the verifier from the Dex object?
	verifier := provider.Verifier(oidcConfig)
	// validate the id token
	// check malformed jwt token
	// check issuer
	// check audience
	// check expiry
	// check signature
	_, err = verifier.Verify(newCtx, userIdentityToken.IDToken)
	if err != nil {
		return v1.CallbackResponse{}, err
	}
	return userIdentityToken, nil
}

func getEnforcer() (*casbin.Enforcer, error) {
	modelText := `
	[request_definition]
	r = sub, res, obj, act
	
	[policy_definition]
	p = sub, res, obj, act
	
	[role_definition]
	g = _, _
	
	[policy_effect]
	e = some(where (p.eft == allow))
	
	[matchers]
	m = g(r.sub, p.sub) && r.obj == p.obj && r.act == p.act && globMatch(r.res, p.res)
	`

	// Initialize the Casbin model from the model configuration string.
	model, err := model.NewModelFromString(modelText)
	if err != nil {
		return nil, err
	}

	// Initialize the Casbin Enforcer with the model.
	enforcer, err := casbin.NewEnforcer(model)
	if err != nil {
		return nil, err
	}
	rules := [][]string{
		{"role:jyuadmin", "jyu-dex-poc*", "pipeline", "GET"},
		{"role:jyuadmin", "jyu-dex-poc*", "pipeline", "POST"},
		{"role:jyuadmin", "jyu-dex-poc*", "pipeline", "PATCH"},
		{"role:jyuadmin", "jyu-dex-poc*", "pipeline", "PUT"},
		{"role:jyuadmin", "jyu-dex-poc*", "pipeline", "DELETE"},
		{"role:jyuadmin", "jyu-dex-poc*", "pipeline", "UPDATE"},
		{"role:jyureadonly", "jyu-dex-poc*", "pipeline", "GET"},
	}

	areRulesAdded, err := enforcer.AddPolicies(rules)
	if !areRulesAdded {
		return nil, err
	}

	rulesGroup := [][]string{
		{"jyu-dex-poc:admin", "role:jyuadmin"},
		{"jyu-dex-poc:readonly", "role:jyureadonly"},
	}

	areRulesAdded, err = enforcer.AddNamedGroupingPolicies("g", rulesGroup)
	if !areRulesAdded {
		return nil, err
	}
	return enforcer, nil
}

// enforceRBAC checks if the user has permission based on the Casbin model and policy.
=======
// EnforceRBAC checks if the user has permission based on the Casbin model and policy.
>>>>>>> 4c875814
func enforceRBAC(enforcer *casbin.Enforcer, user, resource, object, action string) bool {
	ok, _ := enforcer.Enforce(user, resource, object, action)
	return ok
}<|MERGE_RESOLUTION|>--- conflicted
+++ resolved
@@ -17,19 +17,14 @@
 package routes
 
 import (
-<<<<<<< HEAD
 	"crypto/tls"
-=======
->>>>>>> 4c875814
 	"fmt"
 	"net/http"
 
 	"github.com/casbin/casbin/v2"
-<<<<<<< HEAD
 	"github.com/casbin/casbin/v2/model"
 	"github.com/coreos/go-oidc/v3/oidc"
-=======
->>>>>>> 4c875814
+
 	"github.com/gin-gonic/gin"
 
 	"github.com/numaproj/numaflow/pkg/shared/logging"
@@ -150,38 +145,16 @@
 
 func authMiddleware(enforcer *casbin.Enforcer) gin.HandlerFunc {
 	return func(c *gin.Context) {
-<<<<<<< HEAD
 		// authenticate the user.
 		userIdentityToken, err := authenticate(c)
-=======
-		userIdentityTokenStr, err := c.Cookie(common.UserIdentityCookieName)
->>>>>>> 4c875814
 		if err != nil {
 			errMsg := fmt.Sprintf("failed to authenticate user: %v", err)
 			c.JSON(http.StatusUnauthorized, v1.NewNumaflowAPIResponse(&errMsg, nil))
 			c.Abort()
 			return
 		}
-<<<<<<< HEAD
 		// authorize the user and the request.
-		groups := userIdentityToken.IDTokenClaims.Groups
-		ns := c.Param("namespace")
-		if ns == "" {
-			c.Next()
-			return
-		}
-		resource := "pipeline"
-		action := c.Request.Method
-		auth := false
-		for _, group := range groups {
-			// Get the user from the group. The group is in the format "group:role".
-			// Check if the user has permission using Casbin Enforcer.
-			if enforceRBAC(enforcer, group, ns, resource, action) {
-				auth = true
-				c.Next()
-=======
 		// Get the user from the user identity token.
-		userIdentityToken := v1.GetUserIdentityToken(userIdentityTokenStr)
 		groups := userIdentityToken.IDTokenClaims.Groups
 		resource := auth.ExtractResource(c)
 		object := auth.ExtractObject(c)
@@ -201,7 +174,6 @@
 					c.Next()
 					break
 				}
->>>>>>> 4c875814
 			}
 			// If the user is not authorized, return an error.
 			if !isAuthorized {
@@ -223,10 +195,9 @@
 	}
 }
 
-<<<<<<< HEAD
 func authenticate(c *gin.Context) (v1.CallbackResponse, error) {
 	// Validate the cookie exists
-	userIdentityTokenStr, err := c.Cookie("user-identity-token")
+	userIdentityTokenStr, err := c.Cookie(common.UserIdentityCookieName)
 	if err != nil {
 		return v1.CallbackResponse{}, err
 	}
@@ -318,9 +289,6 @@
 }
 
 // enforceRBAC checks if the user has permission based on the Casbin model and policy.
-=======
-// EnforceRBAC checks if the user has permission based on the Casbin model and policy.
->>>>>>> 4c875814
 func enforceRBAC(enforcer *casbin.Enforcer, user, resource, object, action string) bool {
 	ok, _ := enforcer.Enforce(user, resource, object, action)
 	return ok
