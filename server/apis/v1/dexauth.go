--- conflicted
+++ resolved
@@ -155,11 +155,7 @@
 	}
 	stateCookie, err := c.Cookie(common.StateCookieName)
 	if err != nil {
-<<<<<<< HEAD
-		errMsg := fmt.Sprintf("Failed to get state: %v", err)
-=======
 		errMsg := fmt.Sprintf("Failed to get state cookie: %v", err)
->>>>>>> 8a1a88fb
 		c.JSON(http.StatusOK, NewNumaflowAPIResponse(&errMsg, nil))
 		return
 	}
