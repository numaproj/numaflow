/*
Copyright 2022 The Numaproj Authors.

Licensed under the Apache License, Version 2.0 (the "License");
you may not use this file except in compliance with the License.
You may obtain a copy of the License at

    http://www.apache.org/licenses/LICENSE-2.0

Unless required by applicable law or agreed to in writing, software
distributed under the License is distributed on an "AS IS" BASIS,
WITHOUT WARRANTIES OR CONDITIONS OF ANY KIND, either express or implied.
See the License for the specific language governing permissions and
limitations under the License.
*/

package v1

import (
	"bufio"
	"context"
	"encoding/json"
	"fmt"
	"io"
	"math"
	"net/http"
	"sort"
	"strconv"
	"strings"
	"time"

	"github.com/gin-gonic/gin"
	lru "github.com/hashicorp/golang-lru"
	admissionv1 "k8s.io/api/admission/v1"
	corev1 "k8s.io/api/core/v1"
	metav1 "k8s.io/apimachinery/pkg/apis/meta/v1"
	"k8s.io/apimachinery/pkg/types"
	"k8s.io/client-go/kubernetes"
	"k8s.io/client-go/rest"
	metricsversiond "k8s.io/metrics/pkg/client/clientset/versioned"
	"k8s.io/utils/pointer"

	dfv1 "github.com/numaproj/numaflow/pkg/apis/numaflow/v1alpha1"
	"github.com/numaproj/numaflow/pkg/apis/proto/daemon"
	dfv1versiond "github.com/numaproj/numaflow/pkg/client/clientset/versioned"
	dfv1clients "github.com/numaproj/numaflow/pkg/client/clientset/versioned/typed/numaflow/v1alpha1"
	daemonclient "github.com/numaproj/numaflow/pkg/daemon/client"
	"github.com/numaproj/numaflow/pkg/shared/util"
	"github.com/numaproj/numaflow/server/authn"
	"github.com/numaproj/numaflow/server/common"
	"github.com/numaproj/numaflow/webhook/validator"
)

// Constants for the validation of the pipeline
const (
	ValidTypeCreate = "valid-create"
	ValidTypeUpdate = "valid-update"
)

type handler struct {
<<<<<<< HEAD
	kubeClient         kubernetes.Interface
	metricsClient      *metricsversiond.Clientset
	numaflowClient     dfv1clients.NumaflowV1alpha1Interface
	daemonClientsCache *lru.Cache
=======
	kubeClient     kubernetes.Interface
	metricsClient  *metricsversiond.Clientset
	numaflowClient dfv1clients.NumaflowV1alpha1Interface
	dexObj         *DexObject
>>>>>>> 449dfd3a
}

// NewHandler is used to provide a new instance of the handler type
func NewHandler(dexObj *DexObject) (*handler, error) {
	var (
		k8sRestConfig *rest.Config
		err           error
	)
	k8sRestConfig, err = util.K8sRestConfig()
	if err != nil {
		return nil, fmt.Errorf("failed to get kubeRestConfig, %w", err)
	}
	kubeClient, err := kubernetes.NewForConfig(k8sRestConfig)
	if err != nil {
		return nil, fmt.Errorf("failed to get kubeclient, %w", err)
	}
	metricsClient := metricsversiond.NewForConfigOrDie(k8sRestConfig)
	numaflowClient := dfv1versiond.NewForConfigOrDie(k8sRestConfig).NumaflowV1alpha1()
	daemonClientsCache, _ := lru.NewWithEvict(100, func(key, value interface{}) {
		_ = value.(*daemonclient.DaemonClient).Close()
	})
	return &handler{
<<<<<<< HEAD
		kubeClient:         kubeClient,
		metricsClient:      metricsClient,
		numaflowClient:     numaflowClient,
		daemonClientsCache: daemonClientsCache,
=======
		kubeClient:     kubeClient,
		metricsClient:  metricsClient,
		numaflowClient: numaflowClient,
		dexObj:         dexObj,
>>>>>>> 449dfd3a
	}, nil
}

// AuthInfo loads and returns auth info from cookie
func (h *handler) AuthInfo(c *gin.Context) {
	if h.dexObj == nil {
		errMsg := "User is not authenticated: missing Dex"
		c.JSON(http.StatusUnauthorized, NewNumaflowAPIResponse(&errMsg, nil))
	}
	cookies := c.Request.Cookies()
	userIdentityTokenStr, err := common.JoinCookies(common.UserIdentityCookieName, cookies)
	if err != nil {
		errMsg := fmt.Sprintf("User is not authenticated, err: %s", err.Error())
		c.JSON(http.StatusUnauthorized, NewNumaflowAPIResponse(&errMsg, nil))
		return
	}
	if userIdentityTokenStr == "" {
		errMsg := "User is not authenticated, err: empty Token"
		c.JSON(http.StatusUnauthorized, NewNumaflowAPIResponse(&errMsg, nil))
		return
	}
	var userInfo authn.UserInfo
	if err = json.Unmarshal([]byte(userIdentityTokenStr), &userInfo); err != nil {
		errMsg := fmt.Sprintf("User is not authenticated, err: %s", err.Error())
		c.JSON(http.StatusUnauthorized, NewNumaflowAPIResponse(&errMsg, nil))
		return
	}

	idToken, err := h.dexObj.verify(c.Request.Context(), userInfo.IDToken)
	if err != nil {
		errMsg := fmt.Sprintf("Failed to verify ID token: %s", err)
		c.JSON(http.StatusUnauthorized, NewNumaflowAPIResponse(&errMsg, nil))
		return
	}
	var claims authn.IDTokenClaims
	if err = idToken.Claims(&claims); err != nil {
		errMsg := fmt.Sprintf("Error decoding ID token claims: %s", err)
		c.JSON(http.StatusUnauthorized, NewNumaflowAPIResponse(&errMsg, nil))
		return
	}

	res := authn.NewUserInfo(&claims, userInfo.IDToken, userInfo.RefreshToken)
	c.JSON(http.StatusOK, NewNumaflowAPIResponse(nil, res))
}

// ListNamespaces is used to provide all the namespaces that have numaflow pipelines running
func (h *handler) ListNamespaces(c *gin.Context) {
	namespaces, err := getAllNamespaces(h)
	if err != nil {
		h.respondWithError(c, fmt.Sprintf("Failed to fetch all namespaces, %s", err.Error()))
		return
	}
	c.JSON(http.StatusOK, NewNumaflowAPIResponse(nil, namespaces))
}

// GetClusterSummary summarizes information of all the namespaces in a cluster except the kube system namespaces
// and wrapped the result in a list.
func (h *handler) GetClusterSummary(c *gin.Context) {
	namespaces, err := getAllNamespaces(h)
	if err != nil {
		h.respondWithError(c, fmt.Sprintf("Failed to fetch all namespaces, %s", err.Error()))
		return
	}

	type namespaceSummary struct {
		pipelineSummary PipelineSummary
		isbsvcSummary   IsbServiceSummary
	}
	var namespaceSummaryMap = make(map[string]namespaceSummary)

	// get pipeline summary
	pipelineList, err := h.numaflowClient.Pipelines("").List(context.Background(), metav1.ListOptions{})
	if err != nil {
		h.respondWithError(c, fmt.Sprintf("Failed to fetch cluster summary, %s", err.Error()))
		return
	}
	for _, pipeline := range pipelineList.Items {
		var summary namespaceSummary
		if value, ok := namespaceSummaryMap[pipeline.Namespace]; ok {
			summary = value
		}
		status, err := getPipelineStatus(&pipeline)
		if err != nil {
			h.respondWithError(c, fmt.Sprintf("Failed to fetch cluster summary, %s", err.Error()))
			return
		}
		if status == PipelineStatusInactive {
			summary.pipelineSummary.Inactive++
		} else {
			summary.pipelineSummary.Active.increment(status)
		}
		namespaceSummaryMap[pipeline.Namespace] = summary
	}

	// get isbsvc summary
	isbsvcList, err := h.numaflowClient.InterStepBufferServices("").List(context.Background(), metav1.ListOptions{})
	if err != nil {
		h.respondWithError(c, fmt.Sprintf("Failed to fetch cluster summary, %s", err.Error()))
		return
	}
	for _, isbsvc := range isbsvcList.Items {
		var summary namespaceSummary
		if value, ok := namespaceSummaryMap[isbsvc.Namespace]; ok {
			summary = value
		}
		status, err := getIsbServiceStatus(&isbsvc)
		if err != nil {
			h.respondWithError(c, fmt.Sprintf("Failed to fetch cluster summary, %s", err.Error()))
			return
		}
		if status == ISBServiceStatusInactive {
			summary.isbsvcSummary.Inactive++
		} else {
			summary.isbsvcSummary.Active.increment(status)
		}
		namespaceSummaryMap[isbsvc.Namespace] = summary
	}

	// get cluster summary
	var clusterSummary ClusterSummaryResponse
	// at this moment, if a namespace has neither pipeline nor isbsvc, it will not be included in the namespacedSummaryMap.
	// since we still want to pass these empty namespaces to the frontend, we add them here.
	for _, ns := range namespaces {
		if _, ok := namespaceSummaryMap[ns]; !ok {
			// if the namespace is not in the namespaceSummaryMap, it means it has neither pipeline nor isbsvc
			// taking advantage of golang by default initializing the struct with zero value
			namespaceSummaryMap[ns] = namespaceSummary{}
		}
	}
	for name, summary := range namespaceSummaryMap {
		clusterSummary = append(clusterSummary, NewNamespaceSummary(name, summary.pipelineSummary, summary.isbsvcSummary))
	}

	// sort the cluster summary by namespace in alphabetical order,
	// such that for first-time user, they get to see the default namespace first hence know where to start
	sort.Slice(clusterSummary, func(i, j int) bool {
		return clusterSummary[i].Namespace < clusterSummary[j].Namespace
	})

	c.JSON(http.StatusOK, NewNumaflowAPIResponse(nil, clusterSummary))
}

// CreatePipeline is used to create a given pipeline
func (h *handler) CreatePipeline(c *gin.Context) {
	ns := c.Param("namespace")
	// dryRun is used to check if the operation is just a validation or an actual create
	dryRun := strings.EqualFold("true", c.DefaultQuery("dry-run", "false"))

	var pipelineSpec dfv1.Pipeline
	err := c.ShouldBindJSON(&pipelineSpec)
	if err != nil {
		h.respondWithError(c, fmt.Sprintf("Failed to get JSON request body, %s", err.Error()))
		return
	}

	err = validateNamespace(h, &pipelineSpec, ns)
	if err != nil {
		h.respondWithError(c, err.Error())
		return
	}
	pipelineSpec.Namespace = ns
	err = validatePipelineSpec(h, nil, &pipelineSpec, ValidTypeCreate)
	if err != nil {
		h.respondWithError(c, fmt.Sprintf("Failed to validate pipeline spec, %s", err.Error()))
		return
	}
	// if Validation flag "dryRun" is set to true, return without creating the pipeline
	if dryRun {
		c.JSON(http.StatusOK, NewNumaflowAPIResponse(nil, nil))
		return
	}

	if _, err := h.numaflowClient.Pipelines(ns).Create(context.Background(), &pipelineSpec, metav1.CreateOptions{}); err != nil {
		h.respondWithError(c, fmt.Sprintf("Failed to create pipeline %q, %s", pipelineSpec.Name, err.Error()))
		return
	}

	c.JSON(http.StatusOK, NewNumaflowAPIResponse(nil, nil))
}

// ListPipelines is used to provide all the numaflow pipelines in a given namespace
func (h *handler) ListPipelines(c *gin.Context) {
	ns := c.Param("namespace")
	plList, err := getPipelines(h, ns)

	if err != nil {
		h.respondWithError(c, fmt.Sprintf("Failed to fetch all pipelines for namespace %q, %s", ns, err.Error()))
		return
	}

	c.JSON(http.StatusOK, NewNumaflowAPIResponse(nil, plList))
}

// GetPipeline is used to provide the spec of a given numaflow pipeline
func (h *handler) GetPipeline(c *gin.Context) {
	var lag int64
	ns, pipeline := c.Param("namespace"), c.Param("pipeline")

	// get general pipeline info
	pl, err := h.numaflowClient.Pipelines(ns).Get(context.Background(), pipeline, metav1.GetOptions{})
	if err != nil {
		h.respondWithError(c, fmt.Sprintf("Failed to fetch pipeline %q namespace %q, %s", pipeline, ns, err.Error()))
		return
	}
	// set pl kind and apiVersion
	pl.Kind = dfv1.PipelineGroupVersionKind.Kind
	pl.APIVersion = dfv1.SchemeGroupVersion.String()

	// get pipeline source and sink vertex
	var (
		source = make(map[string]bool)
		sink   = make(map[string]bool)
	)
	for _, vertex := range pl.Spec.Vertices {
		if vertex.IsASource() {
			source[vertex.Name] = true
		} else if vertex.IsASink() {
			sink[vertex.Name] = true
		}
	}

	// get pipeline status
	status, err := getPipelineStatus(pl)
	if err != nil {
		h.respondWithError(c, fmt.Sprintf("Failed to fetch pipeline %q namespace %q, %s", pipeline, ns, err.Error()))
		return
	}

	// get pipeline lag
	client, err := h.getDaemonClient(ns, pipeline)
	if err != nil || client == nil {
		h.respondWithError(c, fmt.Sprintf("failed to get daemon service client for pipeline %q, %s", pipeline, err.Error()))
		return
	}

	var (
		minWM int64 = math.MaxInt64
		maxWM int64 = math.MinInt64
	)
	watermarks, err := client.GetPipelineWatermarks(context.Background(), pipeline)
	if err != nil {
		h.respondWithError(c, fmt.Sprintf("Failed to fetch pipeline: failed to calculate lag for pipeline %q: %s", pipeline, err.Error()))
		return
	}
	for _, watermark := range watermarks {
		// find the largest source vertex watermark
		if _, ok := source[*watermark.From]; ok {
			for _, wm := range watermark.Watermarks {
				if wm > maxWM {
					maxWM = wm
				}
			}
		}
		// find the smallest sink vertex watermark
		if _, ok := sink[*watermark.To]; ok {
			for _, wm := range watermark.Watermarks {
				if wm < minWM {
					minWM = wm
				}
			}
		}
	}
	// if the data hasn't arrived the sink vertex
	// use 0 instead of the initial watermark value -1
	if minWM == -1 {
		minWM = 0
	}
	lag = maxWM - minWM

	pipelineResp := NewPipelineInfo(status, &lag, pl)
	c.JSON(http.StatusOK, NewNumaflowAPIResponse(nil, pipelineResp))
}

// UpdatePipeline is used to update a given pipeline
func (h *handler) UpdatePipeline(c *gin.Context) {
	ns, pipeline := c.Param("namespace"), c.Param("pipeline")
	// dryRun is used to check if the operation is just a validation or an actual update
	dryRun := strings.EqualFold("true", c.DefaultQuery("dry-run", "false"))

	oldSpec, err := h.numaflowClient.Pipelines(ns).Get(context.Background(), pipeline, metav1.GetOptions{})
	if err != nil {
		h.respondWithError(c, fmt.Sprintf("Failed to fetch pipeline %q namespace %q, %s", pipeline, ns, err.Error()))
		return
	}

	var updatedSpec dfv1.Pipeline
	err = c.ShouldBindJSON(&updatedSpec)
	if err != nil {
		h.respondWithError(c, fmt.Sprintf("Failed to get JSON request body, %s", err.Error()))
		return
	}

	// Validate the namespace of the request
	err = validateNamespace(h, &updatedSpec, ns)
	if err != nil {
		h.respondWithError(c, err.Error())
		return
	}

	// pipeline name in the URL should be same as spec name
	if pipeline != updatedSpec.Name {
		h.respondWithError(c, fmt.Sprintf("pipeline name %q is immutable", pipeline))
		return
	}

	updatedSpec.Namespace = ns
	isValid := validatePipelineSpec(h, oldSpec, &updatedSpec, ValidTypeUpdate)
	if isValid != nil {
		h.respondWithError(c, fmt.Sprintf("Failed to update pipeline %q, %s", pipeline, isValid.Error()))
		return
	}
	// If Validation flag is set to true, return without updating the pipeline
	if dryRun {
		c.JSON(http.StatusOK, NewNumaflowAPIResponse(nil, nil))
		return
	}

	oldSpec.Spec = updatedSpec.Spec
	if _, err := h.numaflowClient.Pipelines(ns).Update(context.Background(), oldSpec, metav1.UpdateOptions{}); err != nil {
		h.respondWithError(c, fmt.Sprintf("Failed to update pipeline %q, %s", pipeline, err.Error()))
		return
	}

	c.JSON(http.StatusOK, NewNumaflowAPIResponse(nil, nil))
}

// DeletePipeline is used to delete a given pipeline
func (h *handler) DeletePipeline(c *gin.Context) {
	ns, pipeline := c.Param("namespace"), c.Param("pipeline")

	if err := h.numaflowClient.Pipelines(ns).Delete(context.Background(), pipeline, metav1.DeleteOptions{}); err != nil {
		h.respondWithError(c, fmt.Sprintf("Failed to delete pipeline %q, %s", pipeline, err.Error()))
		return
	}

	// cleanup client after successfully deleting pipeline
	h.daemonClientsCache.Remove(daemonSvcAddress(ns, pipeline))

	c.JSON(http.StatusOK, NewNumaflowAPIResponse(nil, nil))
}

// PatchPipeline is used to patch the pipeline spec to achieve operations such as "pause" and "resume"
func (h *handler) PatchPipeline(c *gin.Context) {
	ns, pipeline := c.Param("namespace"), c.Param("pipeline")

	patchSpec, err := io.ReadAll(c.Request.Body)
	if err != nil {
		h.respondWithError(c, fmt.Sprintf("Failed to parse request body, %s", err.Error()))
		return
	}

	// TODO: validate the patched data as well, e.g. only allow lifecycle to be patched
	if _, err := h.numaflowClient.Pipelines(ns).Patch(context.Background(), pipeline, types.MergePatchType, patchSpec, metav1.PatchOptions{}); err != nil {
		h.respondWithError(c, fmt.Sprintf("Failed to patch pipeline %q, %s", pipeline, err.Error()))
		return
	}

	c.JSON(http.StatusOK, NewNumaflowAPIResponse(nil, nil))
}

// CreateInterStepBufferService is used to create a given interstep buffer service
func (h *handler) CreateInterStepBufferService(c *gin.Context) {
	ns := c.Param("namespace")
	// dryRun is used to check if the operation is just a validation or an actual update
	dryRun := strings.EqualFold("true", c.DefaultQuery("dry-run", "false"))

	var isbsvcSpec dfv1.InterStepBufferService
	err := c.ShouldBindJSON(&isbsvcSpec)
	if err != nil {
		h.respondWithError(c, fmt.Sprintf("Failed to get JSON request body, %s", err.Error()))
		return
	}

	isValid := validateISBSVCSpec(h, nil, &isbsvcSpec, ValidTypeCreate)
	if isValid != nil {
		h.respondWithError(c, fmt.Sprintf("Failed to create interstepbuffer service spec, %s", isValid.Error()))
		return
	}
	// If Validation flag is set to true, return without creating the ISB
	if dryRun {
		c.JSON(http.StatusOK, NewNumaflowAPIResponse(nil, nil))
		return
	}

	if _, err := h.numaflowClient.InterStepBufferServices(ns).Create(context.Background(), &isbsvcSpec, metav1.CreateOptions{}); err != nil {
		h.respondWithError(c, fmt.Sprintf("Failed to create interstepbuffer service %q, %s", isbsvcSpec.Name, err.Error()))
		return
	}

	c.JSON(http.StatusOK, NewNumaflowAPIResponse(nil, nil))
}

// ListInterStepBufferServices is used to provide all the interstepbuffer services in a namespace
func (h *handler) ListInterStepBufferServices(c *gin.Context) {
	ns := c.Param("namespace")
	isbList, err := getIsbServices(h, ns)
	if err != nil {
		h.respondWithError(c, fmt.Sprintf("Failed to fetch all interstepbuffer services for namespace %q, %s", ns, err.Error()))
		return
	}
	c.JSON(http.StatusOK, NewNumaflowAPIResponse(nil, isbList))
}

// GetInterStepBufferService is used to provide the spec of the interstep buffer service
func (h *handler) GetInterStepBufferService(c *gin.Context) {
	ns, isbsvcName := c.Param("namespace"), c.Param("isb-service")

	isbsvc, err := h.numaflowClient.InterStepBufferServices(ns).Get(context.Background(), isbsvcName, metav1.GetOptions{})
	if err != nil {
		h.respondWithError(c, fmt.Sprintf("Failed to fetch interstepbuffer service %q namespace %q, %s", isbsvcName, ns, err.Error()))
		return
	}
	isbsvc.Kind = dfv1.ISBGroupVersionKind.Kind
	isbsvc.APIVersion = dfv1.SchemeGroupVersion.Version

	status, err := getIsbServiceStatus(isbsvc)
	if err != nil {
		h.respondWithError(c, fmt.Sprintf("Failed to fetch interstepbuffer service %q namespace %q, %s", isbsvcName, ns, err.Error()))
	}

	resp := NewISBService(status, isbsvc)

	c.JSON(http.StatusOK, NewNumaflowAPIResponse(nil, resp))
}

// UpdateInterStepBufferService is used to delete the inter-step buffer service
func (h *handler) UpdateInterStepBufferService(c *gin.Context) {
	ns, isbsvcName := c.Param("namespace"), c.Param("isb-service")
	// dryRun is used to check if the operation is just a validation or an actual update
	dryRun := strings.EqualFold("true", c.DefaultQuery("dry-run", "false"))

	isbSVC, err := h.numaflowClient.InterStepBufferServices(ns).Get(context.Background(), isbsvcName, metav1.GetOptions{})
	if err != nil {
		h.respondWithError(c, fmt.Sprintf("Failed to get the interstep buffer service: namespace %q isb-services %q: %s", ns, isbsvcName, err.Error()))
		return
	}

	var updatedSpec dfv1.InterStepBufferService
	err = c.ShouldBindJSON(&updatedSpec)
	if err != nil {
		h.respondWithError(c, fmt.Sprintf("Failed to get JSON request body, %s", err.Error()))
		return
	}

	err = validateISBSVCSpec(h, isbSVC, &updatedSpec, ValidTypeUpdate)
	if err != nil {
		h.respondWithError(c, fmt.Sprintf("Failed to validate interstepbuffer service spec, %s", err.Error()))
		return
	}

	// If Validation flag is set to true, return without updating the ISB service
	if dryRun {
		c.JSON(http.StatusOK, NewNumaflowAPIResponse(nil, nil))
		return
	}
	isbSVC.Spec = updatedSpec.Spec
	updatedISBSvc, err := h.numaflowClient.InterStepBufferServices(ns).Update(context.Background(), isbSVC, metav1.UpdateOptions{})
	if err != nil {
		h.respondWithError(c, fmt.Sprintf("Failed to update the interstep buffer service: namespace %q isb-services %q: %s", ns, isbsvcName, err.Error()))
		return
	}

	c.JSON(http.StatusOK, NewNumaflowAPIResponse(nil, updatedISBSvc))
}

// DeleteInterStepBufferService is used to update the spec of the inter step buffer service
func (h *handler) DeleteInterStepBufferService(c *gin.Context) {
	ns, isbsvcName := c.Param("namespace"), c.Param("isb-service")

	pipelines, err := h.numaflowClient.Pipelines(ns).List(context.Background(), metav1.ListOptions{})
	// Get(context.Background(), pipeline, metav1.GetOptions{})
	if err != nil {
		h.respondWithError(c, fmt.Sprintf("Failed to get pipelines in namespace %q, %s", ns, err.Error()))
		return
	}
	for _, pl := range pipelines.Items {
		plISBSvcName := pl.Spec.InterStepBufferServiceName
		if (plISBSvcName == "" && isbsvcName == dfv1.DefaultISBSvcName) || (plISBSvcName == isbsvcName) {
			h.respondWithError(c, fmt.Sprintf("Failed to delete the interstep buffer service %q: this ISBSVC is in use by pipeline %s", isbsvcName, pl.Name))
			return
		}
	}

	err = h.numaflowClient.InterStepBufferServices(ns).Delete(context.Background(), isbsvcName, metav1.DeleteOptions{})
	if err != nil {
		h.respondWithError(c, fmt.Sprintf("Failed to delete the interstep buffer service: namespace %q isb-service %q: %s",
			ns, isbsvcName, err.Error()))
		return
	}

	c.JSON(http.StatusOK, NewNumaflowAPIResponse(nil, nil))
}

// ListPipelineBuffers is used to provide buffer information about all the pipeline vertices
func (h *handler) ListPipelineBuffers(c *gin.Context) {
	ns, pipeline := c.Param("namespace"), c.Param("pipeline")

	client, err := h.getDaemonClient(ns, pipeline)
	if err != nil || client == nil {
		h.respondWithError(c, fmt.Sprintf("failed to get daemon service client for pipeline %q, %s", pipeline, err.Error()))
		return
	}

	buffers, err := client.ListPipelineBuffers(context.Background(), pipeline)
	if err != nil {
		h.respondWithError(c, fmt.Sprintf("Failed to get the Inter-Step buffers for pipeline %q: %s", pipeline, err.Error()))
		return
	}

	c.JSON(http.StatusOK, NewNumaflowAPIResponse(nil, buffers))
}

// GetPipelineWatermarks is used to provide the head watermarks for a given pipeline
func (h *handler) GetPipelineWatermarks(c *gin.Context) {
	ns, pipeline := c.Param("namespace"), c.Param("pipeline")

	client, err := h.getDaemonClient(ns, pipeline)
	if err != nil || client == nil {
		h.respondWithError(c, fmt.Sprintf("failed to get daemon service client for pipeline %q, %s", pipeline, err.Error()))
		return
	}

	watermarks, err := client.GetPipelineWatermarks(context.Background(), pipeline)
	if err != nil {
		h.respondWithError(c, fmt.Sprintf("Failed to get the watermarks for pipeline %q: %s", pipeline, err.Error()))
		return
	}

	c.JSON(http.StatusOK, NewNumaflowAPIResponse(nil, watermarks))
}

func (h *handler) respondWithError(c *gin.Context, message string) {
	c.JSON(http.StatusOK, NewNumaflowAPIResponse(&message, nil))
}

// UpdateVertex is used to update the vertex spec
func (h *handler) UpdateVertex(c *gin.Context) {
	var (
		requestBody     dfv1.AbstractVertex
		inputVertexName = c.Param("vertex")
		pipeline        = c.Param("pipeline")
		ns              = c.Param("namespace")
	)

	pl, err := h.numaflowClient.Pipelines(ns).Get(context.Background(), pipeline, metav1.GetOptions{})
	if err != nil {
		h.respondWithError(c, fmt.Sprintf("Failed to update the vertex: namespace %q pipeline %q vertex %q: %s", ns,
			pipeline, inputVertexName, err.Error()))
		return
	}

	if err = c.ShouldBindJSON(&requestBody); err != nil {
		h.respondWithError(c, fmt.Sprintf("Failed to update the vertex: namespace %q pipeline %q vertex %q: %s", ns,
			pipeline, inputVertexName, err.Error()))
		return
	}

	if requestBody.Name != inputVertexName {
		h.respondWithError(c, fmt.Sprintf("Failed to update the vertex: namespace %q pipeline %q vertex %q: vertex name %q is immutable",
			ns, pipeline, inputVertexName, requestBody.Name))
		return
	}

	for index, vertex := range pl.Spec.Vertices {
		if vertex.Name == inputVertexName {
			if vertex.GetVertexType() != requestBody.GetVertexType() {
				h.respondWithError(c, fmt.Sprintf("Failed to update the vertex: namespace %q pipeline %q vertex %q: vertex type is immutable",
					ns, pipeline, inputVertexName))
				return
			}
			pl.Spec.Vertices[index] = requestBody
			break
		}
	}

	if _, err := h.numaflowClient.Pipelines(ns).Update(context.Background(), pl, metav1.UpdateOptions{}); err != nil {
		h.respondWithError(c, fmt.Sprintf("Failed to update the vertex: namespace %q pipeline %q vertex %q: %s",
			ns, pipeline, inputVertexName, err.Error()))
		return
	}

	c.JSON(http.StatusOK, NewNumaflowAPIResponse(nil, pl.Spec))
}

// GetVerticesMetrics is used to provide information about all the vertices for the given pipeline including processing rates.
func (h *handler) GetVerticesMetrics(c *gin.Context) {
	ns, pipeline := c.Param("namespace"), c.Param("pipeline")

	pl, err := h.numaflowClient.Pipelines(ns).Get(context.Background(), pipeline, metav1.GetOptions{})
	if err != nil {
		h.respondWithError(c, fmt.Sprintf("Failed to get the vertices metrics: namespace %q pipeline %q: %s", ns, pipeline, err.Error()))
		return
	}

	client, err := h.getDaemonClient(ns, pipeline)
	if err != nil || client == nil {
		h.respondWithError(c, fmt.Sprintf("failed to get daemon service client for pipeline %q, %s", pipeline, err.Error()))
		return
	}

	var results = make(map[string][]*daemon.VertexMetrics)
	for _, vertex := range pl.Spec.Vertices {
		metrics, err := client.GetVertexMetrics(context.Background(), pipeline, vertex.Name)
		if err != nil {
			h.respondWithError(c, fmt.Sprintf("Failed to get the vertices metrics: namespace %q pipeline %q vertex %q: %s", ns, pipeline, vertex.Name, err.Error()))
			return
		}
		results[vertex.Name] = metrics
	}

	c.JSON(http.StatusOK, NewNumaflowAPIResponse(nil, results))
}

// ListVertexPods is used to provide all the pods of a vertex
func (h *handler) ListVertexPods(c *gin.Context) {
	ns, pipeline, vertex := c.Param("namespace"), c.Param("pipeline"), c.Param("vertex")

	limit, _ := strconv.ParseInt(c.Query("limit"), 10, 64)
	pods, err := h.kubeClient.CoreV1().Pods(ns).List(context.Background(), metav1.ListOptions{
		LabelSelector: fmt.Sprintf("%s=%s,%s=%s", dfv1.KeyPipelineName, pipeline, dfv1.KeyVertexName, vertex),
		Limit:         limit,
		Continue:      c.Query("continue"),
	})
	if err != nil {
		h.respondWithError(c, fmt.Sprintf("Failed to get a list of pods: namespace %q pipeline %q vertex %q: %s",
			ns, pipeline, vertex, err.Error()))
		return
	}

	c.JSON(http.StatusOK, NewNumaflowAPIResponse(nil, pods.Items))
}

// ListPodsMetrics is used to provide a list of all metrics in all the pods
func (h *handler) ListPodsMetrics(c *gin.Context) {
	ns := c.Param("namespace")

	limit, _ := strconv.ParseInt(c.Query("limit"), 10, 64)
	metrics, err := h.metricsClient.MetricsV1beta1().PodMetricses(ns).List(context.Background(), metav1.ListOptions{
		Limit:    limit,
		Continue: c.Query("continue"),
	})
	if err != nil {
		h.respondWithError(c, fmt.Sprintf("Failed to get a list of pod metrics in namespace %q: %s", ns, err.Error()))
		return
	}

	c.JSON(http.StatusOK, NewNumaflowAPIResponse(nil, metrics.Items))
}

// PodLogs is used to provide the logs of a given container in pod
func (h *handler) PodLogs(c *gin.Context) {
	ns, pod := c.Param("namespace"), c.Param("pod")

	// parse the query parameters
	tailLines := h.parseTailLines(c.Query("tailLines"))
	logOptions := &corev1.PodLogOptions{
		Container: c.Query("container"),
		Follow:    c.Query("follow") == "true",
		TailLines: tailLines,
	}

	stream, err := h.kubeClient.CoreV1().Pods(ns).GetLogs(pod, logOptions).Stream(c)
	if err != nil {
		h.respondWithError(c, fmt.Sprintf("Failed to get pod logs: %s", err.Error()))
		return
	}
	defer stream.Close()

	// Stream the logs back to the client
	h.streamLogs(c, stream)
}

func (h *handler) parseTailLines(query string) *int64 {
	if query == "" {
		return nil
	}

	x, _ := strconv.ParseInt(query, 10, 64)
	return pointer.Int64(x)
}

func (h *handler) streamLogs(c *gin.Context, stream io.ReadCloser) {
	scanner := bufio.NewScanner(stream)
	for scanner.Scan() {
		_, _ = c.Writer.Write(scanner.Bytes())
		_, _ = c.Writer.WriteString("\n")
		c.Writer.Flush()
	}
}

// GetNamespaceEvents gets a list of events for the given namespace.
// It supports filtering by object type and object name.
// If objectType and objectName are specified in the request, only the events that match both will be returned.
// If objectType and objectName are not specified, all the events for the given name space will be returned.
// Events are sorted by timestamp in descending order.
func (h *handler) GetNamespaceEvents(c *gin.Context) {
	ns := c.Param("namespace")
	objType := c.DefaultQuery("objectType", "")
	objName := c.DefaultQuery("objectName", "")
	if (objType == "" && objName != "") || (objType != "" && objName == "") {
		h.respondWithError(c, fmt.Sprintf("Failed to get a list of events: namespace %q: "+
			"please either specify both objectType and objectName or not specify.", ns))
		return
	}
	limit, _ := strconv.ParseInt(c.Query("limit"), 10, 64)
	var err error
	var events *corev1.EventList
	if events, err = h.kubeClient.CoreV1().Events(ns).List(context.Background(), metav1.ListOptions{
		Limit:    limit,
		Continue: c.Query("continue"),
	}); err != nil {
		h.respondWithError(c, fmt.Sprintf("Failed to get a list of events: namespace %q: %s", ns, err.Error()))
		return
	}
	var (
		response          []K8sEventsResponse
		defaultTimeObject time.Time
	)
	for _, event := range events.Items {
		if event.LastTimestamp.Time == defaultTimeObject {
			continue
		}
		if (objType == "" && objName == "") ||
			(strings.EqualFold(event.InvolvedObject.Kind, objType) && strings.EqualFold(event.InvolvedObject.Name, objName)) {
			newEvent := NewK8sEventsResponse(event.LastTimestamp.UnixMilli(), event.Type, event.InvolvedObject.Kind, event.InvolvedObject.Name, event.Reason, event.Message)
			response = append(response, newEvent)
		}
	}
	sort.Slice(response, func(i int, j int) bool {
		return response[i].TimeStamp >= response[j].TimeStamp
	})
	c.JSON(http.StatusOK, NewNumaflowAPIResponse(nil, response))
}

// GetPipelineStatus returns the pipeline status. It is based on Health and Criticality.
// Health can be "healthy (0) | unhealthy (1) | paused (3) | unknown (4)".
// Health here indicates pipeline's ability to process messages.
// A backlogged pipeline can be healthy even though it has an increasing back-pressure. Health purely means it is up and running.
// Pipelines health will be the max(health) based of each vertex's health
// Criticality on the other end shows whether the pipeline is working as expected.
// It represents the pending messages, lags, etc.
// Criticality can be "ok (0) | warning (1) | critical (2)".
// Health and Criticality are different because ...?
func (h *handler) GetPipelineStatus(c *gin.Context) {
	c.JSON(http.StatusNotImplemented, "working on it")
}

// getAllNamespaces is a utility used to fetch all the namespaces in the cluster
// except the kube system namespaces
func getAllNamespaces(h *handler) ([]string, error) {
	namespaces, err := h.kubeClient.CoreV1().Namespaces().List(context.Background(), metav1.ListOptions{})
	if err != nil {
		return nil, err
	}
	var res []string
	for _, ns := range namespaces.Items {
		// skip kube system namespaces because users are not supposed to create pipelines in them
		// see https://kubernetes.io/docs/concepts/overview/working-with-objects/namespaces/#initial-namespaces
		if name := ns.Name; name != metav1.NamespaceSystem && name != metav1.NamespacePublic && name != "kube-node-lease" {
			res = append(res, ns.Name)
		}
	}
	return res, nil
}

// getPipelines is a utility used to fetch all the pipelines in a given namespace
func getPipelines(h *handler, namespace string) (Pipelines, error) {
	plList, err := h.numaflowClient.Pipelines(namespace).List(context.Background(), metav1.ListOptions{})
	if err != nil {
		return nil, err
	}
	var pipelineList Pipelines
	for _, pl := range plList.Items {
		status, err := getPipelineStatus(&pl)
		if err != nil {
			return nil, err
		}
		// NOTE: we only calculate pipeline lag for get single pipeline API
		// to avoid massive gRPC calls
		resp := NewPipelineInfo(status, nil, &pl)
		pipelineList = append(pipelineList, resp)
	}
	return pipelineList, nil
}

// getIsbServices is used to fetch all the interstepbuffer services in a given namespace
func getIsbServices(h *handler, namespace string) (ISBServices, error) {
	isbSvcs, err := h.numaflowClient.InterStepBufferServices(namespace).List(context.Background(), metav1.ListOptions{})
	if err != nil {
		return nil, err
	}
	var isbList ISBServices
	for _, isb := range isbSvcs.Items {
		status, err := getIsbServiceStatus(&isb)
		if err != nil {
			return nil, err
		}
		resp := NewISBService(status, &isb)
		isbList = append(isbList, resp)
	}
	return isbList, nil
}

// GetPipelineStatus is used to provide the status of a given pipeline
// TODO(API): Change the Daemon service to return the consolidated status of the pipeline
// to save on multiple calls to the daemon service
func getPipelineStatus(pipeline *dfv1.Pipeline) (string, error) {
	retStatus := PipelineStatusHealthy
	// Check if the pipeline is paused, if so, return inactive status
	if pipeline.Spec.Lifecycle.GetDesiredPhase() == dfv1.PipelinePhasePaused {
		retStatus = PipelineStatusInactive
	} else if pipeline.Spec.Lifecycle.GetDesiredPhase() == dfv1.PipelinePhaseRunning {
		retStatus = PipelineStatusHealthy
	} else if pipeline.Spec.Lifecycle.GetDesiredPhase() == dfv1.PipelinePhaseFailed {
		retStatus = PipelineStatusCritical
	}
	return retStatus, nil
}

// GetIsbServiceStatus is used to provide the status of a given InterStepBufferService
// TODO: Figure out the correct way to determine if a ISBService is healthy
func getIsbServiceStatus(isbsvc *dfv1.InterStepBufferService) (string, error) {
	retStatus := ISBServiceStatusHealthy
	if isbsvc.Status.Phase == dfv1.ISBSvcPhaseUnknown {
		retStatus = ISBServiceStatusInactive
	} else if isbsvc.Status.Phase == dfv1.ISBSvcPhasePending || isbsvc.Status.Phase == dfv1.ISBSvcPhaseRunning {
		retStatus = ISBServiceStatusHealthy
	} else if isbsvc.Status.Phase == dfv1.ISBSvcPhaseFailed {
		retStatus = ISBServiceStatusCritical
	}
	return retStatus, nil
}

// validatePipelineSpec is used to validate the pipeline spec during create and update
func validatePipelineSpec(h *handler, oldPipeline *dfv1.Pipeline, newPipeline *dfv1.Pipeline, validType string) error {
	ns := newPipeline.Namespace
	pipeClient := h.numaflowClient.Pipelines(ns)
	isbClient := h.numaflowClient.InterStepBufferServices(ns)
	valid := validator.NewPipelineValidator(h.kubeClient, pipeClient, isbClient, oldPipeline, newPipeline)
	var resp *admissionv1.AdmissionResponse
	switch validType {
	case ValidTypeCreate:
		resp = valid.ValidateCreate(context.Background())
	case ValidTypeUpdate:
		resp = valid.ValidateUpdate(context.Background())
	}
	if !resp.Allowed {
		errMsg := fmt.Errorf("%s", resp.Result.Message)
		return errMsg
	}
	return nil
}

// validateISBSVCSpec is used to validate the ISB service spec
func validateISBSVCSpec(h *handler, prevSpec *dfv1.InterStepBufferService,
	newSpec *dfv1.InterStepBufferService, validType string) error {
	ns := newSpec.Namespace
	isbClient := h.numaflowClient.InterStepBufferServices(ns)
	valid := validator.NewISBServiceValidator(h.kubeClient, isbClient, prevSpec, newSpec)
	var resp *admissionv1.AdmissionResponse
	switch validType {
	case ValidTypeCreate:
		resp = valid.ValidateCreate(context.Background())
	case ValidTypeUpdate:
		resp = valid.ValidateUpdate(context.Background())
	}
	if !resp.Allowed {
		errMsg := fmt.Errorf("%s", resp.Result.Message)
		return errMsg
	}
	return nil
}

// validateNamespace is used to validate the namespace for a pipeline spec
// For a request, the namespace provided as parameter should be same as the namespace in the pipeline spec
func validateNamespace(h *handler, pipeline *dfv1.Pipeline, ns string) error {
	if pipeline.Namespace != "" && pipeline.Namespace != ns {
		errMsg := fmt.Errorf("namespace mismatch, expected %s", ns)
		return errMsg
	}
	return nil
}

func daemonSvcAddress(ns, pipeline string) string {
	return fmt.Sprintf("%s.%s.svc:%d", fmt.Sprintf("%s-daemon-svc", pipeline), ns, dfv1.DaemonServicePort)
}

func (h *handler) getDaemonClient(ns, pipeline string) (*daemonclient.DaemonClient, error) {
	dClient, _ := h.daemonClientsCache.Get(daemonSvcAddress(ns, pipeline))
	if dClient == nil {
		dClient, err := daemonclient.NewDaemonServiceClient(daemonSvcAddress(ns, pipeline))
		if err != nil {
			return nil, err
		}
		h.daemonClientsCache.Add(daemonSvcAddress(ns, pipeline), dClient)
	}

	client, ok := dClient.(*daemonclient.DaemonClient)
	if !ok {
		return nil, nil
	}

	return client, nil
}<|MERGE_RESOLUTION|>--- conflicted
+++ resolved
@@ -58,17 +58,11 @@
 )
 
 type handler struct {
-<<<<<<< HEAD
 	kubeClient         kubernetes.Interface
 	metricsClient      *metricsversiond.Clientset
 	numaflowClient     dfv1clients.NumaflowV1alpha1Interface
 	daemonClientsCache *lru.Cache
-=======
-	kubeClient     kubernetes.Interface
-	metricsClient  *metricsversiond.Clientset
-	numaflowClient dfv1clients.NumaflowV1alpha1Interface
-	dexObj         *DexObject
->>>>>>> 449dfd3a
+	dexObj             *DexObject
 }
 
 // NewHandler is used to provide a new instance of the handler type
@@ -91,17 +85,11 @@
 		_ = value.(*daemonclient.DaemonClient).Close()
 	})
 	return &handler{
-<<<<<<< HEAD
 		kubeClient:         kubeClient,
 		metricsClient:      metricsClient,
 		numaflowClient:     numaflowClient,
 		daemonClientsCache: daemonClientsCache,
-=======
-		kubeClient:     kubeClient,
-		metricsClient:  metricsClient,
-		numaflowClient: numaflowClient,
 		dexObj:         dexObj,
->>>>>>> 449dfd3a
 	}, nil
 }
 
