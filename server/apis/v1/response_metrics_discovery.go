package v1

type Dimensions struct {
	Name    string   `json:"name"`
	Filters []Filter `json:"filters"`
	Params  []Params `json:"params"`
}

type DiscoveryResponse struct {
<<<<<<< HEAD
	PatternName string       `json:"pattern_name"`
	MetricName  string       `json:"metric_name"`
	DisplayName string       `json:"display_name"`
	Unit        string       `json:"unit"`
	Dimensions  []Dimensions `json:"dimensions"`
=======
	PatternName       string       `json:"pattern_name"`
	MetricName        string       `json:"metric_name"`
	MetricDescription string       `json:"metric_description"`
	DisplayName       string       `json:"display_name"`
	Unit              string       `json:"unit"`
	Dimensions        []Dimensions `json:"dimensions"`
>>>>>>> 93bf8f86
}

// MetricsDiscoveryResponse is a list of DiscoveryResponse
type MetricsDiscoveryResponse []DiscoveryResponse

// NewDiscoveryResponse creates a new DiscoveryResponse object for each metric.
<<<<<<< HEAD
func NewDiscoveryResponse(patternName, metricName, displayName, unitName string, dimensions []Dimensions) DiscoveryResponse {
	return DiscoveryResponse{
		PatternName: patternName,
		MetricName:  metricName,
		DisplayName: displayName,
		Unit:        unitName,
		Dimensions:  dimensions,
=======
func NewDiscoveryResponse(patternName, metricName, metricDescription, displayName, unitName string, dimensions []Dimensions) DiscoveryResponse {
	return DiscoveryResponse{
		PatternName:       patternName,
		MetricName:        metricName,
		MetricDescription: metricDescription,
		DisplayName:       displayName,
		Unit:              unitName,
		Dimensions:        dimensions,
>>>>>>> 93bf8f86
	}
}<|MERGE_RESOLUTION|>--- conflicted
+++ resolved
@@ -7,35 +7,18 @@
 }
 
 type DiscoveryResponse struct {
-<<<<<<< HEAD
-	PatternName string       `json:"pattern_name"`
-	MetricName  string       `json:"metric_name"`
-	DisplayName string       `json:"display_name"`
-	Unit        string       `json:"unit"`
-	Dimensions  []Dimensions `json:"dimensions"`
-=======
 	PatternName       string       `json:"pattern_name"`
 	MetricName        string       `json:"metric_name"`
 	MetricDescription string       `json:"metric_description"`
 	DisplayName       string       `json:"display_name"`
 	Unit              string       `json:"unit"`
 	Dimensions        []Dimensions `json:"dimensions"`
->>>>>>> 93bf8f86
 }
 
 // MetricsDiscoveryResponse is a list of DiscoveryResponse
 type MetricsDiscoveryResponse []DiscoveryResponse
 
 // NewDiscoveryResponse creates a new DiscoveryResponse object for each metric.
-<<<<<<< HEAD
-func NewDiscoveryResponse(patternName, metricName, displayName, unitName string, dimensions []Dimensions) DiscoveryResponse {
-	return DiscoveryResponse{
-		PatternName: patternName,
-		MetricName:  metricName,
-		DisplayName: displayName,
-		Unit:        unitName,
-		Dimensions:  dimensions,
-=======
 func NewDiscoveryResponse(patternName, metricName, metricDescription, displayName, unitName string, dimensions []Dimensions) DiscoveryResponse {
 	return DiscoveryResponse{
 		PatternName:       patternName,
@@ -44,6 +27,5 @@
 		DisplayName:       displayName,
 		Unit:              unitName,
 		Dimensions:        dimensions,
->>>>>>> 93bf8f86
 	}
 }