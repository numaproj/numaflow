--- conflicted
+++ resolved
@@ -53,11 +53,7 @@
 		syncDuration: dfv1.DefaultStoreSyncDuration,
 		pbqStoreType: dfv1.DefaultStoreType,
 		storeSize:    dfv1.DefaultStoreSize,
-<<<<<<< HEAD
-		storePath:    dfv1.DefaultStorePath,
-=======
 		storePath:    dfv1.PathPBQMount,
->>>>>>> 62722ead
 	}
 }
 
