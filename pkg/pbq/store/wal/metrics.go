--- conflicted
+++ resolved
@@ -68,16 +68,6 @@
 	Buckets:   prometheus.ExponentialBucketsRange(1, 60, 5),
 }, []string{metricspkg.LabelPipeline, metricspkg.LabelVertex, labelVertexReplicaIndex})
 
-<<<<<<< HEAD
-var lifespan = promauto.NewHistogramVec(prometheus.HistogramOpts{
-	Subsystem: "pbq_wal",
-	Name:      "wal_lifespan",
-	Help:      "Lifespan of a pbq wal (1 to 20 minutes)",
-	Buckets:   prometheus.ExponentialBucketsRange(1, 20, 5),
-}, []string{metricspkg.LabelPipeline, metricspkg.LabelVertex, labelVertexReplicaIndex})
-
-=======
->>>>>>> 6c45bfc4
 var walErrors = promauto.NewCounterVec(prometheus.CounterOpts{
 	Subsystem: "pbq_wal",
 	Name:      "wal_errors",
