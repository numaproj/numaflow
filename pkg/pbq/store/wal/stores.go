--- conflicted
+++ resolved
@@ -174,7 +174,6 @@
 	return partitions, nil
 }
 
-<<<<<<< HEAD
 // openWAL returns a WAL if present
 func (ws *walStores) openWAL(filePath string) (*WAL, error) {
 	stat, err := os.Stat(filePath)
@@ -201,12 +200,18 @@
 	w.partitionID, err = w.readHeader()
 
 	return w, err
-=======
+}
+
 func (ws *walStores) DeleteStore(partitionID partition.ID) error {
 	var err error
 	defer func() {
 		if err != nil {
-			walErrors.With(map[string]string{"kind": "gc"}).Inc()
+			walErrors.With(map[string]string{
+				metricspkg.LabelPipeline: ws.pipelineName,
+				metricspkg.LabelVertex:   ws.vertexName,
+				labelVertexReplicaIndex:  strconv.Itoa(int(ws.replicaIndex)),
+				labelErrorKind:           "gc",
+			}).Inc()
 		}
 	}()
 
@@ -222,9 +227,16 @@
 	err = os.Remove(filePath)
 
 	if err == nil {
-		garbageCollectingTime.With(map[string]string{labelPartitionKey: partitionID.Key}).Observe(float64(time.Since(start).Microseconds()))
-		activeFilesCount.With(map[string]string{}).Dec()
+		garbageCollectingTime.With(map[string]string{
+			metricspkg.LabelPipeline: ws.pipelineName,
+			metricspkg.LabelVertex:   ws.vertexName,
+			labelVertexReplicaIndex:  strconv.Itoa(int(ws.replicaIndex)),
+		}).Observe(float64(time.Since(start).Microseconds()))
+		activeFilesCount.With(map[string]string{
+			metricspkg.LabelPipeline: ws.pipelineName,
+			metricspkg.LabelVertex:   ws.vertexName,
+			labelVertexReplicaIndex:  strconv.Itoa(int(ws.replicaIndex)),
+		}).Dec()
 	}
 	return err
->>>>>>> 6c45bfc4
 }