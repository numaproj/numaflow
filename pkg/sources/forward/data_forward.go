--- conflicted
+++ resolved
@@ -119,10 +119,6 @@
 	}
 	// add logger from parent ctx to child context.
 	isdf.ctx = logging.WithLogger(ctx, defaultOptions.logger)
-<<<<<<< HEAD
-=======
-	// set the current watermark
->>>>>>> 0db9cd19
 	return &isdf, nil
 }
 
