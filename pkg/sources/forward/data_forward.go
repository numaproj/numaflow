/*
Copyright 2022 The Numaproj Authors.

Licensed under the Apache License, Version 2.0 (the "License");
you may not use this file except in compliance with the License.
You may obtain a copy of the License at

    http://www.apache.org/licenses/LICENSE-2.0

Unless required by applicable law or agreed to in writing, software
distributed under the License is distributed on an "AS IS" BASIS,
WITHOUT WARRANTIES OR CONDITIONS OF ANY KIND, either express or implied.
See the License for the specific language governing permissions and
limitations under the License.
*/

package forward

import (
	"context"
	"errors"
	"fmt"
	"strconv"
	"sync"
	"time"

	"go.uber.org/zap"

	dfv1 "github.com/numaproj/numaflow/pkg/apis/numaflow/v1alpha1"
	"github.com/numaproj/numaflow/pkg/forwarder"
	"github.com/numaproj/numaflow/pkg/isb"
	"github.com/numaproj/numaflow/pkg/metrics"
	"github.com/numaproj/numaflow/pkg/shared/idlehandler"
	"github.com/numaproj/numaflow/pkg/shared/logging"
	"github.com/numaproj/numaflow/pkg/sources/forward/applier"
	"github.com/numaproj/numaflow/pkg/watermark/entity"
	"github.com/numaproj/numaflow/pkg/watermark/fetch"
	"github.com/numaproj/numaflow/pkg/watermark/publish"
	"github.com/numaproj/numaflow/pkg/watermark/store"
	"github.com/numaproj/numaflow/pkg/watermark/wmb"
)

// DataForward reads data from source and forwards to inter-step buffers
type DataForward struct {
	// I have my reasons for overriding the default principle https://github.com/golang/go/issues/22602
	ctx context.Context
	// cancelFn cancels our new context, our cancellation is a little more complex and needs to be well orchestrated, hence
	// we need something more than a cancel().
	cancelFn context.CancelFunc
	// reader reads data from source.
	reader isb.BufferReader
	// toBuffers store the toVertex name to its owned buffers mapping.
	toBuffers          map[string][]isb.BufferWriter
	toWhichStepDecider forwarder.ToWhichStepDecider
	transformer        applier.SourceTransformApplier
	wmFetcher          fetch.SourceFetcher
	toVertexWMStores   map[string]store.WatermarkStore
	// toVertexWMPublishers stores the toVertex to publisher mapping.
	toVertexWMPublishers map[string]map[int32]publish.Publisher
	// srcWMPublisher is used to publish source watermark.
	// source watermark publishers for different partitions
	srcWMPublisher  publish.SourcePublisher
	opts            options
	vertexName      string
	pipelineName    string
	vertexReplica   int32
	watermarkConfig dfv1.Watermark
	// idleManager manages the idle watermark status.
	idleManager               wmb.IdleManager
	lastTimestampSrcWMUpdated time.Time
	lastTimestampIdleWMFound  time.Time
	lastFetchedSrcWatermark   *wmb.Watermark
	Shutdown
}

// NewDataForward creates a source data forwarder
func NewDataForward(
	vertexInstance *dfv1.VertexInstance,
	fromStep isb.BufferReader,
	toSteps map[string][]isb.BufferWriter,
	toWhichStepDecider forwarder.ToWhichStepDecider,
	transformer applier.SourceTransformApplier,
	fetchWatermark fetch.SourceFetcher,
	srcWMPublisher publish.SourcePublisher,
	toVertexWmStores map[string]store.WatermarkStore,
	idleManager wmb.IdleManager,
	opts ...Option) (*DataForward, error) {
	options := DefaultOptions()
	for _, o := range opts {
		if err := o(options); err != nil {
			return nil, err
		}
	}

	var toVertexWMPublishers = make(map[string]map[int32]publish.Publisher)
	for k := range toVertexWmStores {
		toVertexWMPublishers[k] = make(map[int32]publish.Publisher)
	}

	// creating a context here which is managed by the forwarder's lifecycle
	ctx, cancel := context.WithCancel(context.Background())
	var isdf = DataForward{
		ctx:                  ctx,
		cancelFn:             cancel,
		reader:               fromStep,
		toBuffers:            toSteps,
		toWhichStepDecider:   toWhichStepDecider,
		transformer:          transformer,
		wmFetcher:            fetchWatermark,
		toVertexWMStores:     toVertexWmStores,
		toVertexWMPublishers: toVertexWMPublishers,
		srcWMPublisher:       srcWMPublisher,
		vertexName:           vertexInstance.Vertex.Spec.Name,
		pipelineName:         vertexInstance.Vertex.Spec.PipelineName,
		vertexReplica:        vertexInstance.Replica,
		watermarkConfig:      vertexInstance.Vertex.Spec.Watermark,
		idleManager:          idleManager,
		Shutdown: Shutdown{
			rwlock: new(sync.RWMutex),
		},
		lastTimestampSrcWMUpdated: time.Now(),
		lastTimestampIdleWMFound:  time.Time{},
		opts:                      *options,
	}
	// add logger from parent ctx to child context.
	isdf.ctx = logging.WithLogger(ctx, options.logger)
	// set the current watermark
	computedWM := isdf.wmFetcher.ComputeWatermark()
	isdf.lastFetchedSrcWatermark = &computedWM
	return &isdf, nil
}

// Start starts reading from source and forwards to the next buffers. Call `Stop` to stop.
func (df *DataForward) Start() <-chan struct{} {
	log := logging.FromContext(df.ctx)
	stopped := make(chan struct{})
	var wg sync.WaitGroup
	wg.Add(1)
	go func() {
		log.Info("Starting forwarder...")
		// with wg approach can do more cleanup in case we need in the future.
		defer wg.Done()
		for {
			select {
			case <-df.ctx.Done():
				ok, err := df.IsShuttingDown()
				if err != nil {
					// ignore the error for now.
					log.Errorw("Failed to check if it can shutdown", zap.Error(err))
				}
				if ok {
					log.Info("Shutting down...")
					return
				}
			default:
				// once context.Done() is called, we still have to try to forwardAChunk because in graceful
				// shutdown the reader should be empty.
			}
			// keep doing what you are good at
			df.forwardAChunk(df.ctx)
		}
	}()

	go func() {
		wg.Wait()
		// clean up resources for source reader and all the writers if any.
		if err := df.reader.Close(); err != nil {
			log.Errorw("Failed to close source reader, shutdown anyways...", zap.Error(err))
		} else {
			log.Infow("Closed source reader", zap.String("sourceFrom", df.reader.GetName()))
		}
		for _, buffer := range df.toBuffers {
			for _, partition := range buffer {
				if err := partition.Close(); err != nil {
					log.Errorw("Failed to close partition writer, shutdown anyways...", zap.Error(err), zap.String("bufferTo", partition.GetName()))
				} else {
					log.Infow("Closed partition writer", zap.String("bufferTo", partition.GetName()))
				}
			}
		}

		// the publisher was created by the forwarder, so it should be closed by the forwarder.
		for _, toVertexPublishers := range df.toVertexWMPublishers {
			for _, pub := range toVertexPublishers {
				if err := pub.Close(); err != nil {
					log.Errorw("Failed to close publisher, shutdown anyways...", zap.Error(err))
				}
			}
		}

		close(stopped)
	}()
	return stopped
}

// readWriteMessagePair represents a read message and its processed (via transformer) write messages.
type readWriteMessagePair struct {
	readMessage      *isb.ReadMessage
	writeMessages    []*isb.WriteMessage
	transformerError error
}

// forwardAChunk forwards a chunk of message from the reader to the toBuffers. It does the Read -> Process -> Forward -> Ack chain
// for a chunk of messages returned by the first Read call. It will return only if only we are successfully able to ack
// the message after forwarding, barring any platform errors. The platform errors include buffer-full,
// buffer-not-reachable, etc., but do not include errors due to user code transformer, WhereTo, etc.
func (df *DataForward) forwardAChunk(ctx context.Context) {
	start := time.Now()
	// There is a chance that we have read the message and the container got forcefully terminated before processing. To provide
	// at-least-once semantics for reading, during the restart we will have to reprocess all unacknowledged messages. It is the
	// responsibility of the Read function to do that.
	readMessages, err := df.reader.Read(ctx, df.opts.readBatchSize)
	if err != nil {
		df.opts.logger.Warnw("failed to read from source", zap.Error(err))
		metrics.ReadMessagesError.With(map[string]string{metrics.LabelVertex: df.vertexName, metrics.LabelPipeline: df.pipelineName, metrics.LabelVertexType: string(dfv1.VertexTypeSource), metrics.LabelVertexReplicaIndex: strconv.Itoa(int(df.vertexReplica)), metrics.LabelPartitionName: df.reader.GetName()}).Inc()
	}

	// Process only if we have any read messages.
	// There is a natural looping here if there is an internal error while reading, and we are not able to proceed.
	if len(readMessages) == 0 {
		// If watermark is idling then check the lastTimestampIdleWMFound time, if it is less than the maxWait duration then do nothing.
		if df.isSourceIdling() {
			currentTime := time.Now()
			if !df.stepIntervalPassed(currentTime) {
				return
			}
			// Get the head watermark value then add the minIncrement to it and publish the idle watermark with updated value.
			updatedWM := df.wmFetcher.ComputeHeadWatermark(0).Add(df.watermarkConfig.IdleSource.GetIncrementBy())
			// if the updated watermark is after the current time, then set the current time as updated watermark.
			if updatedWM.After(currentTime) {
				updatedWM = currentTime
			}
			df.srcWMPublisher.PublishIdleWatermarks(updatedWM)
			// update the watermark configs for lastTimestampSrcWMUpdated, lastFetchedSrcWatermark and lastTimestampIdleWMFound.
			df.updateIdleWatermarkConfig()
		}
		return
	}
	metrics.ReadDataMessagesCount.With(map[string]string{metrics.LabelVertex: df.vertexName, metrics.LabelPipeline: df.pipelineName, metrics.LabelVertexType: string(dfv1.VertexTypeSource), metrics.LabelVertexReplicaIndex: strconv.Itoa(int(df.vertexReplica)), metrics.LabelPartitionName: df.reader.GetName()}).Add(float64(len(readMessages)))
	metrics.ReadMessagesCount.With(map[string]string{metrics.LabelVertex: df.vertexName, metrics.LabelPipeline: df.pipelineName, metrics.LabelVertexType: string(dfv1.VertexTypeSource), metrics.LabelVertexReplicaIndex: strconv.Itoa(int(df.vertexReplica)), metrics.LabelPartitionName: df.reader.GetName()}).Add(float64(len(readMessages)))

	// store the offsets of the messages we read from source
	var readOffsets = make([]isb.Offset, len(readMessages))
	for idx, m := range readMessages {
		readOffsets[idx] = m.ReadOffset
	}

	// source data transformer applies filtering and assigns event time to source data, which doesn't require watermarks.
	// hence we assign time.UnixMilli(-1) to processorWM.
	processorWM := wmb.Watermark(time.UnixMilli(-1))

	var writeOffsets map[string][][]isb.Offset
	// create space for writeMessages specific to each step as we could forward to all the steps too.
	var messageToStep = make(map[string][][]isb.Message)
	for toVertex := range df.toBuffers {
		// over allocating to have a predictable pattern
		messageToStep[toVertex] = make([][]isb.Message, len(df.toBuffers[toVertex]))
	}

	// user defined transformer concurrent processing request channel
	transformerCh := make(chan *readWriteMessagePair)
	// transformerResults stores the results after user defined transformer processing for all read messages. It indexes
	// a read message to the corresponding write message
	transformerResults := make([]readWriteMessagePair, len(readMessages))
	// applyTransformer, if there is an Internal error, it is a blocking call and
	// will return only if shutdown has been initiated.

	// create a pool of Transformer Processors
	var wg sync.WaitGroup
	for i := 0; i < df.opts.transformerConcurrency; i++ {
		wg.Add(1)
		go func() {
			defer wg.Done()
			df.concurrentApplyTransformer(ctx, transformerCh)
		}()
	}
	concurrentTransformerProcessingStart := time.Now()

	// send to transformer only the data messages
	for idx, m := range readMessages {
		// emit message size metric
		metrics.ReadBytesCount.With(map[string]string{metrics.LabelVertex: df.vertexName, metrics.LabelPipeline: df.pipelineName, metrics.LabelVertexType: string(dfv1.VertexTypeSource), metrics.LabelVertexReplicaIndex: strconv.Itoa(int(df.vertexReplica)), metrics.LabelPartitionName: df.reader.GetName()}).Add(float64(len(m.Payload)))
		// assign watermark to the message
		m.Watermark = time.Time(processorWM)
		// send transformer processing work to the channel
		transformerResults[idx].readMessage = m
		transformerCh <- &transformerResults[idx]
	}
	// let the go routines know that there is no more work
	close(transformerCh)
	// wait till the processing is done. this will not be an infinite wait because the transformer processing will exit if
	// context.Done() is closed.
	wg.Wait()
	df.opts.logger.Debugw("concurrent applyTransformer completed", zap.Int("concurrency", df.opts.transformerConcurrency), zap.Duration("took", time.Since(concurrentTransformerProcessingStart)))
	metrics.SourceTransformerConcurrentProcessingTime.With(map[string]string{metrics.LabelVertex: df.vertexName, metrics.LabelPipeline: df.pipelineName, metrics.LabelVertexReplicaIndex: strconv.Itoa(int(df.vertexReplica)), metrics.LabelPartitionName: df.reader.GetName()}).Observe(float64(time.Since(concurrentTransformerProcessingStart).Microseconds()))
	// transformer processing is done.

	// publish source watermark and assign IsLate attribute based on new event time.
	var writeMessages []*isb.WriteMessage
	var transformedReadMessages []*isb.ReadMessage
	for _, m := range transformerResults {
		writeMessages = append(writeMessages, m.writeMessages...)
		for _, message := range m.writeMessages {
			// we convert each writeMessage to isb.ReadMessage by providing its parent ReadMessage's ReadOffset.
			// since we use message event time instead of the watermark to determine and publish source watermarks,
			// time.UnixMilli(-1) is assigned to the message watermark. transformedReadMessages are immediately
			// used below for publishing source watermarks.

			// if message.EventTime is -1, it means that the message was dropped by the transformer
			// so we should exclude it from watermark computation
			if message.EventTime != time.UnixMilli(-1) {
				transformedReadMessages = append(transformedReadMessages, message.ToReadMessage(m.readMessage.ReadOffset, time.UnixMilli(-1)))
			}
		}
	}
	// publish source watermark
	df.srcWMPublisher.PublishSourceWatermarks(transformedReadMessages)
	// update the watermark configs for lastTimestampSrcWMUpdated, lastFetchedSrcWatermark and lastTimestampIdleWMFound.
	df.updateIdleWatermarkConfig()
	// fetch the source watermark again, we might not get the latest watermark because of publishing delay,
	// but ideally we should use the latest to determine the IsLate attribute.
	processorWM = df.wmFetcher.ComputeWatermark()
	// assign isLate
	for _, m := range writeMessages {
		if processorWM.After(m.EventTime) { // Set late data at source level
			m.IsLate = true
		}
	}

	var sourcePartitionsIndices = make(map[int32]bool)
	// let's figure out which vertex to send the results to.
	// update the toBuffer(s) with writeMessages.
	for _, m := range transformerResults {
		// Look for errors in transformer processing if we see even 1 error we return.
		// Handling partial retrying is not worth ATM.
		if m.transformerError != nil {
			metrics.SourceTransformerError.With(map[string]string{metrics.LabelVertex: df.vertexName, metrics.LabelPipeline: df.pipelineName, metrics.LabelVertexReplicaIndex: strconv.Itoa(int(df.vertexReplica)), metrics.LabelPartitionName: df.reader.GetName()}).Inc()
			df.opts.logger.Errorw("failed to apply source transformer", zap.Error(m.transformerError))
			return
		}
		// update toBuffers
		for _, message := range m.writeMessages {
			if err := df.whereToStep(message, messageToStep, m.readMessage); err != nil {
				df.opts.logger.Errorw("failed in whereToStep", zap.Error(err))
				return
			}
		}
		// get the list of source partitions for which we have read messages, we will use this to publish watermarks to toVertices
		sourcePartitionsIndices[m.readMessage.ReadOffset.PartitionIdx()] = true
	}

	// forward the messages to the edge buffer (could be multiple edges)
	writeOffsets, err = df.writeToBuffers(ctx, messageToStep)
	if err != nil {
		df.opts.logger.Errorw("failed to write to toBuffers", zap.Error(err))
		return
	}

	// activeWatermarkBuffers records the buffers that the publisher has published
	// a watermark in this batch processing cycle.
	// It's used to determine which buffers should receive an idle watermark.
	// It is created as a slice because it tracks per partition activity info.
	var activeWatermarkBuffers = make(map[string][]bool)
	// forward the highest watermark to all the edges to avoid idle edge problem
	// TODO: sort and get the highest value
	for toVertexName, toVertexBufferOffsets := range writeOffsets {
		activeWatermarkBuffers[toVertexName] = make([]bool, len(toVertexBufferOffsets))
		if vertexPublishers, ok := df.toVertexWMPublishers[toVertexName]; ok {
			for index, offsets := range toVertexBufferOffsets {
				if len(offsets) > 0 {
					// publish watermark to all the source partitions
					// create a publisher if it doesn't exist, we don't want to publish to all the partitions
					for sp := range sourcePartitionsIndices {
						var publisher, ok = vertexPublishers[sp]
						if !ok {
							publisher = df.createToVertexWatermarkPublisher(toVertexName, sp)
							vertexPublishers[sp] = publisher
						}

						publisher.PublishWatermark(processorWM, offsets[len(offsets)-1], int32(index))
						activeWatermarkBuffers[toVertexName][index] = true
						// update the watermark configs for lastTimestampSrcWMUpdated, lastFetchedSrcWatermark and lastTimestampIdleWMFound.
						df.updateIdleWatermarkConfig()

						// reset because the toBuffer partition is no longer idling
						df.idleManager.Reset(df.toBuffers[toVertexName][index].GetName())
					}
				}
				// This (len(offsets) == 0) happens at conditional forwarding, there's no data written to the buffer
			}
		}
	}

	// condition "len(activeWatermarkBuffers) < len(df.toVertexWMPublishers)":
	// send idle watermark only if we have idled out buffers
	for toVertexName := range df.toVertexWMPublishers {
		for index, activePartition := range activeWatermarkBuffers[toVertexName] {
			if !activePartition {
				// same as read len==0 because there's no event published to the buffer
				if vertexPublishers, ok := df.toVertexWMPublishers[toVertexName]; ok {
					for sp := range sourcePartitionsIndices {
						var publisher, ok = vertexPublishers[sp]
						if !ok {
							publisher = df.createToVertexWatermarkPublisher(toVertexName, sp)
							vertexPublishers[sp] = publisher
						}
						idlehandler.PublishIdleWatermark(ctx, df.toBuffers[toVertexName][index], publisher, df.idleManager, df.opts.logger, dfv1.VertexTypeSource, processorWM)
						// update the watermark configs for lastTimestampSrcWMUpdated, lastFetchedSrcWatermark and lastTimestampIdleWMFound.
						df.updateIdleWatermarkConfig()
					}
				}
			}
		}
	}

	// when we apply transformer, we don't handle partial errors (it's either non or all, non will return early),
	// so we should be able to ack all the readOffsets including data messages and control messages
	err = df.ackFromSource(ctx, readOffsets)
	// implicit return for posterity :-)
	if err != nil {
		df.opts.logger.Errorw("failed to ack from source", zap.Error(err))
		metrics.AckMessageError.With(map[string]string{metrics.LabelVertex: df.vertexName, metrics.LabelPipeline: df.pipelineName, metrics.LabelVertexType: string(dfv1.VertexTypeSource), metrics.LabelVertexReplicaIndex: strconv.Itoa(int(df.vertexReplica)), metrics.LabelPartitionName: df.reader.GetName()}).Add(float64(len(readOffsets)))
		return
	}
	metrics.AckMessagesCount.With(map[string]string{metrics.LabelVertex: df.vertexName, metrics.LabelPipeline: df.pipelineName, metrics.LabelVertexType: string(dfv1.VertexTypeSource), metrics.LabelVertexReplicaIndex: strconv.Itoa(int(df.vertexReplica)), metrics.LabelPartitionName: df.reader.GetName()}).Add(float64(len(readOffsets)))

	// ProcessingTimes of the entire forwardAChunk
	metrics.ForwardAChunkProcessingTime.With(map[string]string{metrics.LabelVertex: df.vertexName, metrics.LabelPipeline: df.pipelineName, metrics.LabelVertexType: string(dfv1.VertexTypeSource), metrics.LabelVertexReplicaIndex: strconv.Itoa(int(df.vertexReplica))}).Observe(float64(time.Since(start).Microseconds()))
}

// isSourceIdling detects whether the source is idling.
// If computed watermark is not progressing for X duration, we mark the source as idling because there is no data movement to progress the watermark.
func (df *DataForward) isSourceIdling() bool {
	if df.watermarkConfig.IdleSource != nil {
		// If watermark is not progressing and it is less than the Threshold duration then do nothing.
		if time.Since(df.lastTimestampSrcWMUpdated) > df.watermarkConfig.IdleSource.GetThreshold() {
			computedWM := df.wmFetcher.ComputeWatermark()
			// set the lastFetchedSrcWatermark to the computed watermark if it is nil.
			// This is to calculate when watermark is idling.
			if df.lastFetchedSrcWatermark == nil {
				df.lastFetchedSrcWatermark = &computedWM
			}
			if computedWM == *df.lastFetchedSrcWatermark {
				return true
			}
		}
	}
	return false
}

// updateIdleWatermarkConfig will update the watermark configs for lastTimestampSrcWMUpdated, lastFetchedSrcWatermark and lastTimestampIdleWMFound.
func (df *DataForward) updateIdleWatermarkConfig() {
	// reset the lastTimestampSrcWMUpdated to current time which is used to calculate when watermark is idling.
	df.lastTimestampSrcWMUpdated = time.Now()
	// reset the lastFetchedSrcWatermark to nil which is used to calculate when watermark is idling.
	df.lastFetchedSrcWatermark = nil
	// reset the lastTimestampIdleWMFound to zero which is used to calculate when watermark is idling.
	df.lastTimestampIdleWMFound = time.Time{}
}

func (df *DataForward) stepIntervalPassed(t time.Time) bool {
	// set lastTimestampIdleWMFound time if not already set and watermark is found to be idle
	if df.lastTimestampIdleWMFound.IsZero() {
		df.lastTimestampIdleWMFound = t
	}
	// If watermark is idling then check the lastTimestampIdleWMFound time, if it is less than the maxWait duration then do nothing.
	return time.Since(df.lastTimestampIdleWMFound) < df.watermarkConfig.IdleSource.GetStepInterval()
}

func (df *DataForward) ackFromSource(ctx context.Context, offsets []isb.Offset) error {
	// for all the sources, we either ack all offsets or none.
	// when a batch ack fails, the source Ack() function populate the error array with the same error;
	// hence we can just return the first error.
	return df.reader.Ack(ctx, offsets)[0]
}

// writeToBuffers is a blocking call until all the messages have been forwarded to all the toBuffers, or a shutdown
// has been initiated while we are stuck looping on an InternalError.
func (df *DataForward) writeToBuffers(
	ctx context.Context, messageToStep map[string][][]isb.Message,
) (writeOffsets map[string][][]isb.Offset, err error) {
	// messageToStep contains all the to buffers, so the messages could be empty (conditional forwarding).
	// So writeOffsets also contains all the to buffers, but the returned offsets might be empty.
	writeOffsets = make(map[string][][]isb.Offset)
	for toVertexName, toVertexMessages := range messageToStep {
		writeOffsets[toVertexName] = make([][]isb.Offset, len(toVertexMessages))
	}
	for toVertexName, toVertexBuffer := range df.toBuffers {
		for index, partition := range toVertexBuffer {
			writeOffsets[toVertexName][index], err = df.writeToBuffer(ctx, partition, messageToStep[toVertexName][index])
			if err != nil {
				return nil, err
			}
		}
	}
	return writeOffsets, nil
}

// writeToBuffer forwards an array of messages to a single buffer and is a blocking call or until shutdown has been initiated.
func (df *DataForward) writeToBuffer(ctx context.Context, toBufferPartition isb.BufferWriter, messages []isb.Message) (writeOffsets []isb.Offset, err error) {
	var (
		totalCount int
		writeCount int
		writeBytes float64
		dropBytes  float64
	)
	totalCount = len(messages)
	writeOffsets = make([]isb.Offset, 0, totalCount)

	for {
		_writeOffsets, errs := toBufferPartition.Write(ctx, messages)
		// Note: this is an unwanted memory allocation during a happy path. We want only minimal allocation since using failedMessages is an unlikely path.
		var failedMessages []isb.Message
		needRetry := false
		for idx, msg := range messages {
			if err := errs[idx]; err != nil {
				// ATM there are no user-defined errors during writing, all are InternalErrors.
				if errors.As(err, &isb.NoRetryableBufferWriteErr{}) {
					// If toBufferPartition returns us a NoRetryableBufferWriteErr, we drop the message.
					dropBytes += float64(len(msg.Payload))
				} else {
					needRetry = true
					// we retry only failed messages
					failedMessages = append(failedMessages, msg)
					metrics.WriteMessagesError.With(map[string]string{metrics.LabelVertex: df.vertexName, metrics.LabelPipeline: df.pipelineName, metrics.LabelVertexType: string(dfv1.VertexTypeSource), metrics.LabelVertexReplicaIndex: strconv.Itoa(int(df.vertexReplica)), metrics.LabelPartitionName: toBufferPartition.GetName()}).Inc()
					// a shutdown can break the blocking loop caused due to InternalErr
					if ok, _ := df.IsShuttingDown(); ok {
						metrics.PlatformError.With(map[string]string{metrics.LabelVertex: df.vertexName, metrics.LabelPipeline: df.pipelineName, metrics.LabelVertexType: string(dfv1.VertexTypeSource), metrics.LabelVertexReplicaIndex: strconv.Itoa(int(df.vertexReplica))}).Inc()
						return writeOffsets, fmt.Errorf("writeToBuffer failed, Stop called while stuck on an internal error with failed messages:%d, %v", len(failedMessages), errs)
					}
				}
			} else {
				writeCount++
				writeBytes += float64(len(msg.Payload))
				// we support write offsets only for jetstream
				if _writeOffsets != nil {
					writeOffsets = append(writeOffsets, _writeOffsets[idx])
				}
			}
		}

		if needRetry {
			df.opts.logger.Errorw("Retrying failed messages",
				zap.Any("errors", errorArrayToMap(errs)),
				zap.String(metrics.LabelPipeline, df.pipelineName),
				zap.String(metrics.LabelVertex, df.vertexName),
				zap.String(metrics.LabelPartitionName, toBufferPartition.GetName()),
			)
			// set messages to the failed slice for the retry
			messages = failedMessages
			// TODO: implement retry with backoff etc.
			time.Sleep(df.opts.retryInterval)
		} else {
			break
		}
	}

	metrics.DropMessagesCount.With(map[string]string{metrics.LabelVertex: df.vertexName, metrics.LabelPipeline: df.pipelineName, metrics.LabelVertexType: string(dfv1.VertexTypeSource), metrics.LabelVertexReplicaIndex: strconv.Itoa(int(df.vertexReplica)), metrics.LabelPartitionName: toBufferPartition.GetName()}).Add(float64(totalCount - writeCount))
	metrics.DropBytesCount.With(map[string]string{metrics.LabelVertex: df.vertexName, metrics.LabelPipeline: df.pipelineName, metrics.LabelVertexType: string(dfv1.VertexTypeSource), metrics.LabelVertexReplicaIndex: strconv.Itoa(int(df.vertexReplica)), metrics.LabelPartitionName: toBufferPartition.GetName()}).Add(dropBytes)
	metrics.WriteMessagesCount.With(map[string]string{metrics.LabelVertex: df.vertexName, metrics.LabelPipeline: df.pipelineName, metrics.LabelVertexType: string(dfv1.VertexTypeSource), metrics.LabelVertexReplicaIndex: strconv.Itoa(int(df.vertexReplica)), metrics.LabelPartitionName: toBufferPartition.GetName()}).Add(float64(writeCount))
	metrics.WriteBytesCount.With(map[string]string{metrics.LabelVertex: df.vertexName, metrics.LabelPipeline: df.pipelineName, metrics.LabelVertexType: string(dfv1.VertexTypeSource), metrics.LabelVertexReplicaIndex: strconv.Itoa(int(df.vertexReplica)), metrics.LabelPartitionName: toBufferPartition.GetName()}).Add(writeBytes)
	return writeOffsets, nil
}

// concurrentApplyTransformer applies the transformer based on the request from the channel
func (df *DataForward) concurrentApplyTransformer(ctx context.Context, readMessagePair <-chan *readWriteMessagePair) {
	for message := range readMessagePair {
		start := time.Now()
		metrics.SourceTransformerReadMessagesCount.With(map[string]string{metrics.LabelVertex: df.vertexName, metrics.LabelPipeline: df.pipelineName, metrics.LabelVertexReplicaIndex: strconv.Itoa(int(df.vertexReplica)), metrics.LabelPartitionName: df.reader.GetName()}).Inc()
		writeMessages, err := df.applyTransformer(ctx, message.readMessage)
		metrics.SourceTransformerWriteMessagesCount.With(map[string]string{metrics.LabelVertex: df.vertexName, metrics.LabelPipeline: df.pipelineName, metrics.LabelVertexReplicaIndex: strconv.Itoa(int(df.vertexReplica)), metrics.LabelPartitionName: df.reader.GetName()}).Add(float64(len(writeMessages)))
		message.writeMessages = append(message.writeMessages, writeMessages...)
		message.transformerError = err
		metrics.SourceTransformerProcessingTime.With(map[string]string{metrics.LabelVertex: df.vertexName, metrics.LabelPipeline: df.pipelineName, metrics.LabelVertexReplicaIndex: strconv.Itoa(int(df.vertexReplica)), metrics.LabelPartitionName: df.reader.GetName()}).Observe(float64(time.Since(start).Microseconds()))
	}
}

// applyTransformer applies the transformer and will block if there is any InternalErr. On the other hand, if this is a UserError
// the skip flag is set. The ShutDown flag will only if there is an InternalErr and ForceStop has been invoked.
// The UserError retry will be done on the applyTransformer.
func (df *DataForward) applyTransformer(ctx context.Context, readMessage *isb.ReadMessage) ([]*isb.WriteMessage, error) {
	for {
		writeMessages, err := df.transformer.ApplyTransform(ctx, readMessage)
		if err != nil {
			df.opts.logger.Errorw("Transformer.Apply error", zap.Error(err))
			// TODO: implement retry with backoff etc.
			time.Sleep(df.opts.retryInterval)
			// keep retrying, I cannot think of a use case where a user could say, errors are fine :-)
			// as a platform, we should not lose or corrupt data.
			// this does not mean we should prohibit this from a shutdown.
			if ok, _ := df.IsShuttingDown(); ok {
				df.opts.logger.Errorw("Transformer.Apply, Stop called while stuck on an internal error", zap.Error(err))
				metrics.PlatformError.With(map[string]string{metrics.LabelVertex: df.vertexName, metrics.LabelPipeline: df.pipelineName, metrics.LabelVertexType: string(dfv1.VertexTypeSource), metrics.LabelVertexReplicaIndex: strconv.Itoa(int(df.vertexReplica))}).Inc()
				return nil, err
			}
			continue
		} else {
			for index, m := range writeMessages {
<<<<<<< HEAD
				m.ID = fmt.Sprintf("%s-%s-%d", readMessage.ReadOffset.String(), df.vertexName, index)
				if m.EventTime.IsZero() {
					m.EventTime = readMessage.EventTime
				}
=======
				m.ID = fmt.Sprintf("%s-%s-%d", readMessage.ReadOffset.String(), isdf.vertexName, index)
>>>>>>> 024597d5
			}
			return writeMessages, nil
		}
	}
}

// whereToStep executes the WhereTo interfaces and then updates the to step's writeToBuffers buffer.
func (df *DataForward) whereToStep(writeMessage *isb.WriteMessage, messageToStep map[string][][]isb.Message, readMessage *isb.ReadMessage) error {
	// call WhereTo and drop it on errors
	to, err := df.toWhichStepDecider.WhereTo(writeMessage.Keys, writeMessage.Tags)
	if err != nil {
		df.opts.logger.Errorw("failed in whereToStep", zap.Error(isb.MessageWriteErr{Name: df.reader.GetName(), Header: readMessage.Header, Body: readMessage.Body, Message: fmt.Sprintf("WhereTo failed, %s", err)}))
		// a shutdown can break the blocking loop caused due to InternalErr
		if ok, _ := df.IsShuttingDown(); ok {
			err := fmt.Errorf("whereToStep, Stop called while stuck on an internal error, %v", err)
			metrics.PlatformError.With(map[string]string{metrics.LabelVertex: df.vertexName, metrics.LabelPipeline: df.pipelineName, metrics.LabelVertexType: string(dfv1.VertexTypeSource), metrics.LabelVertexReplicaIndex: strconv.Itoa(int(df.vertexReplica))}).Inc()
			return err
		}
		return err
	}

	for _, t := range to {
		if _, ok := messageToStep[t.ToVertexName]; !ok {
			df.opts.logger.Errorw("failed in whereToStep", zap.Error(isb.MessageWriteErr{Name: df.reader.GetName(), Header: readMessage.Header, Body: readMessage.Body, Message: fmt.Sprintf("no such destination (%s)", t.ToVertexName)}))
		}
		messageToStep[t.ToVertexName][t.ToVertexPartitionIdx] = append(messageToStep[t.ToVertexName][t.ToVertexPartitionIdx], writeMessage.Message)
	}
	return nil
}

// createToVertexWatermarkPublisher creates a watermark publisher for the given toVertexName and partition
func (df *DataForward) createToVertexWatermarkPublisher(toVertexName string, partition int32) publish.Publisher {

	wmStore := df.toVertexWMStores[toVertexName]
	entityName := fmt.Sprintf("%s-%s-%d", df.pipelineName, df.vertexName, partition)
	processorEntity := entity.NewProcessorEntity(entityName)

	// if watermark is disabled, wmStore here is a no op store
	publisher := publish.NewPublish(df.ctx, processorEntity, wmStore, int32(len(df.toBuffers[toVertexName])))
	df.toVertexWMPublishers[toVertexName][partition] = publisher
	return publisher
}

// errorArrayToMap summarizes an error array to map
func errorArrayToMap(errs []error) map[string]int64 {
	result := make(map[string]int64)
	for _, err := range errs {
		if err != nil {
			result[err.Error()]++
		}
	}
	return result
}<|MERGE_RESOLUTION|>--- conflicted
+++ resolved
@@ -596,14 +596,7 @@
 			continue
 		} else {
 			for index, m := range writeMessages {
-<<<<<<< HEAD
-				m.ID = fmt.Sprintf("%s-%s-%d", readMessage.ReadOffset.String(), df.vertexName, index)
-				if m.EventTime.IsZero() {
-					m.EventTime = readMessage.EventTime
-				}
-=======
 				m.ID = fmt.Sprintf("%s-%s-%d", readMessage.ReadOffset.String(), isdf.vertexName, index)
->>>>>>> 024597d5
 			}
 			return writeMessages, nil
 		}
