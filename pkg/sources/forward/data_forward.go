--- conflicted
+++ resolved
@@ -236,11 +236,7 @@
 							publisher = df.createToVertexWatermarkPublisher(toVertexName, sp)
 							vertexPublishers[sp] = publisher
 						}
-<<<<<<< HEAD
-						idlehandler.PublishIdleWatermark(ctx, "", df.toBuffers[toVertexName][index], publisher, df.idleManager, df.opts.logger, dfv1.VertexTypeSource, fetchedWm)
-=======
-						idlehandler.PublishIdleWatermark(ctx, df.toBuffers[toVertexName][index], publisher, df.idleManager, df.opts.logger, df.vertexName, df.pipelineName, dfv1.VertexTypeSource, df.vertexReplica, fetchedWm)
->>>>>>> f4a4654b
+						idlehandler.PublishIdleWatermark(ctx, "", df.toBuffers[toVertexName][index], publisher, df.idleManager, df.opts.logger, df.vertexName, df.pipelineName, dfv1.VertexTypeSource, df.vertexReplica, fetchedWm)
 					}
 				}
 			}
@@ -420,11 +416,7 @@
 							publisher = df.createToVertexWatermarkPublisher(toVertexName, sp)
 							vertexPublishers[sp] = publisher
 						}
-<<<<<<< HEAD
-						idlehandler.PublishIdleWatermark(ctx, "", df.toBuffers[toVertexName][index], publisher, df.idleManager, df.opts.logger, dfv1.VertexTypeSource, processorWM)
-=======
-						idlehandler.PublishIdleWatermark(ctx, df.toBuffers[toVertexName][index], publisher, df.idleManager, df.opts.logger, df.vertexName, df.pipelineName, dfv1.VertexTypeSource, df.vertexReplica, processorWM)
->>>>>>> f4a4654b
+						idlehandler.PublishIdleWatermark(ctx, "", df.toBuffers[toVertexName][index], publisher, df.idleManager, df.opts.logger, df.vertexName, df.pipelineName, dfv1.VertexTypeSource, df.vertexReplica, processorWM)
 					}
 				}
 			}
