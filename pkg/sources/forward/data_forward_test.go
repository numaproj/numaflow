/*
Copyright 2022 The Numaproj Authors.

Licensed under the Apache License, Version 2.0 (the "License");
you may not use this file except in compliance with the License.
You may obtain a copy of the License at

    http://www.apache.org/licenses/LICENSE-2.0

Unless required by applicable law or agreed to in writing, software
distributed under the License is distributed on an "AS IS" BASIS,
WITHOUT WARRANTIES OR CONDITIONS OF ANY KIND, either express or implied.
See the License for the specific language governing permissions and
limitations under the License.
*/

package forward

import (
	"context"
	"fmt"
	"strings"
	"sync"
	"testing"
	"time"

	"go.uber.org/goleak"

	dfv1 "github.com/numaproj/numaflow/pkg/apis/numaflow/v1alpha1"
	"github.com/numaproj/numaflow/pkg/forward"
	"github.com/numaproj/numaflow/pkg/isb"
	"github.com/numaproj/numaflow/pkg/isb/stores/simplebuffer"
	"github.com/numaproj/numaflow/pkg/isb/testutils"
	"github.com/numaproj/numaflow/pkg/shared/logging"
	udfapplier "github.com/numaproj/numaflow/pkg/udf/function"
	"github.com/numaproj/numaflow/pkg/watermark/generic"
	"github.com/numaproj/numaflow/pkg/watermark/processor"
	"github.com/numaproj/numaflow/pkg/watermark/publish"
	wmstore "github.com/numaproj/numaflow/pkg/watermark/store"
	"github.com/numaproj/numaflow/pkg/watermark/store/inmem"
	"github.com/numaproj/numaflow/pkg/watermark/wmb"

	"github.com/prometheus/client_golang/prometheus/testutil"
	"github.com/stretchr/testify/assert"
)

const (
	testPipelineName    = "testPipeline"
	testProcessorEntity = "publisherTestPod"
	publisherHBKeyspace = testPipelineName + "_" + testProcessorEntity + "_%s_" + "PROCESSORS"
	publisherOTKeyspace = testPipelineName + "_" + testProcessorEntity + "_%s_" + "OT"
)

var (
	testStartTime       = time.Unix(1636470000, 0).UTC()
	testSourceWatermark = time.Unix(1636460000, 0).UTC()
)

type testForwardFetcher struct {
	// for data_forward_test.go only
}

func (t *testForwardFetcher) Close() error {
	// won't be used
	return nil
}

func TestMain(m *testing.M) {
	goleak.VerifyTestMain(m)
}

// GetWatermark uses current time as the watermark because we want to make sure
// the test publisher is publishing watermark
func (t *testForwardFetcher) ProcessOffsetGetWatermark(offset isb.Offset, partition int32) wmb.Watermark {
	return t.GetWatermark()
}

func (t *testForwardFetcher) GetWatermark() wmb.Watermark {
	return wmb.Watermark(testSourceWatermark)
}

func (t *testForwardFetcher) ProcessOffset(offset isb.Offset, fromPartitionIdx int32) error {
	return nil
}

func (t *testForwardFetcher) GetHeadWatermark(int32) wmb.Watermark {
	// won't be used
	return wmb.Watermark{}
}

func (t *testForwardFetcher) GetHeadWMB(int32) wmb.WMB {
	// won't be used
	return wmb.WMB{}
}

type myForwardTest struct {
}

func (f myForwardTest) WhereTo(_ []string, _ []string) ([]forward.VertexBuffer, error) {
	return []forward.VertexBuffer{{
		ToVertexName:         "to1",
		ToVertexPartitionIdx: 0,
	}}, nil
}

func (f myForwardTest) ApplyMap(ctx context.Context, message *isb.ReadMessage) ([]*isb.WriteMessage, error) {
	return testutils.CopyUDFTestApply(ctx, message)
}

func (f myForwardTest) ApplyMapStream(ctx context.Context, message *isb.ReadMessage, writeMessageCh chan<- isb.WriteMessage) error {
	return testutils.CopyUDFTestApplyStream(ctx, message, writeMessageCh)
}

func TestNewDataForward(t *testing.T) {
	tests := []struct {
		name      string
		batchSize int64
	}{
		{
			name:      "batch_forward",
			batchSize: 10,
		},
	}
	for _, tt := range tests {
		t.Run(tt.name+"_basic", func(t *testing.T) {
			metricsReset()
			batchSize := tt.batchSize
			fromStep := simplebuffer.NewInMemoryBuffer("from", 5*batchSize, 0)
			to11 := simplebuffer.NewInMemoryBuffer("to1-1", 2*batchSize, 0)
			to12 := simplebuffer.NewInMemoryBuffer("to1-2", 2*batchSize, 1)
			toSteps := map[string][]isb.BufferWriter{
				"to1": {to11, to12},
			}

			vertex := &dfv1.Vertex{Spec: dfv1.VertexSpec{
				PipelineName: "testPipeline",
				AbstractVertex: dfv1.AbstractVertex{
					Name: "testVertex",
				},
			}}

			ctx, cancel := context.WithTimeout(context.Background(), time.Second*10)
			defer cancel()

			writeMessages := testutils.BuildTestWriteMessages(4*batchSize, testStartTime)

			fetchWatermark, publishWatermark := generic.BuildNoOpWatermarkProgressorsFromBufferMap(toSteps)
			f, err := NewDataForward(vertex, fromStep, toSteps, &mySourceForwardTestRoundRobin{}, myForwardTest{}, fetchWatermark, publishWatermark, TestSourceWatermarkPublisher{}, WithReadBatchSize(batchSize))

			assert.NoError(t, err)
			assert.False(t, to11.IsFull())
			assert.False(t, to12.IsFull())

			assert.True(t, to11.IsEmpty())
			assert.True(t, to12.IsEmpty())

			stopped := f.Start()
			// write some data
			_, errs := fromStep.Write(ctx, writeMessages[0:batchSize])
			assert.Equal(t, make([]error, batchSize), errs)

			var updatedBatchSize int
			if tt.batchSize > 1 {
				updatedBatchSize = int(batchSize / 2)
			} else {
				updatedBatchSize = int(batchSize)
			}
			// read some data
			readMessages, err := to11.Read(ctx, int64(updatedBatchSize))
			assert.NoError(t, err, "expected no error")
			assert.Len(t, readMessages, updatedBatchSize)
			for i, j := 0, 0; i < updatedBatchSize; i, j = i+1, j+2 {
				assert.Equal(t, []interface{}{writeMessages[j].MessageInfo}, []interface{}{readMessages[i].MessageInfo})
				assert.Equal(t, []interface{}{writeMessages[j].Kind}, []interface{}{readMessages[i].Kind})
				assert.Equal(t, []interface{}{writeMessages[j].Keys}, []interface{}{readMessages[i].Keys})
				assert.Equal(t, []interface{}{writeMessages[j].Body}, []interface{}{readMessages[i].Body})
			}

			if tt.batchSize > 1 {
				readMessages, err = to12.Read(ctx, int64(updatedBatchSize))
				assert.NoError(t, err, "expected no error")
				assert.Len(t, readMessages, updatedBatchSize)
				for i, j := 0, 1; i < updatedBatchSize; i, j = i+1, j+2 {
					assert.Equal(t, []interface{}{writeMessages[j].MessageInfo}, []interface{}{readMessages[i].MessageInfo})
					assert.Equal(t, []interface{}{writeMessages[j].Kind}, []interface{}{readMessages[i].Kind})
					assert.Equal(t, []interface{}{writeMessages[j].Keys}, []interface{}{readMessages[i].Keys})
					assert.Equal(t, []interface{}{writeMessages[j].Body}, []interface{}{readMessages[i].Body})
				}
			}
			validateMetrics(t, batchSize)
			// write some data
			_, errs = fromStep.Write(ctx, writeMessages[batchSize:4*batchSize])
			assert.Equal(t, make([]error, 3*batchSize), errs)

			f.Stop()
			time.Sleep(1 * time.Millisecond)
			// only for shutdown will work as from buffer is not empty
			f.ForceStop()

			<-stopped

		})
		// Explicitly tests the case where we forward to all buffers
		t.Run(tt.name+"_toAll", func(t *testing.T) {
			batchSize := tt.batchSize
			fromStep := simplebuffer.NewInMemoryBuffer("from", 10*batchSize, 0)
			to11 := simplebuffer.NewInMemoryBuffer("to1-1", 2*batchSize, 0)
			to12 := simplebuffer.NewInMemoryBuffer("to1-2", 2*batchSize, 1)

			to21 := simplebuffer.NewInMemoryBuffer("to2-1", 2*batchSize, 0)
			to22 := simplebuffer.NewInMemoryBuffer("to2-2", 2*batchSize, 1)

			toSteps := map[string][]isb.BufferWriter{
				"to1": {to11, to12},
				"to2": {to21, to22},
			}
			ctx, cancel := context.WithTimeout(context.Background(), time.Second*10)
			defer cancel()

			writeMessages := testutils.BuildTestWriteMessages(4*batchSize, testStartTime)

			vertex := &dfv1.Vertex{Spec: dfv1.VertexSpec{
				PipelineName: "testPipeline",
				AbstractVertex: dfv1.AbstractVertex{
					Name: "testVertex",
				},
			}}
			fetchWatermark := &testForwardFetcher{}
			publishWatermark, otStores := buildPublisherMapAndOTStore(toSteps)

			f, err := NewDataForward(vertex, fromStep, toSteps, &myForwardToAllTest{}, &myForwardToAllTest{}, fetchWatermark, publishWatermark, TestSourceWatermarkPublisher{}, WithReadBatchSize(batchSize))

			assert.NoError(t, err)
			assert.False(t, to11.IsFull())
			assert.False(t, to12.IsFull())

			assert.True(t, to11.IsEmpty())
			assert.True(t, to12.IsEmpty())

			stopped := f.Start()
			// write some data
			_, errs := fromStep.Write(ctx, writeMessages[0:batchSize])
			assert.Equal(t, make([]error, batchSize), errs)

			var updatedBatchSize int
			if tt.batchSize > 1 {
				updatedBatchSize = int(batchSize / 2)
			} else {
				updatedBatchSize = int(batchSize)
			}
			// read some data
			readMessages, err := to11.Read(ctx, int64(updatedBatchSize))
			assert.NoError(t, err, "expected no error")
			assert.Len(t, readMessages, updatedBatchSize)
			for i, j := 0, 0; i < updatedBatchSize; i, j = i+1, j+2 {
				assert.Equal(t, []interface{}{writeMessages[j].MessageInfo}, []interface{}{readMessages[i].MessageInfo})
				assert.Equal(t, []interface{}{writeMessages[j].Kind}, []interface{}{readMessages[i].Kind})
				assert.Equal(t, []interface{}{writeMessages[j].Keys}, []interface{}{readMessages[i].Keys})
				assert.Equal(t, []interface{}{writeMessages[j].Body}, []interface{}{readMessages[i].Body})
			}

			if tt.batchSize > 1 {
				// read some data
				readMessages, err = to12.Read(ctx, int64(updatedBatchSize))
				assert.NoError(t, err, "expected no error")
				assert.Len(t, readMessages, updatedBatchSize)
				for i, j := 0, 1; i < updatedBatchSize; i, j = i+1, j+2 {
					assert.Equal(t, []interface{}{writeMessages[j].MessageInfo}, []interface{}{readMessages[i].MessageInfo})
					assert.Equal(t, []interface{}{writeMessages[j].Kind}, []interface{}{readMessages[i].Kind})
					assert.Equal(t, []interface{}{writeMessages[j].Keys}, []interface{}{readMessages[i].Keys})
					assert.Equal(t, []interface{}{writeMessages[j].Body}, []interface{}{readMessages[i].Body})
				}
			}
			// write some data
			_, errs = fromStep.Write(ctx, writeMessages[batchSize:4*batchSize])
			assert.Equal(t, make([]error, 3*batchSize), errs)

			var wg sync.WaitGroup
			wg.Add(1)
			go func() {
				defer wg.Done()
				otKeys1, _ := otStores["to1"].GetAllKeys(ctx)
			loop:
				for {
					select {
					case <-ctx.Done():
						assert.Fail(t, "context cancelled while waiting to get a valid watermark")
						break loop
					default:
						if len(otKeys1) == 0 {
							otKeys1, _ = otStores["to1"].GetAllKeys(ctx)
							time.Sleep(time.Millisecond * 10)
						} else {
							// NOTE: in this test we only have one processor to publish
							// so len(otKeys) should always be 1
							otKeys1, _ = otStores["to1"].GetAllKeys(ctx)
							otValue1, _ := otStores["to1"].GetValue(ctx, otKeys1[0])
							otDecode1, _ := wmb.DecodeToWMB(otValue1)
							if tt.batchSize > 1 && !otDecode1.Idle {
								break loop
							} else if tt.batchSize == 1 && otDecode1.Idle {
								break loop
							} else {
								time.Sleep(time.Millisecond * 10)
							}
						}
					}

				}
			}()

			wg.Add(1)
			go func() {
				defer wg.Done()
				otKeys2, _ := otStores["to2"].GetAllKeys(ctx)
			loop:
				for {
					select {
					case <-ctx.Done():
						assert.Fail(t, "context cancelled while waiting to get a valid watermark")
						break loop
					default:
						if len(otKeys2) == 0 {
							otKeys2, _ = otStores["to2"].GetAllKeys(ctx)
							time.Sleep(time.Millisecond * 10)
						} else {
							// NOTE: in this test we only have one processor to publish
							// so len(otKeys) should always be 1
							otKeys2, _ = otStores["to2"].GetAllKeys(ctx)
							otValue2, _ := otStores["to2"].GetValue(ctx, otKeys2[0])
							otDecode1, _ := wmb.DecodeToWMB(otValue2)
							// if the batch size is 1, then the watermark should be idle because
							// one of partitions will be idle
							if tt.batchSize > 1 && !otDecode1.Idle {
								break loop
							} else if tt.batchSize == 1 && otDecode1.Idle {
								break loop
							} else {
								time.Sleep(time.Millisecond * 10)
							}
						}
					}

				}
			}()
			wg.Wait()
			f.Stop()
			<-stopped
		})
		// Explicitly tests the case where we drop all events
		t.Run(tt.name+"_dropAll", func(t *testing.T) {
			batchSize := tt.batchSize
			fromStep := simplebuffer.NewInMemoryBuffer("from", 5*batchSize, 0)
			to11 := simplebuffer.NewInMemoryBuffer("to1-1", 2*batchSize, 0)
			to12 := simplebuffer.NewInMemoryBuffer("to1-2", 2*batchSize, 1)

			to21 := simplebuffer.NewInMemoryBuffer("to2-1", 2*batchSize, 0)
			to22 := simplebuffer.NewInMemoryBuffer("to2-2", 2*batchSize, 1)
			toSteps := map[string][]isb.BufferWriter{
				"to1": {to11, to12},
				"to2": {to21, to22},
			}
			ctx, cancel := context.WithTimeout(context.Background(), time.Second*10)
			defer cancel()

			writeMessages := testutils.BuildTestWriteMessages(4*batchSize, testStartTime)

			vertex := &dfv1.Vertex{Spec: dfv1.VertexSpec{
				PipelineName: "testPipeline",
				AbstractVertex: dfv1.AbstractVertex{
					Name: "testVertex",
				},
			}}

			fetchWatermark := &testForwardFetcher{}
			publishWatermark, otStores := buildPublisherMapAndOTStore(toSteps)
			f, err := NewDataForward(vertex, fromStep, toSteps, myForwardDropTest{}, myForwardDropTest{}, fetchWatermark, publishWatermark, TestSourceWatermarkPublisher{}, WithReadBatchSize(batchSize))

			assert.NoError(t, err)
			assert.False(t, to11.IsFull())
			assert.False(t, to12.IsFull())

			assert.True(t, to11.IsEmpty())
			assert.True(t, to12.IsEmpty())

			stopped := f.Start()

			// write some data
			_, errs := fromStep.Write(ctx, writeMessages)
			assert.Equal(t, make([]error, 4*batchSize), errs)

			var wg sync.WaitGroup
			wg.Add(1)
			go func() {
				defer wg.Done()
				otKeys1, _ := otStores["to2"].GetAllKeys(ctx)
			loop:
				for {
					select {
					case <-ctx.Done():
						assert.Fail(t, "context cancelled while waiting to get a valid watermark")
						break loop
					default:
						if len(otKeys1) == 0 {
							otKeys1, _ = otStores["to1"].GetAllKeys(ctx)
							time.Sleep(time.Millisecond * 10)
						} else {
							// NOTE: in this test we only have one processor to publish
							// so len(otKeys) should always be 1
							otKeys1, _ = otStores["to1"].GetAllKeys(ctx)
							otValue1, _ := otStores["to1"].GetValue(ctx, otKeys1[0])
							otDecode1, _ := wmb.DecodeToWMB(otValue1)
							// if the batch size is 1, then the watermark should be idle because
							// one of partitions will be idle
							if otDecode1.Idle {
								break loop
							} else {
								time.Sleep(time.Millisecond * 10)
							}
						}
					}

				}
			}()

			wg.Add(1)
			go func() {
				defer wg.Done()
				otKeys2, _ := otStores["to2"].GetAllKeys(ctx)
			loop:
				for {
					select {
					case <-ctx.Done():
						assert.Fail(t, "context cancelled while waiting to get a valid watermark")
						break loop
					default:
						if len(otKeys2) == 0 {
							otKeys2, _ = otStores["to2"].GetAllKeys(ctx)
							time.Sleep(time.Millisecond * 10)
						} else {
							// NOTE: in this test we only have one processor to publish
							// so len(otKeys) should always be 1
							otKeys2, _ = otStores["to2"].GetAllKeys(ctx)
							otValue2, _ := otStores["to2"].GetValue(ctx, otKeys2[0])
							otDecode2, _ := wmb.DecodeToWMB(otValue2)
							// if the batch size is 1, then the watermark should be idle because
							// one of partitions will be idle
							if otDecode2.Idle {
								break loop
							} else {
								time.Sleep(time.Millisecond * 10)
							}
						}
					}

				}
			}()
			wg.Wait()

			msgs := to11.GetMessages(1)
			for len(msgs) == 0 || msgs[0].Kind != isb.WMB {
				select {
				case <-ctx.Done():
					logging.FromContext(ctx).Fatalf("expect to have the ctrl message in to1, %s", ctx.Err())
				default:
					msgs = to11.GetMessages(1)
					time.Sleep(1 * time.Millisecond)
				}
			}

			msgs = to12.GetMessages(1)
			for len(msgs) == 0 || msgs[0].Kind != isb.WMB {
				select {
				case <-ctx.Done():
					logging.FromContext(ctx).Fatalf("expect to have the ctrl message in to1, %s", ctx.Err())
				default:
					msgs = to12.GetMessages(1)
					time.Sleep(1 * time.Millisecond)
				}
			}

			msgs = to21.GetMessages(1)
			for len(msgs) == 0 || msgs[0].Kind != isb.WMB {
				select {
				case <-ctx.Done():
					logging.FromContext(ctx).Fatalf("expect to have the ctrl message in to2, %s", ctx.Err())
				default:
					msgs = to21.GetMessages(1)
					time.Sleep(1 * time.Millisecond)
				}
			}

			msgs = to22.GetMessages(1)
			for len(msgs) == 0 || msgs[0].Kind != isb.WMB {
				select {
				case <-ctx.Done():
					logging.FromContext(ctx).Fatalf("expect to have the ctrl message in to2, %s", ctx.Err())
				default:
					msgs = to22.GetMessages(1)
					time.Sleep(1 * time.Millisecond)
				}
			}

			// since this is a dropping WhereTo, the buffer can never be full
			f.Stop()

			<-stopped
		})
		// Explicitly tests the case where we forward to only one buffer
		t.Run(tt.name+"_toOneStep", func(t *testing.T) {
			batchSize := tt.batchSize
			fromStep := simplebuffer.NewInMemoryBuffer("from", 5*batchSize, 0)
			to11 := simplebuffer.NewInMemoryBuffer("to1-1", 2*batchSize, 0)
			to12 := simplebuffer.NewInMemoryBuffer("to1-2", 2*batchSize, 1)
			to21 := simplebuffer.NewInMemoryBuffer("to2-1", 2*batchSize, 0)
			to22 := simplebuffer.NewInMemoryBuffer("to2-2", 2*batchSize, 1)
			toSteps := map[string][]isb.BufferWriter{
				"to1": {to11, to12},
				"to2": {to21, to22},
			}
			ctx, cancel := context.WithTimeout(context.Background(), time.Second*10)
			defer cancel()

			writeMessages := testutils.BuildTestWriteMessages(4*batchSize, testStartTime)

			vertex := &dfv1.Vertex{Spec: dfv1.VertexSpec{
				PipelineName: "testPipeline",
				AbstractVertex: dfv1.AbstractVertex{
					Name: "testVertex",
				},
			}}

			fetchWatermark := &testForwardFetcher{}
			publishWatermark, otStores := buildPublisherMapAndOTStore(toSteps)
			f, err := NewDataForward(vertex, fromStep, toSteps, &mySourceForwardTestRoundRobin{}, myForwardTest{}, fetchWatermark, publishWatermark, TestSourceWatermarkPublisher{}, WithReadBatchSize(batchSize))

			assert.NoError(t, err)
			assert.False(t, to11.IsFull())
			assert.False(t, to12.IsFull())

			assert.True(t, to11.IsEmpty())
			assert.True(t, to12.IsEmpty())

			stopped := f.Start()
			// write some data
			_, errs := fromStep.Write(ctx, writeMessages[0:batchSize])
			assert.Equal(t, make([]error, batchSize), errs)
			var updatedBatchSize int
			if tt.batchSize > 1 {
				updatedBatchSize = int(batchSize / 2)
			} else {
				updatedBatchSize = int(batchSize)
			}
			// read some data
			readMessages, err := to11.Read(ctx, int64(updatedBatchSize))
			assert.NoError(t, err, "expected no error")

			assert.Len(t, readMessages, updatedBatchSize)
			for i, j := 0, 0; i < updatedBatchSize; i, j = i+1, j+2 {
				assert.Equal(t, []interface{}{writeMessages[j].MessageInfo}, []interface{}{readMessages[i].MessageInfo})
				assert.Equal(t, []interface{}{writeMessages[j].Kind}, []interface{}{readMessages[i].Kind})
				assert.Equal(t, []interface{}{writeMessages[j].Keys}, []interface{}{readMessages[i].Keys})
				assert.Equal(t, []interface{}{writeMessages[j].Body}, []interface{}{readMessages[i].Body})
			}
			// write some data
			_, errs = fromStep.Write(ctx, writeMessages[batchSize:4*batchSize])
			assert.Equal(t, make([]error, 3*batchSize), errs)

			var wg sync.WaitGroup
			wg.Add(1)
			go func() {
				defer wg.Done()
				otKeys1, _ := otStores["to1"].GetAllKeys(ctx)
			loop:
				for {
					select {
					case <-ctx.Done():
						assert.Fail(t, "context cancelled while waiting to get a valid watermark")
						break loop
					default:
						if len(otKeys1) == 0 {
							otKeys1, _ = otStores["to1"].GetAllKeys(ctx)
							time.Sleep(time.Millisecond * 10)
						} else {
							// NOTE: in this test we only have one processor to publish
							// so len(otKeys) should always be 1
							otKeys1, _ = otStores["to1"].GetAllKeys(ctx)
							otValue1, _ := otStores["to1"].GetValue(ctx, otKeys1[0])
							otDecode1, _ := wmb.DecodeToWMB(otValue1)
							if tt.batchSize > 1 && !otDecode1.Idle {
								break loop
							} else if tt.batchSize == 1 && otDecode1.Idle {
								break loop
							} else {
								time.Sleep(time.Millisecond * 10)
							}
						}
					}

				}
			}()

			wg.Add(1)
			go func() {
				defer wg.Done()
				otKeys2, _ := otStores["to2"].GetAllKeys(ctx)
			loop:
				for {
					select {
					case <-ctx.Done():
						assert.Fail(t, "context cancelled while waiting to get a valid watermark")
						break loop
					default:
						if len(otKeys2) == 0 {
							otKeys2, _ = otStores["to2"].GetAllKeys(ctx)
							time.Sleep(time.Millisecond * 10)
						} else {
							// NOTE: in this test we only have one processor to publish
							// so len(otKeys) should always be 1
							otKeys2, _ = otStores["to2"].GetAllKeys(ctx)
							otValue2, _ := otStores["to2"].GetValue(ctx, otKeys2[0])
							otDecode2, _ := wmb.DecodeToWMB(otValue2)
							// if the batch size is 1, then the watermark should be idle because
							// one of partitions will be idle
							if otDecode2.Idle {
								break loop
							} else {
								time.Sleep(time.Millisecond * 10)
							}
						}
					}

				}
			}()
			wg.Wait()

			// stop will cancel the contexts and therefore the forwarder stops without waiting
			f.Stop()

			<-stopped
		})
		// Test the scenario with Transformer error
		t.Run(tt.name+"_TransformerError", func(t *testing.T) {
			batchSize := tt.batchSize
			fromStep := simplebuffer.NewInMemoryBuffer("from", 5*batchSize, 0)
			to1 := simplebuffer.NewInMemoryBuffer("to1", 2*batchSize, 0)
			toSteps := map[string][]isb.BufferWriter{
				"to1": {to1},
			}

			vertex := &dfv1.Vertex{Spec: dfv1.VertexSpec{
				PipelineName: "testPipeline",
				AbstractVertex: dfv1.AbstractVertex{
					Name: "testVertex",
				},
			}}

			ctx, cancel := context.WithTimeout(context.Background(), time.Second*10)
			defer cancel()

			writeMessages := testutils.BuildTestWriteMessages(4*batchSize, testStartTime)

			fetchWatermark, publishWatermark := generic.BuildNoOpWatermarkProgressorsFromBufferMap(toSteps)
			f, err := NewDataForward(vertex, fromStep, toSteps, myForwardApplyTransformerErrTest{}, myForwardApplyTransformerErrTest{}, fetchWatermark, publishWatermark, TestSourceWatermarkPublisher{}, WithReadBatchSize(batchSize))

			assert.NoError(t, err)
			assert.False(t, to1.IsFull())
			assert.True(t, to1.IsEmpty())

			stopped := f.Start()
			// write some data
			_, errs := fromStep.Write(ctx, writeMessages[0:batchSize])
			assert.Equal(t, make([]error, batchSize), errs)
			assert.True(t, to1.IsEmpty())

			f.Stop()
			time.Sleep(1 * time.Millisecond)

			<-stopped
		})
		// Test the scenario with error
		t.Run(tt.name+"_whereToError", func(t *testing.T) {
			batchSize := tt.batchSize
			fromStep := simplebuffer.NewInMemoryBuffer("from", 5*batchSize, 0)
			to1 := simplebuffer.NewInMemoryBuffer("to1", 2*batchSize, 0)
			toSteps := map[string][]isb.BufferWriter{
				"to1": {to1},
			}
			ctx, cancel := context.WithTimeout(context.Background(), time.Second*10)
			defer cancel()

			writeMessages := testutils.BuildTestWriteMessages(4*batchSize, testStartTime)

			vertex := &dfv1.Vertex{Spec: dfv1.VertexSpec{
				PipelineName: "testPipeline",
				AbstractVertex: dfv1.AbstractVertex{
					Name: "testVertex",
				},
			}}

			fetchWatermark, publishWatermark := generic.BuildNoOpWatermarkProgressorsFromBufferMap(toSteps)
			f, err := NewDataForward(vertex, fromStep, toSteps, myForwardApplyWhereToErrTest{}, myForwardApplyWhereToErrTest{}, fetchWatermark, publishWatermark, TestSourceWatermarkPublisher{}, WithReadBatchSize(batchSize))

			assert.NoError(t, err)
			assert.True(t, to1.IsEmpty())

			stopped := f.Start()
			// write some data
			_, errs := fromStep.Write(ctx, writeMessages[0:batchSize])
			assert.Equal(t, make([]error, batchSize), errs)

			f.Stop()
			time.Sleep(1 * time.Millisecond)

			assert.True(t, to1.IsEmpty())
			<-stopped
		})
		t.Run(tt.name+"_withInternalError", func(t *testing.T) {
			batchSize := tt.batchSize
			fromStep := simplebuffer.NewInMemoryBuffer("from", 5*batchSize, 0)
			to1 := simplebuffer.NewInMemoryBuffer("to1", 2*batchSize, 0)
			toSteps := map[string][]isb.BufferWriter{
				"to1": {to1},
			}
			ctx, cancel := context.WithTimeout(context.Background(), time.Second*10)
			defer cancel()

			writeMessages := testutils.BuildTestWriteMessages(4*batchSize, testStartTime)

			vertex := &dfv1.Vertex{Spec: dfv1.VertexSpec{
				PipelineName: "testPipeline",
				AbstractVertex: dfv1.AbstractVertex{
					Name: "testVertex",
				},
			}}

			fetchWatermark, publishWatermark := generic.BuildNoOpWatermarkProgressorsFromBufferMap(toSteps)
			f, err := NewDataForward(vertex, fromStep, toSteps, myForwardInternalErrTest{}, myForwardInternalErrTest{}, fetchWatermark, publishWatermark, TestSourceWatermarkPublisher{}, WithReadBatchSize(batchSize))

			assert.NoError(t, err)
			assert.False(t, to1.IsFull())
			assert.True(t, to1.IsEmpty())

			stopped := f.Start()
			// write some data
			_, errs := fromStep.Write(ctx, writeMessages[0:batchSize])
			assert.Equal(t, make([]error, batchSize), errs)

			f.Stop()
			time.Sleep(1 * time.Millisecond)
			<-stopped
		})
	}
}

<<<<<<< HEAD
type testWMBFetcher struct {
	// for forward_test.go only
	WMBTestSameHeadWMB bool // for testing same head wmb, if set true then WMBTestDiffHeadWMB must be false
	sameCounter        int
	sameLock           sync.RWMutex
	WMBTestDiffHeadWMB bool // for testing different head wmb, if set true then WMBTestSameHeadWMB must be false
	diffCounter        int
	diffLock           sync.RWMutex
}

// RevertBoolValue set WMBTestSameHeadWMB and WMBTestDiffHeadWMB to opposite value
func (t *testWMBFetcher) RevertBoolValue() {
	t.sameLock.Lock()
	defer t.sameLock.Unlock()
	t.diffLock.Lock()
	defer t.diffLock.Unlock()
	t.WMBTestSameHeadWMB = !t.WMBTestSameHeadWMB
	t.WMBTestDiffHeadWMB = !t.WMBTestDiffHeadWMB
}

func (t *testWMBFetcher) Close() error {
	// won't be used
	return nil
}

func (t *testWMBFetcher) ProcessOffsetGetWatermark(offset isb.Offset, partition int32) wmb.Watermark {
	return t.GetWatermark()
}

// GetWatermark uses current time as the watermark because we want to make sure
// the test publisher is publishing watermark
func (t *testWMBFetcher) GetWatermark() wmb.Watermark {
	return wmb.Watermark(testWMBWatermark)
}
func (t *testWMBFetcher) ProcessOffset(offset isb.Offset, fromPartitionIdx int32) error {
	return nil
}

func (t *testWMBFetcher) GetHeadWatermark(int32) wmb.Watermark {
	// won't be used
	return wmb.Watermark{}
}

func (t *testWMBFetcher) GetHeadWMB(int32) wmb.WMB {
	t.sameLock.RLock()
	defer t.sameLock.RUnlock()
	t.diffLock.RLock()
	defer t.diffLock.RUnlock()
	if t.WMBTestSameHeadWMB {
		t.sameCounter++
		if t.sameCounter == 1 || t.sameCounter == 2 {
			return wmb.WMB{
				Idle:      true,
				Offset:    100,
				Watermark: 1636440000000,
			}
		}
		if t.sameCounter == 3 || t.sameCounter == 4 {
			return wmb.WMB{
				Idle:      true,
				Offset:    102,
				Watermark: 1636480000000,
			}
		}
	}
	if t.WMBTestDiffHeadWMB {
		t.diffCounter++
		if t.diffCounter == 1 {
			return wmb.WMB{
				Idle:      true,
				Offset:    100,
				Watermark: 1636440000000,
			}
		}
		if t.diffCounter == 2 {
			return wmb.WMB{
				Idle:      false,
				Offset:    101,
				Watermark: 1636450000000,
			}
		}
	}
	// won't be used
	return wmb.WMB{}
}

func TestNewDataForwardIdleWatermark(t *testing.T) {
	fromStep := simplebuffer.NewInMemoryBuffer("from", 25, 0, simplebuffer.WithReadTimeOut(time.Second)) // default read timeout is 1s
	to1 := simplebuffer.NewInMemoryBuffer("to1", 10, 0)
	toSteps := map[string][]isb.BufferWriter{
		"to1": {to1},
	}
	ctx, cancel := context.WithTimeout(context.Background(), time.Second*10)
	defer cancel()

	vertex := &dfv1.Vertex{Spec: dfv1.VertexSpec{
		PipelineName: "testPipeline",
		AbstractVertex: dfv1.AbstractVertex{
			Name: "testVertex",
		},
	}}

	ctrlMessage := []isb.Message{{Header: isb.Header{Kind: isb.WMB}}}
	writeMessages := testutils.BuildTestWriteMessages(int64(20), testStartTime)

	fetchWatermark := &testWMBFetcher{WMBTestSameHeadWMB: true}
	publishWatermark, otStores := buildPublisherMapAndOTStore(toSteps)
	f, err := NewDataForward(vertex, fromStep, toSteps, myForwardTest{}, myForwardTest{}, fetchWatermark, publishWatermark, TestSourceWatermarkPublisher{}, WithReadBatchSize(2))
	assert.NoError(t, err)
	assert.False(t, to1.IsFull())
	assert.True(t, to1.IsEmpty())

	stopped := f.Start()
	assert.True(t, fromStep.IsEmpty())
	// first batch: read message size is 1 with one ctrl message
	// the ctrl message should be acked
	// no message published to the next vertex
	// so the timeline should be empty
	_, errs := fromStep.Write(ctx, ctrlMessage)
	assert.Equal(t, make([]error, 1), errs)
	// waiting for the ctrl message to be acked
	for !fromStep.IsEmpty() {
		select {
		case <-ctx.Done():
			if ctx.Err() == context.DeadlineExceeded {
				t.Fatal("expected the buffer to be empty", ctx.Err())
			}
		default:
			time.Sleep(1 * time.Millisecond)
		}
	}
	// it should not publish any wm because
	// 1. readLength != 0
	// 2. we only have one ctrl message
	// 3. meaning dataMessage=0
	otNil, _ := otStores["to1"].GetAllKeys(ctx)
	assert.Nil(t, otNil)

	// 2nd and 3rd batches: read message size is 0
	// should send idle watermark
	var wg sync.WaitGroup
	wg.Add(1)
	go func() {
		defer wg.Done()
		otKeys1, _ := otStores["to1"].GetAllKeys(ctx)
		for otKeys1 == nil {
			otKeys1, _ = otStores["to1"].GetAllKeys(ctx)
			time.Sleep(time.Millisecond * 10)
		}
	}()
	wg.Wait()

	otKeys1, _ := otStores["to1"].GetAllKeys(ctx)
	otValue1, _ := otStores["to1"].GetValue(ctx, otKeys1[0])
	otDecode1, _ := wmb.DecodeToWMB(otValue1)
	for otDecode1.Offset != 0 { // the first ctrl message written to isb. can't use idle because default idle=false
		select {
		case <-ctx.Done():
			if ctx.Err() == context.DeadlineExceeded {
				t.Fatal("expected to have idle watermark in to1 timeline", ctx.Err())
			}
		default:
			time.Sleep(1 * time.Millisecond)
			otKeys1, _ = otStores["to1"].GetAllKeys(ctx)
			otValue1, _ = otStores["to1"].GetValue(ctx, otKeys1[0])
			otDecode1, _ = wmb.DecodeToWMB(otValue1)
		}
	}
	assert.Equal(t, wmb.WMB{
		Idle:      true,
		Offset:    0, // the first ctrl message written to isb
		Watermark: 1636440000000,
	}, otDecode1)
	assert.Equal(t, isb.WMB, to1.GetMessages(1)[0].Kind)

	// 4th batch: read message size = 1
	// a new active watermark should be inserted
	_, errs = fromStep.Write(ctx, writeMessages[:2])
	assert.Equal(t, make([]error, 2), errs)

	otKeys1, _ = otStores["to1"].GetAllKeys(ctx)
	otValue1, _ = otStores["to1"].GetValue(ctx, otKeys1[0])
	otDecode1, _ = wmb.DecodeToWMB(otValue1)
	for otDecode1.Idle {
		select {
		case <-ctx.Done():
			if ctx.Err() == context.DeadlineExceeded {
				t.Fatal("expected to have active watermark in to1 timeline", ctx.Err())
			}
		default:
			time.Sleep(1 * time.Millisecond)
			otKeys1, _ = otStores["to1"].GetAllKeys(ctx)
			otValue1, _ = otStores["to1"].GetValue(ctx, otKeys1[0])
			otDecode1, _ = wmb.DecodeToWMB(otValue1)
		}
	}
	assert.Equal(t, wmb.WMB{
		Idle:      false,
		Offset:    2, // the second message written to isb, read batch size is 2 so the offset is 0+2=2
		Watermark: testWMBWatermark.UnixMilli(),
	}, otDecode1)

	// 5th & 6th batch: again idling but got diff head WMB
	// so the head is still the same active watermark
	// and no new ctrl message to the next vertex
	f.wmFetcher.(*testWMBFetcher).RevertBoolValue()
	time.Sleep(2 * time.Second) // default read timeout is 1s
	otKeys1, _ = otStores["to1"].GetAllKeys(ctx)
	otValue1, _ = otStores["to1"].GetValue(ctx, otKeys1[0])
	otDecode1, _ = wmb.DecodeToWMB(otValue1)
	assert.Equal(t, wmb.WMB{
		Idle:      false,
		Offset:    2, // the second message written to isb, read batch size is 2 so the offset is 0+2=2
		Watermark: testWMBWatermark.UnixMilli(),
	}, otDecode1)

	var wantKind = []isb.MessageKind{
		isb.WMB,
		isb.Data,
		isb.Data,
		isb.Data, // this is data because it's the default value
	}
	var wantBody = []bool{
		false,
		true,
		true,
		false,
	}
	for idx, msg := range to1.GetMessages(4) {
		assert.Equal(t, wantKind[idx], msg.Kind)
		assert.Equal(t, wantBody[idx], len(msg.Body.Payload) > 0)
	}

	// stop will cancel the contexts and therefore the forwarder stops without waiting
	f.Stop()

	<-stopped
}

func TestNewDataForwardIdleWatermark_Reset(t *testing.T) {
	fromStep := simplebuffer.NewInMemoryBuffer("from", 25, 0, simplebuffer.WithReadTimeOut(time.Second)) // default read timeout is 1s
	to1 := simplebuffer.NewInMemoryBuffer("to1", 10, 0)
	toSteps := map[string][]isb.BufferWriter{
		"to1": {to1},
	}
	ctx, cancel := context.WithTimeout(context.Background(), time.Second*10)
	defer cancel()

	vertex := &dfv1.Vertex{Spec: dfv1.VertexSpec{
		PipelineName: "testPipeline",
		AbstractVertex: dfv1.AbstractVertex{
			Name: "testVertex",
		},
	}}

	writeMessages := testutils.BuildTestWriteMessages(int64(20), testStartTime)

	fetchWatermark := &testWMBFetcher{WMBTestSameHeadWMB: true}
	publishWatermark, otStores := buildPublisherMapAndOTStore(toSteps)
	f, err := NewDataForward(vertex, fromStep, toSteps, myForwardTest{}, myForwardTest{}, fetchWatermark, publishWatermark, TestSourceWatermarkPublisher{}, WithReadBatchSize(2))
	assert.NoError(t, err)
	assert.False(t, to1.IsFull())
	assert.True(t, to1.IsEmpty())

	stopped := f.Start()
	var wg sync.WaitGroup

	// 1st and 2nd batches: read message size is 0
	// should send idle watermark
	wg.Add(1)
	go func() {
		defer wg.Done()
		otKeys1, _ := otStores["to1"].GetAllKeys(ctx)
		for otKeys1 == nil {
			otKeys1, _ = otStores["to1"].GetAllKeys(ctx)
			time.Sleep(time.Millisecond * 10)
		}
	}()
	wg.Wait()

	otKeys1, _ := otStores["to1"].GetAllKeys(ctx)
	otValue1, _ := otStores["to1"].GetValue(ctx, otKeys1[0])
	otDecode1, _ := wmb.DecodeToWMB(otValue1)
	for otDecode1.Offset != 0 { // the first ctrl message written to isb. can't use idle because default idle=false
		select {
		case <-ctx.Done():
			if ctx.Err() == context.DeadlineExceeded {
				t.Fatal("expected to have idle watermark in to1 timeline", ctx.Err())
			}
		default:
			time.Sleep(1 * time.Millisecond)
			otKeys1, _ = otStores["to1"].GetAllKeys(ctx)
			otValue1, _ = otStores["to1"].GetValue(ctx, otKeys1[0])
			otDecode1, _ = wmb.DecodeToWMB(otValue1)
		}
	}
	assert.Equal(t, wmb.WMB{
		Idle:      true,
		Offset:    0, // the first ctrl message written to isb
		Watermark: 1636440000000,
	}, otDecode1)
	assert.Equal(t, isb.WMB, to1.GetMessages(1)[0].Kind)

	// 3rd batch: read message size = 1
	// a new active watermark should be inserted
	_, errs := fromStep.Write(ctx, writeMessages[:2])
	assert.Equal(t, make([]error, 2), errs)

	otKeys1, _ = otStores["to1"].GetAllKeys(ctx)
	otValue1, _ = otStores["to1"].GetValue(ctx, otKeys1[0])
	otDecode1, _ = wmb.DecodeToWMB(otValue1)
	for otDecode1.Idle {
		select {
		case <-ctx.Done():
			if ctx.Err() == context.DeadlineExceeded {
				t.Fatal("expected to have active watermark in to1 timeline", ctx.Err())
			}
		default:
			time.Sleep(1 * time.Millisecond)
			otKeys1, _ = otStores["to1"].GetAllKeys(ctx)
			otValue1, _ = otStores["to1"].GetValue(ctx, otKeys1[0])
			otDecode1, _ = wmb.DecodeToWMB(otValue1)
		}
	}
	assert.Equal(t, wmb.WMB{
		Idle:      false,
		Offset:    2, // the second message written to isb, read batch size is 2 so the offset is 0+2=2
		Watermark: testWMBWatermark.UnixMilli(),
	}, otDecode1)

	// 5th & 6th batch: again idling should send a new ctrl message
	otKeys1, _ = otStores["to1"].GetAllKeys(ctx)
	otValue1, _ = otStores["to1"].GetValue(ctx, otKeys1[0])
	otDecode1, _ = wmb.DecodeToWMB(otValue1)
	for otDecode1.Offset != 3 { // the second ctrl message written to isb. can't use idle because default idle=false
		select {
		case <-ctx.Done():
			if ctx.Err() == context.DeadlineExceeded {
				t.Fatal("expected to have idle watermark in to1 timeline", ctx.Err())
			}
		default:
			time.Sleep(1 * time.Millisecond)
			otKeys1, _ = otStores["to1"].GetAllKeys(ctx)
			otValue1, _ = otStores["to1"].GetValue(ctx, otKeys1[0])
			otDecode1, _ = wmb.DecodeToWMB(otValue1)
		}
	}

	var wantKind = []isb.MessageKind{
		isb.WMB,
		isb.Data,
		isb.Data,
		isb.WMB,
	}
	var wantBody = []bool{
		false,
		true,
		true,
		false,
	}
	for idx, msg := range to1.GetMessages(4) {
		assert.Equal(t, wantKind[idx], msg.Kind)
		assert.Equal(t, wantBody[idx], len(msg.Body.Payload) > 0)
	}

	// stop will cancel the contexts and therefore the forwarder stops without waiting
	f.Stop()

	<-stopped
}

=======
>>>>>>> 1e274ed3
// mySourceForwardTest tests source data transformer by updating message event time, and then verifying new event time and IsLate assignments.
type mySourceForwardTest struct {
}

func (f mySourceForwardTest) WhereTo(_ []string, _ []string) ([]forward.VertexBuffer, error) {
	return []forward.VertexBuffer{{
		ToVertexName:         "to1",
		ToVertexPartitionIdx: 0,
	}}, nil
}

type mySourceForwardTestRoundRobin struct {
	count int
}

func (f *mySourceForwardTestRoundRobin) WhereTo(_ []string, _ []string) ([]forward.VertexBuffer, error) {
	var output = []forward.VertexBuffer{{
		ToVertexName:         "to1",
		ToVertexPartitionIdx: int32(f.count % 2),
	}}
	f.count++
	return output, nil
}

// for source forward test, in transformer, we assign to the message a new event time that is before test source watermark,
// such that we can verify message IsLate attribute gets set to true.
var testSourceNewEventTime = testSourceWatermark.Add(time.Duration(-1) * time.Minute)

func (f mySourceForwardTest) ApplyMap(ctx context.Context, message *isb.ReadMessage) ([]*isb.WriteMessage, error) {
	return func(ctx context.Context, readMessage *isb.ReadMessage) ([]*isb.WriteMessage, error) {
		_ = ctx
		offset := readMessage.ReadOffset
		payload := readMessage.Body.Payload
		parentPaneInfo := readMessage.MessageInfo

		// apply source data transformer
		_ = payload
		// copy the payload
		result := payload
		// assign new event time
		parentPaneInfo.EventTime = testSourceNewEventTime
		var key []string

		writeMessage := isb.Message{
			Header: isb.Header{
				MessageInfo: parentPaneInfo,
				ID:          offset.String(),
				Keys:        key,
			},
			Body: isb.Body{
				Payload: result,
			},
		}
		return []*isb.WriteMessage{{Message: writeMessage}}, nil
	}(ctx, message)
}

func (f mySourceForwardTest) ApplyMapStream(ctx context.Context, message *isb.ReadMessage, writeMessageCh chan<- isb.WriteMessage) error {
	return func(ctx context.Context, readMessage *isb.ReadMessage, writeMessages chan<- isb.WriteMessage) error {
		defer close(writeMessages)

		_ = ctx
		offset := readMessage.ReadOffset
		payload := readMessage.Body.Payload
		parentPaneInfo := readMessage.MessageInfo

		// apply source data transformer
		_ = payload
		// copy the payload
		result := payload
		// assign new event time
		parentPaneInfo.EventTime = testSourceNewEventTime
		var key []string

		writeMessage := isb.Message{
			Header: isb.Header{
				MessageInfo: parentPaneInfo,
				ID:          offset.String(),
				Keys:        key,
			},
			Body: isb.Body{
				Payload: result,
			},
		}

		writeMessages <- isb.WriteMessage{Message: writeMessage}
		return nil
	}(ctx, message, writeMessageCh)
}

// TestSourceWatermarkPublisher is a dummy implementation of isb.SourceWatermarkPublisher interface
type TestSourceWatermarkPublisher struct {
}

func (p TestSourceWatermarkPublisher) PublishSourceWatermarks([]*isb.ReadMessage) {
	// PublishSourceWatermarks is not tested in data_forwarder_test.go
}

func TestDataForwardSinglePartition(t *testing.T) {
	fromStep := simplebuffer.NewInMemoryBuffer("from", 25, 0)
	to1 := simplebuffer.NewInMemoryBuffer("to1", 10, 0, simplebuffer.WithReadTimeOut(time.Second*10))
	toSteps := map[string][]isb.BufferWriter{
		"to1": {to1},
	}
	vertex := &dfv1.Vertex{Spec: dfv1.VertexSpec{
		PipelineName: "testPipeline",
		AbstractVertex: dfv1.AbstractVertex{
			Name: "testVertex",
		},
	}}
	ctx, cancel := context.WithTimeout(context.Background(), time.Second*10)
	defer cancel()

	writeMessages := testutils.BuildTestWriteMessages(int64(20), testStartTime)
	fetchWatermark := &testForwardFetcher{}
	_, publishWatermark := generic.BuildNoOpWatermarkProgressorsFromBufferMap(toSteps)

	f, err := NewDataForward(vertex, fromStep, toSteps, mySourceForwardTest{}, mySourceForwardTest{}, fetchWatermark, publishWatermark, TestSourceWatermarkPublisher{}, WithReadBatchSize(5))
	assert.NoError(t, err)
	assert.False(t, to1.IsFull())
	assert.True(t, to1.IsEmpty())

	stopped := f.Start()
	count := int64(2)
	// write some data
	_, errs := fromStep.Write(ctx, writeMessages[0:count])
	assert.Equal(t, make([]error, count), errs)

	// read some data
	readMessages, err := to1.Read(ctx, count)
	assert.NoError(t, err, "expected no error")
	assert.Len(t, readMessages, int(count))
	assert.Equal(t, []interface{}{writeMessages[0].Header.Keys, writeMessages[1].Header.Keys}, []interface{}{readMessages[0].Header.Keys, readMessages[1].Header.Keys})
	assert.Equal(t, []interface{}{writeMessages[0].Header.ID, writeMessages[1].Header.ID}, []interface{}{readMessages[0].Header.ID, readMessages[1].Header.ID})
	for _, m := range readMessages {
		// verify new event time gets assigned to messages.
		assert.Equal(t, testSourceNewEventTime, m.EventTime)
		// verify messages are marked as late because of event time update.
		assert.Equal(t, true, m.IsLate)
	}
	f.Stop()
	time.Sleep(1 * time.Millisecond)
	// only for shutdown will work as from buffer is not empty
	f.ForceStop()
	<-stopped
}

func TestDataForwardMultiplePartition(t *testing.T) {
	fromStep := simplebuffer.NewInMemoryBuffer("from", 25, 0)
	to11 := simplebuffer.NewInMemoryBuffer("to1-0", 10, 0, simplebuffer.WithReadTimeOut(time.Second*10))
	to12 := simplebuffer.NewInMemoryBuffer("to1-1", 10, 1, simplebuffer.WithReadTimeOut(time.Second*10))
	toSteps := map[string][]isb.BufferWriter{
		"to1": {to11, to12},
	}
	vertex := &dfv1.Vertex{Spec: dfv1.VertexSpec{
		PipelineName: "testPipeline",
		AbstractVertex: dfv1.AbstractVertex{
			Name: "testVertex",
		},
	}}
	ctx, cancel := context.WithTimeout(context.Background(), time.Second*10)
	defer cancel()

	writeMessages := testutils.BuildTestWriteMessages(int64(20), testStartTime)
	fetchWatermark := &testForwardFetcher{}
	_, publishWatermark := generic.BuildNoOpWatermarkProgressorsFromBufferMap(toSteps)

	f, err := NewDataForward(vertex, fromStep, toSteps, &mySourceForwardTestRoundRobin{}, mySourceForwardTest{}, fetchWatermark, publishWatermark, TestSourceWatermarkPublisher{}, WithReadBatchSize(5))
	assert.NoError(t, err)
	assert.False(t, to11.IsFull())
	assert.False(t, to12.IsFull())
	assert.True(t, to11.IsEmpty())
	assert.True(t, to12.IsEmpty())

	stopped := f.Start()
	count := int64(4)
	// write some data
	_, errs := fromStep.Write(ctx, writeMessages[0:count])
	assert.Equal(t, make([]error, count), errs)

	time.Sleep(time.Second)
	// read some data
	// since we have produced four messages, both the partitions should have two messages each.(we write in round-robin fashion)
	readMessages, err := to11.Read(ctx, 2)
	assert.NoError(t, err, "expected no error")
	assert.Len(t, readMessages, 2)
	assert.Equal(t, []interface{}{writeMessages[0].Header.Keys, writeMessages[2].Header.Keys}, []interface{}{readMessages[0].Header.Keys, readMessages[1].Header.Keys})
	assert.Equal(t, []interface{}{writeMessages[0].Header.ID, writeMessages[2].Header.ID}, []interface{}{readMessages[0].Header.ID, readMessages[1].Header.ID})
	for _, m := range readMessages {
		// verify new event time gets assigned to messages.
		assert.Equal(t, testSourceNewEventTime, m.EventTime)
		// verify messages are marked as late because of event time update.
		assert.Equal(t, true, m.IsLate)
	}

	time.Sleep(time.Second)

	readMessages, err = to12.Read(ctx, 2)
	assert.NoError(t, err, "expected no error")
	assert.Len(t, readMessages, 2)
	assert.Equal(t, []interface{}{writeMessages[1].Header.Keys, writeMessages[3].Header.Keys}, []interface{}{readMessages[0].Header.Keys, readMessages[1].Header.Keys})
	assert.Equal(t, []interface{}{writeMessages[1].Header.ID, writeMessages[3].Header.ID}, []interface{}{readMessages[0].Header.ID, readMessages[1].Header.ID})
	for _, m := range readMessages {
		// verify new event time gets assigned to messages.
		assert.Equal(t, testSourceNewEventTime, m.EventTime)
		// verify messages are marked as late because of event time update.
		assert.Equal(t, true, m.IsLate)
	}
	f.Stop()
	time.Sleep(1 * time.Millisecond)
	// only for shutdown will work as from buffer is not empty
	f.ForceStop()
	<-stopped
}

// TestWriteToBuffer tests two BufferFullWritingStrategies: 1. discarding the latest message and 2. retrying writing until context is cancelled.
func TestWriteToBuffer(t *testing.T) {
	tests := []struct {
		name       string
		batchSize  int64
		strategy   dfv1.BufferFullWritingStrategy
		throwError bool
	}{
		{
			name:      "test-discard-latest",
			batchSize: 10,
			strategy:  dfv1.DiscardLatest,
			// should not throw any error as we drop messages and finish writing before context is cancelled
			throwError: false,
		},
		{
			name:      "test-retry-until-success",
			batchSize: 10,
			strategy:  dfv1.RetryUntilSuccess,
			// should throw context closed error as we keep retrying writing until context is cancelled
			throwError: true,
		},
		{
			name:      "test-discard-latest",
			batchSize: 1,
			strategy:  dfv1.DiscardLatest,
			// should not throw any error as we drop messages and finish writing before context is cancelled
			throwError: false,
		},
		{
			name:      "test-retry-until-success",
			batchSize: 1,
			strategy:  dfv1.RetryUntilSuccess,
			// should throw context closed error as we keep retrying writing until context is cancelled
			throwError: true,
		},
	}
	for _, value := range tests {
		t.Run(value.name, func(t *testing.T) {
			fromStep := simplebuffer.NewInMemoryBuffer("from", 5*value.batchSize, 0)
			buffer := simplebuffer.NewInMemoryBuffer("to1", value.batchSize, 0, simplebuffer.WithBufferFullWritingStrategy(value.strategy))
			toSteps := map[string][]isb.BufferWriter{
				"to1": {buffer},
			}
			ctx, cancel := context.WithTimeout(context.Background(), time.Second*10)
			defer cancel()
			vertex := &dfv1.Vertex{Spec: dfv1.VertexSpec{
				PipelineName: "testPipeline",
				AbstractVertex: dfv1.AbstractVertex{
					Name: "testVertex",
				},
			}}

			fetchWatermark, publishWatermark := generic.BuildNoOpWatermarkProgressorsFromBufferMap(toSteps)
			f, err := NewDataForward(vertex, fromStep, toSteps, myForwardTest{}, myForwardTest{}, fetchWatermark, publishWatermark, TestSourceWatermarkPublisher{}, WithReadBatchSize(value.batchSize))
			assert.NoError(t, err)
			assert.False(t, buffer.IsFull())
			assert.True(t, buffer.IsEmpty())

			stopped := f.Start()
			go func() {
				for !buffer.IsFull() {
					select {
					case <-ctx.Done():
						logging.FromContext(ctx).Fatalf("not full, %s", ctx.Err())
					default:
						time.Sleep(1 * time.Millisecond)
					}
				}
				// stop will cancel the context
				f.Stop()
			}()

			// try to write to buffer after it is full.
			var messageToStep = make(map[string][][]isb.Message)
			messageToStep["to1"] = make([][]isb.Message, 1)
			writeMessages := testutils.BuildTestWriteMessages(4*value.batchSize, testStartTime)
			messageToStep["to1"][0] = append(messageToStep["to1"][0], writeMessages[0:value.batchSize+1]...)
			_, err = f.writeToBuffers(ctx, messageToStep)

			assert.Equal(t, value.throwError, err != nil)
			if value.throwError {
				// assert the number of failed messages
				assert.True(t, strings.Contains(err.Error(), "with failed messages:1"))
			}
			<-stopped
		})
	}
}

type myForwardDropTest struct {
}

func (f myForwardDropTest) WhereTo(_ []string, _ []string) ([]forward.VertexBuffer, error) {
	return []forward.VertexBuffer{}, nil
}

func (f myForwardDropTest) ApplyMap(ctx context.Context, message *isb.ReadMessage) ([]*isb.WriteMessage, error) {
	return testutils.CopyUDFTestApply(ctx, message)
}

func (f myForwardDropTest) ApplyMapStream(ctx context.Context, message *isb.ReadMessage, writeMessageCh chan<- isb.WriteMessage) error {
	return testutils.CopyUDFTestApplyStream(ctx, message, writeMessageCh)
}

type myForwardToAllTest struct {
	count int
}

func (f *myForwardToAllTest) WhereTo(_ []string, _ []string) ([]forward.VertexBuffer, error) {
	var output = []forward.VertexBuffer{{
		ToVertexName:         "to1",
		ToVertexPartitionIdx: int32(f.count % 2),
	},
		{
			ToVertexName:         "to2",
			ToVertexPartitionIdx: int32(f.count % 2),
		}}
	f.count++
	return output, nil
}

func (f *myForwardToAllTest) ApplyMap(ctx context.Context, message *isb.ReadMessage) ([]*isb.WriteMessage, error) {
	return testutils.CopyUDFTestApply(ctx, message)
}

func (f myForwardToAllTest) ApplyMapStream(ctx context.Context, message *isb.ReadMessage, writeMessageCh chan<- isb.WriteMessage) error {
	return testutils.CopyUDFTestApplyStream(ctx, message, writeMessageCh)
}

type myForwardInternalErrTest struct {
}

func (f myForwardInternalErrTest) WhereTo(_ []string, _ []string) ([]forward.VertexBuffer, error) {
	return []forward.VertexBuffer{{
		ToVertexName:         "to1",
		ToVertexPartitionIdx: 0,
	}}, nil
}

func (f myForwardInternalErrTest) ApplyMap(_ context.Context, _ *isb.ReadMessage) ([]*isb.WriteMessage, error) {
	return nil, udfapplier.ApplyUDFErr{
		UserUDFErr: false,
		InternalErr: struct {
			Flag        bool
			MainCarDown bool
		}{Flag: true, MainCarDown: false},
		Message: "InternalErr test",
	}
}

func (f myForwardInternalErrTest) ApplyMapStream(_ context.Context, _ *isb.ReadMessage, writeMessagesCh chan<- isb.WriteMessage) error {
	close(writeMessagesCh)
	return udfapplier.ApplyUDFErr{
		UserUDFErr: false,
		InternalErr: struct {
			Flag        bool
			MainCarDown bool
		}{Flag: true, MainCarDown: false},
		Message: "InternalErr test",
	}
}

type myForwardApplyWhereToErrTest struct {
}

func (f myForwardApplyWhereToErrTest) WhereTo(_ []string, _ []string) ([]forward.VertexBuffer, error) {
	return []forward.VertexBuffer{{
		ToVertexName:         "to1",
		ToVertexPartitionIdx: 0,
	}}, fmt.Errorf("whereToStep failed")
}

func (f myForwardApplyWhereToErrTest) ApplyMap(ctx context.Context, message *isb.ReadMessage) ([]*isb.WriteMessage, error) {
	return testutils.CopyUDFTestApply(ctx, message)
}

func (f myForwardApplyWhereToErrTest) ApplyMapStream(ctx context.Context, message *isb.ReadMessage, writeMessageCh chan<- isb.WriteMessage) error {
	return testutils.CopyUDFTestApplyStream(ctx, message, writeMessageCh)
}

type myForwardApplyTransformerErrTest struct {
}

func (f myForwardApplyTransformerErrTest) WhereTo(_ []string, _ []string) ([]forward.VertexBuffer, error) {
	return []forward.VertexBuffer{{
		ToVertexName:         "to1",
		ToVertexPartitionIdx: 0,
	}}, nil
}

func (f myForwardApplyTransformerErrTest) ApplyMap(_ context.Context, _ *isb.ReadMessage) ([]*isb.WriteMessage, error) {
	return nil, fmt.Errorf("transformer error")
}

func (f myForwardApplyTransformerErrTest) ApplyMapStream(_ context.Context, _ *isb.ReadMessage, writeMessagesCh chan<- isb.WriteMessage) error {
	close(writeMessagesCh)
	return fmt.Errorf("transformer error")
}

func validateMetrics(t *testing.T, batchSize int64) {
	metadata := `
		# HELP forwarder_read_total Total number of Messages Read
		# TYPE forwarder_read_total counter
		`
	expected := `
		forwarder_read_total{partition_name="from",pipeline="testPipeline",vertex="testVertex"} ` + fmt.Sprintf("%f", float64(batchSize)) + `
	`

	err := testutil.CollectAndCompare(forward.ReadMessagesCount, strings.NewReader(metadata+expected), "forwarder_read_total")
	if err != nil {
		t.Errorf("unexpected collecting result:\n%s", err)
	}

	writeMetadata := `
		# HELP forwarder_write_total Total number of Messages Written
		# TYPE forwarder_write_total counter
		`
	var writeExpected string
	if batchSize > 1 {
		writeExpected = `
		forwarder_write_total{partition_name="to1-1",pipeline="testPipeline",vertex="testVertex"} ` + fmt.Sprintf("%f", float64(batchSize)/2) + `
		forwarder_write_total{partition_name="to1-2",pipeline="testPipeline",vertex="testVertex"} ` + fmt.Sprintf("%f", float64(batchSize)/2) + `
	`
	} else {
		writeExpected = `
		forwarder_write_total{partition_name="to1-1",pipeline="testPipeline",vertex="testVertex"} ` + fmt.Sprintf("%f", float64(batchSize)) + `
		forwarder_write_total{partition_name="to1-2",pipeline="testPipeline",vertex="testVertex"} ` + fmt.Sprintf("%f", float64(0)) + `
	`
	}

	err = testutil.CollectAndCompare(forward.WriteMessagesCount, strings.NewReader(writeMetadata+writeExpected), "forwarder_write_total")
	if err != nil {
		t.Errorf("unexpected collecting result:\n%s", err)
	}

	ackMetadata := `
		# HELP forwarder_ack_total Total number of Messages Acknowledged
		# TYPE forwarder_ack_total counter
		`
	ackExpected := `
		forwarder_ack_total{partition_name="from",pipeline="testPipeline",vertex="testVertex"} ` + fmt.Sprintf("%d", batchSize) + `
	`

	err = testutil.CollectAndCompare(forward.AckMessagesCount, strings.NewReader(ackMetadata+ackExpected), "forwarder_ack_total")
	if err != nil {
		t.Errorf("unexpected collecting result:\n%s", err)
	}
}

func metricsReset() {
	forward.ReadMessagesCount.Reset()
	forward.WriteMessagesCount.Reset()
	forward.AckMessagesCount.Reset()
}

// buildPublisherMap builds OTStore and publisher for each toBuffer
func buildPublisherMapAndOTStore(toBuffers map[string][]isb.BufferWriter) (map[string]publish.Publisher, map[string]wmstore.WatermarkKVStorer) {
	var ctx = context.Background()
	processorEntity := processor.NewProcessorEntity("publisherTestPod")
	publishers := make(map[string]publish.Publisher)
	otStores := make(map[string]wmstore.WatermarkKVStorer)
	for key, partitionedBuffers := range toBuffers {
		heartbeatKV, _, _ := inmem.NewKVInMemKVStore(ctx, testPipelineName, fmt.Sprintf(publisherHBKeyspace, key))
		otKV, _, _ := inmem.NewKVInMemKVStore(ctx, testPipelineName, fmt.Sprintf(publisherOTKeyspace, key))
		otStores[key] = otKV
		p := publish.NewPublish(ctx, processorEntity, wmstore.BuildWatermarkStore(heartbeatKV, otKV), int32(len(partitionedBuffers)), publish.WithAutoRefreshHeartbeatDisabled(), publish.WithPodHeartbeatRate(1))
		publishers[key] = p
	}
	return publishers, otStores
}<|MERGE_RESOLUTION|>--- conflicted
+++ resolved
@@ -753,380 +753,6 @@
 	}
 }
 
-<<<<<<< HEAD
-type testWMBFetcher struct {
-	// for forward_test.go only
-	WMBTestSameHeadWMB bool // for testing same head wmb, if set true then WMBTestDiffHeadWMB must be false
-	sameCounter        int
-	sameLock           sync.RWMutex
-	WMBTestDiffHeadWMB bool // for testing different head wmb, if set true then WMBTestSameHeadWMB must be false
-	diffCounter        int
-	diffLock           sync.RWMutex
-}
-
-// RevertBoolValue set WMBTestSameHeadWMB and WMBTestDiffHeadWMB to opposite value
-func (t *testWMBFetcher) RevertBoolValue() {
-	t.sameLock.Lock()
-	defer t.sameLock.Unlock()
-	t.diffLock.Lock()
-	defer t.diffLock.Unlock()
-	t.WMBTestSameHeadWMB = !t.WMBTestSameHeadWMB
-	t.WMBTestDiffHeadWMB = !t.WMBTestDiffHeadWMB
-}
-
-func (t *testWMBFetcher) Close() error {
-	// won't be used
-	return nil
-}
-
-func (t *testWMBFetcher) ProcessOffsetGetWatermark(offset isb.Offset, partition int32) wmb.Watermark {
-	return t.GetWatermark()
-}
-
-// GetWatermark uses current time as the watermark because we want to make sure
-// the test publisher is publishing watermark
-func (t *testWMBFetcher) GetWatermark() wmb.Watermark {
-	return wmb.Watermark(testWMBWatermark)
-}
-func (t *testWMBFetcher) ProcessOffset(offset isb.Offset, fromPartitionIdx int32) error {
-	return nil
-}
-
-func (t *testWMBFetcher) GetHeadWatermark(int32) wmb.Watermark {
-	// won't be used
-	return wmb.Watermark{}
-}
-
-func (t *testWMBFetcher) GetHeadWMB(int32) wmb.WMB {
-	t.sameLock.RLock()
-	defer t.sameLock.RUnlock()
-	t.diffLock.RLock()
-	defer t.diffLock.RUnlock()
-	if t.WMBTestSameHeadWMB {
-		t.sameCounter++
-		if t.sameCounter == 1 || t.sameCounter == 2 {
-			return wmb.WMB{
-				Idle:      true,
-				Offset:    100,
-				Watermark: 1636440000000,
-			}
-		}
-		if t.sameCounter == 3 || t.sameCounter == 4 {
-			return wmb.WMB{
-				Idle:      true,
-				Offset:    102,
-				Watermark: 1636480000000,
-			}
-		}
-	}
-	if t.WMBTestDiffHeadWMB {
-		t.diffCounter++
-		if t.diffCounter == 1 {
-			return wmb.WMB{
-				Idle:      true,
-				Offset:    100,
-				Watermark: 1636440000000,
-			}
-		}
-		if t.diffCounter == 2 {
-			return wmb.WMB{
-				Idle:      false,
-				Offset:    101,
-				Watermark: 1636450000000,
-			}
-		}
-	}
-	// won't be used
-	return wmb.WMB{}
-}
-
-func TestNewDataForwardIdleWatermark(t *testing.T) {
-	fromStep := simplebuffer.NewInMemoryBuffer("from", 25, 0, simplebuffer.WithReadTimeOut(time.Second)) // default read timeout is 1s
-	to1 := simplebuffer.NewInMemoryBuffer("to1", 10, 0)
-	toSteps := map[string][]isb.BufferWriter{
-		"to1": {to1},
-	}
-	ctx, cancel := context.WithTimeout(context.Background(), time.Second*10)
-	defer cancel()
-
-	vertex := &dfv1.Vertex{Spec: dfv1.VertexSpec{
-		PipelineName: "testPipeline",
-		AbstractVertex: dfv1.AbstractVertex{
-			Name: "testVertex",
-		},
-	}}
-
-	ctrlMessage := []isb.Message{{Header: isb.Header{Kind: isb.WMB}}}
-	writeMessages := testutils.BuildTestWriteMessages(int64(20), testStartTime)
-
-	fetchWatermark := &testWMBFetcher{WMBTestSameHeadWMB: true}
-	publishWatermark, otStores := buildPublisherMapAndOTStore(toSteps)
-	f, err := NewDataForward(vertex, fromStep, toSteps, myForwardTest{}, myForwardTest{}, fetchWatermark, publishWatermark, TestSourceWatermarkPublisher{}, WithReadBatchSize(2))
-	assert.NoError(t, err)
-	assert.False(t, to1.IsFull())
-	assert.True(t, to1.IsEmpty())
-
-	stopped := f.Start()
-	assert.True(t, fromStep.IsEmpty())
-	// first batch: read message size is 1 with one ctrl message
-	// the ctrl message should be acked
-	// no message published to the next vertex
-	// so the timeline should be empty
-	_, errs := fromStep.Write(ctx, ctrlMessage)
-	assert.Equal(t, make([]error, 1), errs)
-	// waiting for the ctrl message to be acked
-	for !fromStep.IsEmpty() {
-		select {
-		case <-ctx.Done():
-			if ctx.Err() == context.DeadlineExceeded {
-				t.Fatal("expected the buffer to be empty", ctx.Err())
-			}
-		default:
-			time.Sleep(1 * time.Millisecond)
-		}
-	}
-	// it should not publish any wm because
-	// 1. readLength != 0
-	// 2. we only have one ctrl message
-	// 3. meaning dataMessage=0
-	otNil, _ := otStores["to1"].GetAllKeys(ctx)
-	assert.Nil(t, otNil)
-
-	// 2nd and 3rd batches: read message size is 0
-	// should send idle watermark
-	var wg sync.WaitGroup
-	wg.Add(1)
-	go func() {
-		defer wg.Done()
-		otKeys1, _ := otStores["to1"].GetAllKeys(ctx)
-		for otKeys1 == nil {
-			otKeys1, _ = otStores["to1"].GetAllKeys(ctx)
-			time.Sleep(time.Millisecond * 10)
-		}
-	}()
-	wg.Wait()
-
-	otKeys1, _ := otStores["to1"].GetAllKeys(ctx)
-	otValue1, _ := otStores["to1"].GetValue(ctx, otKeys1[0])
-	otDecode1, _ := wmb.DecodeToWMB(otValue1)
-	for otDecode1.Offset != 0 { // the first ctrl message written to isb. can't use idle because default idle=false
-		select {
-		case <-ctx.Done():
-			if ctx.Err() == context.DeadlineExceeded {
-				t.Fatal("expected to have idle watermark in to1 timeline", ctx.Err())
-			}
-		default:
-			time.Sleep(1 * time.Millisecond)
-			otKeys1, _ = otStores["to1"].GetAllKeys(ctx)
-			otValue1, _ = otStores["to1"].GetValue(ctx, otKeys1[0])
-			otDecode1, _ = wmb.DecodeToWMB(otValue1)
-		}
-	}
-	assert.Equal(t, wmb.WMB{
-		Idle:      true,
-		Offset:    0, // the first ctrl message written to isb
-		Watermark: 1636440000000,
-	}, otDecode1)
-	assert.Equal(t, isb.WMB, to1.GetMessages(1)[0].Kind)
-
-	// 4th batch: read message size = 1
-	// a new active watermark should be inserted
-	_, errs = fromStep.Write(ctx, writeMessages[:2])
-	assert.Equal(t, make([]error, 2), errs)
-
-	otKeys1, _ = otStores["to1"].GetAllKeys(ctx)
-	otValue1, _ = otStores["to1"].GetValue(ctx, otKeys1[0])
-	otDecode1, _ = wmb.DecodeToWMB(otValue1)
-	for otDecode1.Idle {
-		select {
-		case <-ctx.Done():
-			if ctx.Err() == context.DeadlineExceeded {
-				t.Fatal("expected to have active watermark in to1 timeline", ctx.Err())
-			}
-		default:
-			time.Sleep(1 * time.Millisecond)
-			otKeys1, _ = otStores["to1"].GetAllKeys(ctx)
-			otValue1, _ = otStores["to1"].GetValue(ctx, otKeys1[0])
-			otDecode1, _ = wmb.DecodeToWMB(otValue1)
-		}
-	}
-	assert.Equal(t, wmb.WMB{
-		Idle:      false,
-		Offset:    2, // the second message written to isb, read batch size is 2 so the offset is 0+2=2
-		Watermark: testWMBWatermark.UnixMilli(),
-	}, otDecode1)
-
-	// 5th & 6th batch: again idling but got diff head WMB
-	// so the head is still the same active watermark
-	// and no new ctrl message to the next vertex
-	f.wmFetcher.(*testWMBFetcher).RevertBoolValue()
-	time.Sleep(2 * time.Second) // default read timeout is 1s
-	otKeys1, _ = otStores["to1"].GetAllKeys(ctx)
-	otValue1, _ = otStores["to1"].GetValue(ctx, otKeys1[0])
-	otDecode1, _ = wmb.DecodeToWMB(otValue1)
-	assert.Equal(t, wmb.WMB{
-		Idle:      false,
-		Offset:    2, // the second message written to isb, read batch size is 2 so the offset is 0+2=2
-		Watermark: testWMBWatermark.UnixMilli(),
-	}, otDecode1)
-
-	var wantKind = []isb.MessageKind{
-		isb.WMB,
-		isb.Data,
-		isb.Data,
-		isb.Data, // this is data because it's the default value
-	}
-	var wantBody = []bool{
-		false,
-		true,
-		true,
-		false,
-	}
-	for idx, msg := range to1.GetMessages(4) {
-		assert.Equal(t, wantKind[idx], msg.Kind)
-		assert.Equal(t, wantBody[idx], len(msg.Body.Payload) > 0)
-	}
-
-	// stop will cancel the contexts and therefore the forwarder stops without waiting
-	f.Stop()
-
-	<-stopped
-}
-
-func TestNewDataForwardIdleWatermark_Reset(t *testing.T) {
-	fromStep := simplebuffer.NewInMemoryBuffer("from", 25, 0, simplebuffer.WithReadTimeOut(time.Second)) // default read timeout is 1s
-	to1 := simplebuffer.NewInMemoryBuffer("to1", 10, 0)
-	toSteps := map[string][]isb.BufferWriter{
-		"to1": {to1},
-	}
-	ctx, cancel := context.WithTimeout(context.Background(), time.Second*10)
-	defer cancel()
-
-	vertex := &dfv1.Vertex{Spec: dfv1.VertexSpec{
-		PipelineName: "testPipeline",
-		AbstractVertex: dfv1.AbstractVertex{
-			Name: "testVertex",
-		},
-	}}
-
-	writeMessages := testutils.BuildTestWriteMessages(int64(20), testStartTime)
-
-	fetchWatermark := &testWMBFetcher{WMBTestSameHeadWMB: true}
-	publishWatermark, otStores := buildPublisherMapAndOTStore(toSteps)
-	f, err := NewDataForward(vertex, fromStep, toSteps, myForwardTest{}, myForwardTest{}, fetchWatermark, publishWatermark, TestSourceWatermarkPublisher{}, WithReadBatchSize(2))
-	assert.NoError(t, err)
-	assert.False(t, to1.IsFull())
-	assert.True(t, to1.IsEmpty())
-
-	stopped := f.Start()
-	var wg sync.WaitGroup
-
-	// 1st and 2nd batches: read message size is 0
-	// should send idle watermark
-	wg.Add(1)
-	go func() {
-		defer wg.Done()
-		otKeys1, _ := otStores["to1"].GetAllKeys(ctx)
-		for otKeys1 == nil {
-			otKeys1, _ = otStores["to1"].GetAllKeys(ctx)
-			time.Sleep(time.Millisecond * 10)
-		}
-	}()
-	wg.Wait()
-
-	otKeys1, _ := otStores["to1"].GetAllKeys(ctx)
-	otValue1, _ := otStores["to1"].GetValue(ctx, otKeys1[0])
-	otDecode1, _ := wmb.DecodeToWMB(otValue1)
-	for otDecode1.Offset != 0 { // the first ctrl message written to isb. can't use idle because default idle=false
-		select {
-		case <-ctx.Done():
-			if ctx.Err() == context.DeadlineExceeded {
-				t.Fatal("expected to have idle watermark in to1 timeline", ctx.Err())
-			}
-		default:
-			time.Sleep(1 * time.Millisecond)
-			otKeys1, _ = otStores["to1"].GetAllKeys(ctx)
-			otValue1, _ = otStores["to1"].GetValue(ctx, otKeys1[0])
-			otDecode1, _ = wmb.DecodeToWMB(otValue1)
-		}
-	}
-	assert.Equal(t, wmb.WMB{
-		Idle:      true,
-		Offset:    0, // the first ctrl message written to isb
-		Watermark: 1636440000000,
-	}, otDecode1)
-	assert.Equal(t, isb.WMB, to1.GetMessages(1)[0].Kind)
-
-	// 3rd batch: read message size = 1
-	// a new active watermark should be inserted
-	_, errs := fromStep.Write(ctx, writeMessages[:2])
-	assert.Equal(t, make([]error, 2), errs)
-
-	otKeys1, _ = otStores["to1"].GetAllKeys(ctx)
-	otValue1, _ = otStores["to1"].GetValue(ctx, otKeys1[0])
-	otDecode1, _ = wmb.DecodeToWMB(otValue1)
-	for otDecode1.Idle {
-		select {
-		case <-ctx.Done():
-			if ctx.Err() == context.DeadlineExceeded {
-				t.Fatal("expected to have active watermark in to1 timeline", ctx.Err())
-			}
-		default:
-			time.Sleep(1 * time.Millisecond)
-			otKeys1, _ = otStores["to1"].GetAllKeys(ctx)
-			otValue1, _ = otStores["to1"].GetValue(ctx, otKeys1[0])
-			otDecode1, _ = wmb.DecodeToWMB(otValue1)
-		}
-	}
-	assert.Equal(t, wmb.WMB{
-		Idle:      false,
-		Offset:    2, // the second message written to isb, read batch size is 2 so the offset is 0+2=2
-		Watermark: testWMBWatermark.UnixMilli(),
-	}, otDecode1)
-
-	// 5th & 6th batch: again idling should send a new ctrl message
-	otKeys1, _ = otStores["to1"].GetAllKeys(ctx)
-	otValue1, _ = otStores["to1"].GetValue(ctx, otKeys1[0])
-	otDecode1, _ = wmb.DecodeToWMB(otValue1)
-	for otDecode1.Offset != 3 { // the second ctrl message written to isb. can't use idle because default idle=false
-		select {
-		case <-ctx.Done():
-			if ctx.Err() == context.DeadlineExceeded {
-				t.Fatal("expected to have idle watermark in to1 timeline", ctx.Err())
-			}
-		default:
-			time.Sleep(1 * time.Millisecond)
-			otKeys1, _ = otStores["to1"].GetAllKeys(ctx)
-			otValue1, _ = otStores["to1"].GetValue(ctx, otKeys1[0])
-			otDecode1, _ = wmb.DecodeToWMB(otValue1)
-		}
-	}
-
-	var wantKind = []isb.MessageKind{
-		isb.WMB,
-		isb.Data,
-		isb.Data,
-		isb.WMB,
-	}
-	var wantBody = []bool{
-		false,
-		true,
-		true,
-		false,
-	}
-	for idx, msg := range to1.GetMessages(4) {
-		assert.Equal(t, wantKind[idx], msg.Kind)
-		assert.Equal(t, wantBody[idx], len(msg.Body.Payload) > 0)
-	}
-
-	// stop will cancel the contexts and therefore the forwarder stops without waiting
-	f.Stop()
-
-	<-stopped
-}
-
-=======
->>>>>>> 1e274ed3
 // mySourceForwardTest tests source data transformer by updating message event time, and then verifying new event time and IsLate assignments.
 type mySourceForwardTest struct {
 }
