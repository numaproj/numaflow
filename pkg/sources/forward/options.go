/*
Copyright 2022 The Numaproj Authors.

Licensed under the Apache License, Version 2.0 (the "License");
you may not use this file except in compliance with the License.
You may obtain a copy of the License at

    http://www.apache.org/licenses/LICENSE-2.0

Unless required by applicable law or agreed to in writing, software
distributed under the License is distributed on an "AS IS" BASIS,
WITHOUT WARRANTIES OR CONDITIONS OF ANY KIND, either express or implied.
See the License for the specific language governing permissions and
limitations under the License.
*/

package forward

import (
	"time"

	"go.uber.org/zap"

	dfv1 "github.com/numaproj/numaflow/pkg/apis/numaflow/v1alpha1"
	"github.com/numaproj/numaflow/pkg/shared/callback"
	"github.com/numaproj/numaflow/pkg/shared/logging"
	"github.com/numaproj/numaflow/pkg/sources/forward/applier"
)

// options for forwarding the message
type options struct {
	// readBatchSize is the default batch size
	readBatchSize int64
	// transformer defines the way to transform data at source
	transformer applier.SourceTransformApplier
	// transformerConcurrency sets the concurrency for concurrent transformer processing
	transformerConcurrency int
	// retryInterval is the time.Duration to sleep before retrying
	retryInterval time.Duration
	// logger is used to pass the logger variable
	logger *zap.SugaredLogger
	// cbPublisher is the callback publisher for the vertex.
	cbPublisher *callback.Publisher
}

type Option func(*options) error

func defaultOptions() *options {
	return &options{
		readBatchSize:          dfv1.DefaultReadBatchSize,
		transformer:            nil,
		transformerConcurrency: dfv1.DefaultReadBatchSize,
		retryInterval:          time.Millisecond,
		logger:                 logging.NewLogger(),
	}
}

// WithRetryInterval sets the retry interval
func WithRetryInterval(f time.Duration) Option {
	return func(o *options) error {
		o.retryInterval = time.Duration(f)
		return nil
	}
}

// WithReadBatchSize sets the read batch size
func WithReadBatchSize(f int64) Option {
	return func(o *options) error {
		o.readBatchSize = f
		return nil
	}
}

// WithTransformerConcurrency sets concurrency for source transformer processing
func WithTransformerConcurrency(f int) Option {
	return func(o *options) error {
		o.transformerConcurrency = f
		return nil
	}
}

// WithLogger is used to return logger information
func WithLogger(l *zap.SugaredLogger) Option {
	return func(o *options) error {
		o.logger = l
		return nil
	}
}

<<<<<<< HEAD
// WithCallbackPublisher sets the callback publisher for the vertex
func WithCallbackPublisher(cp *callback.Publisher) Option {
	return func(o *options) error {
		o.cbPublisher = cp
=======
// WithTransformer sets the transformer to be applied
func WithTransformer(f applier.SourceTransformApplier) Option {
	return func(o *options) error {
		o.transformer = f
>>>>>>> 3225b730
		return nil
	}
}<|MERGE_RESOLUTION|>--- conflicted
+++ resolved
@@ -22,7 +22,6 @@
 	"go.uber.org/zap"
 
 	dfv1 "github.com/numaproj/numaflow/pkg/apis/numaflow/v1alpha1"
-	"github.com/numaproj/numaflow/pkg/shared/callback"
 	"github.com/numaproj/numaflow/pkg/shared/logging"
 	"github.com/numaproj/numaflow/pkg/sources/forward/applier"
 )
@@ -39,8 +38,6 @@
 	retryInterval time.Duration
 	// logger is used to pass the logger variable
 	logger *zap.SugaredLogger
-	// cbPublisher is the callback publisher for the vertex.
-	cbPublisher *callback.Publisher
 }
 
 type Option func(*options) error
@@ -87,17 +84,10 @@
 	}
 }
 
-<<<<<<< HEAD
-// WithCallbackPublisher sets the callback publisher for the vertex
-func WithCallbackPublisher(cp *callback.Publisher) Option {
-	return func(o *options) error {
-		o.cbPublisher = cp
-=======
 // WithTransformer sets the transformer to be applied
 func WithTransformer(f applier.SourceTransformApplier) Option {
 	return func(o *options) error {
 		o.transformer = f
->>>>>>> 3225b730
 		return nil
 	}
 }