--- conflicted
+++ resolved
@@ -70,13 +70,9 @@
 	switch sp.ISBSvcType {
 	case dfv1.ISBSvcTypeRedis:
 		for _, e := range sp.VertexInstance.Vertex.Spec.ToEdges {
-<<<<<<< HEAD
-			writeOpts := []redisclient.Option{}
-=======
-			writeOpts := []redisisb.Option{
+			writeOpts := []redisclient.Option{
 				redisisb.WithBufferFullWritingStrategy(e.BufferFullWritingStrategy()),
 			}
->>>>>>> 927b95cd
 			if x := e.Limits; x != nil && x.BufferMaxLength != nil {
 				writeOpts = append(writeOpts, redisclient.WithMaxLength(int64(*x.BufferMaxLength)))
 			}
