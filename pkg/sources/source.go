/*
Copyright 2022 The Numaproj Authors.

Licensed under the Apache License, Version 2.0 (the "License");
you may not use this file except in compliance with the License.
You may obtain a copy of the License at

    http://www.apache.org/licenses/LICENSE-2.0

Unless required by applicable law or agreed to in writing, software
distributed under the License is distributed on an "AS IS" BASIS,
WITHOUT WARRANTIES OR CONDITIONS OF ANY KIND, either express or implied.
See the License for the specific language governing permissions and
limitations under the License.
*/

package sources

import (
	"context"
	"fmt"
	"sync"

	"go.uber.org/zap"

	dfv1 "github.com/numaproj/numaflow/pkg/apis/numaflow/v1alpha1"
	"github.com/numaproj/numaflow/pkg/forward"
	"github.com/numaproj/numaflow/pkg/isb"
	jetstreamisb "github.com/numaproj/numaflow/pkg/isb/stores/jetstream"
	redisisb "github.com/numaproj/numaflow/pkg/isb/stores/redis"
	"github.com/numaproj/numaflow/pkg/isbsvc"
	"github.com/numaproj/numaflow/pkg/metrics"
	sourceclient "github.com/numaproj/numaflow/pkg/sdkclient/source/client"
	"github.com/numaproj/numaflow/pkg/sdkclient/sourcetransformer"
	jsclient "github.com/numaproj/numaflow/pkg/shared/clients/nats"
	redisclient "github.com/numaproj/numaflow/pkg/shared/clients/redis"
	"github.com/numaproj/numaflow/pkg/shared/logging"
	sharedutil "github.com/numaproj/numaflow/pkg/shared/util"
	"github.com/numaproj/numaflow/pkg/shuffle"
	"github.com/numaproj/numaflow/pkg/sources/forward/applier"
	"github.com/numaproj/numaflow/pkg/sources/generator"
	"github.com/numaproj/numaflow/pkg/sources/http"
	"github.com/numaproj/numaflow/pkg/sources/kafka"
	"github.com/numaproj/numaflow/pkg/sources/nats"
	"github.com/numaproj/numaflow/pkg/sources/redisstreams"
	"github.com/numaproj/numaflow/pkg/sources/transformer"
	"github.com/numaproj/numaflow/pkg/sources/udsource"
	"github.com/numaproj/numaflow/pkg/sources/udsource/grpc"
	"github.com/numaproj/numaflow/pkg/watermark/fetch"
	"github.com/numaproj/numaflow/pkg/watermark/generic"
	"github.com/numaproj/numaflow/pkg/watermark/generic/jetstream"
	"github.com/numaproj/numaflow/pkg/watermark/processor"
	"github.com/numaproj/numaflow/pkg/watermark/store"
)

type SourceProcessor struct {
	ISBSvcType     dfv1.ISBSvcType
	VertexInstance *dfv1.VertexInstance
}

func (sp *SourceProcessor) Start(ctx context.Context) error {
	var (
		sourcePublisherStores, _ = store.BuildNoOpWatermarkStore()
		processorManagers        map[string]*processor.ProcessorManager
		toVertexWatermarkStores  = make(map[string]store.WatermarkStore)
		log                      = logging.FromContext(ctx)
		writersMap               = make(map[string][]isb.BufferWriter)
		sdkClient                sourcetransformer.Client
		sourcer                  Sourcer
		readyCheckers            []metrics.HealthChecker
	)

	ctx, cancel := context.WithCancel(ctx)
	defer cancel()
	natsClientPool, err := jsclient.NewClientPool(ctx, jsclient.WithClientPoolSize(2))
	if err != nil {
		return fmt.Errorf("failed to create a new NATS client pool: %w", err)
	}
	defer natsClientPool.CloseAll()
	// watermark variables no-op initialization
	// create a no op fetcher
	fetchWatermark, _ := generic.BuildNoOpWatermarkProgressorsFromBufferList(sp.VertexInstance.Vertex.GetToBuffers())
	// create a no op publisher stores

	for _, e := range sp.VertexInstance.Vertex.Spec.ToEdges {
		toVertexWatermarkStores[e.To], _ = store.BuildNoOpWatermarkStore()
	}

	switch sp.ISBSvcType {
	case dfv1.ISBSvcTypeRedis:
		for _, e := range sp.VertexInstance.Vertex.Spec.ToEdges {
			writeOpts := []redisclient.Option{
				redisclient.WithBufferFullWritingStrategy(e.BufferFullWritingStrategy()),
			}
			if x := e.ToVertexLimits; x != nil && x.BufferMaxLength != nil {
				writeOpts = append(writeOpts, redisclient.WithMaxLength(int64(*x.BufferMaxLength)))
			}
			if x := e.ToVertexLimits; x != nil && x.BufferUsageLimit != nil {
				writeOpts = append(writeOpts, redisclient.WithBufferUsageLimit(float64(*x.BufferUsageLimit)/100))
			}
			partitionedBuffers := dfv1.GenerateBufferNames(sp.VertexInstance.Vertex.Namespace, sp.VertexInstance.Vertex.Spec.PipelineName, e.To, e.GetToVertexPartitionCount())
			var bufferWriters []isb.BufferWriter
			// create a writer for each partition.
			for partitionIdx, partition := range partitionedBuffers {
				group := partition + "-group"
				redisClient := redisclient.NewInClusterRedisClient()
				writer := redisisb.NewBufferWrite(ctx, redisClient, partition, group, int32(partitionIdx), writeOpts...)
				bufferWriters = append(bufferWriters, writer)
			}
			writersMap[e.To] = bufferWriters
		}
	case dfv1.ISBSvcTypeJetStream:
		// build processor manager which will keep track of all the processors using heartbeat and updates their offset timelines
		processorManagers, err = jetstream.BuildProcessorManagers(ctx, sp.VertexInstance, natsClientPool.NextAvailableClient())
		if err != nil {
			return fmt.Errorf("failed to build processor manager: %w", err)
		}

		// create watermark fetcher using processor managers
		fetchWatermark = fetch.NewSourceFetcher(ctx, processorManagers[sp.VertexInstance.Vertex.Name])

		// build publisher stores for to vertex
		toVertexWatermarkStores, err = jetstream.BuildToVertexWatermarkStores(ctx, sp.VertexInstance, natsClientPool.NextAvailableClient())
		if err != nil {
			return err
		}

		// build publisher stores for source (we publish twice for source)
		sourcePublisherStores, err = jetstream.BuildSourcePublisherStores(ctx, sp.VertexInstance, natsClientPool.NextAvailableClient())
		if err != nil {
			return err
		}
		for _, e := range sp.VertexInstance.Vertex.Spec.ToEdges {
			writeOpts := []jetstreamisb.WriteOption{
				jetstreamisb.WithBufferFullWritingStrategy(e.BufferFullWritingStrategy()),
			}
			if x := e.ToVertexLimits; x != nil && x.BufferMaxLength != nil {
				writeOpts = append(writeOpts, jetstreamisb.WithMaxLength(int64(*x.BufferMaxLength)))
			}
			if x := e.ToVertexLimits; x != nil && x.BufferUsageLimit != nil {
				writeOpts = append(writeOpts, jetstreamisb.WithBufferUsageLimit(float64(*x.BufferUsageLimit)/100))
			}
			var bufferWriters []isb.BufferWriter
			partitionedBuffers := dfv1.GenerateBufferNames(sp.VertexInstance.Vertex.Namespace, sp.VertexInstance.Vertex.Spec.PipelineName, e.To, e.GetToVertexPartitionCount())
			// create a writer for each partition.
			for partitionIdx, partition := range partitionedBuffers {
				streamName := isbsvc.JetStreamName(partition)
				jetStreamClient := natsClientPool.NextAvailableClient()
				writer, err := jetstreamisb.NewJetStreamBufferWriter(ctx, jetStreamClient, partition, streamName, streamName, int32(partitionIdx), writeOpts...)
				if err != nil {
					return err
				}
				bufferWriters = append(bufferWriters, writer)
			}

			writersMap[e.To] = bufferWriters
		}
	default:
		return fmt.Errorf("unrecognized isb svc type %q", sp.ISBSvcType)
	}

	// Populate the shuffle function map
	// we need to shuffle the messages, because we can have a reduce vertex immediately after a source vertex.
	var toVertexPartitionMap = make(map[string]int)
	shuffleFuncMap := make(map[string]*shuffle.Shuffle)
	for _, edge := range sp.VertexInstance.Vertex.Spec.ToEdges {
		if edge.ToVertexType == dfv1.VertexTypeReduceUDF && edge.GetToVertexPartitionCount() > 1 {
			s := shuffle.NewShuffle(edge.To, edge.GetToVertexPartitionCount())
			shuffleFuncMap[fmt.Sprintf("%s:%s", edge.From, edge.To)] = s
		}
		toVertexPartitionMap[edge.To] = edge.GetToVertexPartitionCount()
	}

	// if the source is a user-defined source, we create a gRPC client for it.
<<<<<<< HEAD
	var udsGRPCClient *grpc.UDSgRPCBasedUDSource
	if sp.VertexInstance.Vertex.IsUDSource() {
		udsGRPCClient, err = grpc.NewUDSgRPCBasedUDSource()
=======
	var udsGRPCClient *udsource.GRPCBasedUDSource
	if sp.VertexInstance.Vertex.IsUDSource() {
		srcClient, err := sourceclient.New()
		if err != nil {
			return fmt.Errorf("failed to create a new gRPC client: %w", err)
		}

		udsGRPCClient, err = udsource.NewUDSgRPCBasedUDSource(srcClient)
>>>>>>> 40acd8ff
		if err != nil {
			return fmt.Errorf("failed to create gRPC client, %w", err)
		}
		// Readiness check
		if err = udsGRPCClient.WaitUntilReady(ctx); err != nil {
			return fmt.Errorf("failed on user defined source readiness check, %w", err)
		}
		defer func() {
			err = udsGRPCClient.CloseConn(ctx)
			if err != nil {
				log.Warnw("Failed to close gRPC client conn", zap.Error(err))
			}
		}()
		readyCheckers = append(readyCheckers, udsGRPCClient)
	}
	maxMessageSize := sharedutil.LookupEnvIntOr(dfv1.EnvGRPCMaxMessageSize, dfv1.DefaultGRPCMaxMessageSize)
	if sp.VertexInstance.Vertex.HasUDTransformer() {
		sdkClient, err = sourcetransformer.New(sourcetransformer.WithMaxMessageSize(maxMessageSize))
		if err != nil {
			return fmt.Errorf("failed to create gRPC client, %w", err)
		}

		transformerGRPCClient := transformer.NewGRPCBasedTransformer(sdkClient)

		// Close the connection when we are done
		defer func() {
			err = transformerGRPCClient.CloseConn(ctx)
			if err != nil {
				log.Warnw("Failed to close gRPC client conn", zap.Error(err))
			}
		}()

		// Readiness check
		if err = transformerGRPCClient.WaitUntilReady(ctx); err != nil {
			return fmt.Errorf("failed on user defined source readiness check, %w", err)
		}

		readyCheckers = append(readyCheckers, transformerGRPCClient)
		sourcer, err = sp.getSourcer(writersMap, sp.getTransformerGoWhereDecider(shuffleFuncMap), transformerGRPCClient, udsGRPCClient, fetchWatermark, toVertexWatermarkStores, sourcePublisherStores, log)
	} else {
		sourcer, err = sp.getSourcer(writersMap, sp.getSourceGoWhereDecider(shuffleFuncMap), applier.Terminal, udsGRPCClient, fetchWatermark, toVertexWatermarkStores, sourcePublisherStores, log)
	}
	if err != nil {
		return fmt.Errorf("failed to find a sourcer, error: %w", err)
	}
	log.Infow("Start processing source messages", zap.String("isbs", string(sp.ISBSvcType)), zap.Any("to", sp.VertexInstance.Vertex.GetToBuffers()))
	stopped := sourcer.Start()
	wg := &sync.WaitGroup{}
	wg.Add(1)
	go func() {
		defer wg.Done()
		for {
			<-stopped
			log.Info("Sourcer stopped, exiting source processor...")
			return
		}
	}()

	metricsOpts := metrics.NewMetricsOptions(ctx, sp.VertexInstance.Vertex, readyCheckers, []isb.BufferReader{sourcer})
	ms := metrics.NewMetricsServer(sp.VertexInstance.Vertex, metricsOpts...)
	if shutdown, err := ms.Start(ctx); err != nil {
		return fmt.Errorf("failed to start metrics server, error: %w", err)
	} else {
		defer func() { _ = shutdown(context.Background()) }()
	}
	<-ctx.Done()
	log.Info("SIGTERM, exiting...")
	sourcer.Stop()
	wg.Wait()

	// stop the processor managers, it will stop watching heartbeat and offset timeline updates
	for _, pm := range processorManagers {
		pm.Close()
	}

	// close all the to vertex stores
	for _, ws := range toVertexWatermarkStores {
		_ = ws.Close()
	}

	// close all the source publisher stores
	_ = sourcePublisherStores.Close()

	log.Info("Exited...")
	return nil
}

// getSourcer is used to send the sourcer information
func (sp *SourceProcessor) getSourcer(
	writers map[string][]isb.BufferWriter,
	fsd forward.ToWhichStepDecider,
<<<<<<< HEAD
	mapApplier applier.MapApplier,
	udsGRPCClient *grpc.UDSgRPCBasedUDSource,
=======
	transformerApplier applier.SourceTransformApplier,
	udsGRPCClient *udsource.GRPCBasedUDSource,
>>>>>>> 40acd8ff
	fetchWM fetch.Fetcher,
	toVertexPublisherStores map[string]store.WatermarkStore,
	publishWMStores store.WatermarkStore,
	logger *zap.SugaredLogger) (Sourcer, error) {

	src := sp.VertexInstance.Vertex.Spec.Source
	if x := src.UDSource; x != nil && udsGRPCClient != nil {
		readOptions := []udsource.Option{
			udsource.WithLogger(logger),
		}
		if l := sp.VertexInstance.Vertex.Spec.Limits; l != nil && l.ReadTimeout != nil {
			readOptions = append(readOptions, udsource.WithReadTimeout(l.ReadTimeout.Duration))
		}
		udsource, err := udsource.New(sp.VertexInstance, writers, fsd, mapApplier, fetchWM, toVertexPublisherStores, publishWMStores, udsGRPCClient, readOptions...)
		return udsource, err
	} else if x := src.Generator; x != nil {
		readOptions := []generator.Option{
			generator.WithLogger(logger),
		}
		if l := sp.VertexInstance.Vertex.Spec.Limits; l != nil && l.ReadTimeout != nil {
			readOptions = append(readOptions, generator.WithReadTimeout(l.ReadTimeout.Duration))
		}
		return generator.NewMemGen(sp.VertexInstance, writers, fsd, transformerApplier, fetchWM, toVertexPublisherStores, publishWMStores, readOptions...)
	} else if x := src.Kafka; x != nil {
		readOptions := []kafka.Option{
			kafka.WithGroupName(x.ConsumerGroupName),
			kafka.WithLogger(logger),
		}
		if l := sp.VertexInstance.Vertex.Spec.Limits; l != nil && l.ReadTimeout != nil {
			readOptions = append(readOptions, kafka.WithReadTimeOut(l.ReadTimeout.Duration))
		}
		return kafka.NewKafkaSource(sp.VertexInstance, writers, fsd, transformerApplier, fetchWM, toVertexPublisherStores, publishWMStores, readOptions...)
	} else if x := src.HTTP; x != nil {
		return http.New(sp.VertexInstance, writers, fsd, transformerApplier, fetchWM, toVertexPublisherStores, publishWMStores, http.WithLogger(logger))
	} else if x := src.Nats; x != nil {
		readOptions := []nats.Option{
			nats.WithLogger(logger),
		}
		if l := sp.VertexInstance.Vertex.Spec.Limits; l != nil && l.ReadTimeout != nil {
			readOptions = append(readOptions, nats.WithReadTimeout(l.ReadTimeout.Duration))
		}
		return nats.New(sp.VertexInstance, writers, fsd, transformerApplier, fetchWM, toVertexPublisherStores, publishWMStores, readOptions...)
	} else if x := src.RedisStreams; x != nil {
		readOptions := []redisstreams.Option{
			redisstreams.WithLogger(logger),
		}
		if l := sp.VertexInstance.Vertex.Spec.Limits; l != nil && l.ReadTimeout != nil {
			readOptions = append(readOptions, redisstreams.WithReadTimeOut(l.ReadTimeout.Duration))
		}
		return redisstreams.New(sp.VertexInstance, writers, fsd, transformerApplier, fetchWM, toVertexPublisherStores, publishWMStores, readOptions...)
	}
	return nil, fmt.Errorf("invalid source spec")
}

func (sp *SourceProcessor) getSourceGoWhereDecider(shuffleFuncMap map[string]*shuffle.Shuffle) forward.GoWhere {
	getToBufferPartition := GetPartitionedBufferIdx()

	fsd := forward.GoWhere(func(keys []string, tags []string) ([]forward.VertexBuffer, error) {
		var result []forward.VertexBuffer

		for _, edge := range sp.VertexInstance.Vertex.Spec.ToEdges {
			if edge.ToVertexType == dfv1.VertexTypeReduceUDF && edge.GetToVertexPartitionCount() > 1 { // Need to shuffle
				toVertexPartition := shuffleFuncMap[fmt.Sprintf("%s:%s", edge.From, edge.To)].Shuffle(keys)
				result = append(result, forward.VertexBuffer{
					ToVertexName:         edge.To,
					ToVertexPartitionIdx: toVertexPartition,
				})
			} else {
				result = append(result, forward.VertexBuffer{
					ToVertexName:         edge.To,
					ToVertexPartitionIdx: getToBufferPartition(edge.To, edge.GetToVertexPartitionCount()),
				})
			}
		}
		return result, nil
	})
	return fsd
}

func (sp *SourceProcessor) getTransformerGoWhereDecider(shuffleFuncMap map[string]*shuffle.Shuffle) forward.GoWhere {
	getToBufferPartition := GetPartitionedBufferIdx()
	fsd := forward.GoWhere(func(keys []string, tags []string) ([]forward.VertexBuffer, error) {
		var result []forward.VertexBuffer

		if sharedutil.StringSliceContains(tags, dfv1.MessageTagDrop) {
			return result, nil
		}

		for _, edge := range sp.VertexInstance.Vertex.Spec.ToEdges {
			// If returned tags is not "DROP", and there's no conditions defined in the edge, treat it as "ALL"?
			if edge.Conditions == nil || edge.Conditions.Tags == nil || len(edge.Conditions.Tags.Values) == 0 {
				if edge.ToVertexType == dfv1.VertexTypeReduceUDF && edge.GetToVertexPartitionCount() > 1 { // Need to shuffle
					toVertexPartition := shuffleFuncMap[fmt.Sprintf("%s:%s", edge.From, edge.To)].Shuffle(keys)
					result = append(result, forward.VertexBuffer{
						ToVertexName:         edge.To,
						ToVertexPartitionIdx: toVertexPartition,
					})
				} else {
					result = append(result, forward.VertexBuffer{
						ToVertexName:         edge.To,
						ToVertexPartitionIdx: getToBufferPartition(edge.To, edge.GetToVertexPartitionCount()),
					})
				}
			} else {
				if sharedutil.CompareSlice(edge.Conditions.Tags.GetOperator(), tags, edge.Conditions.Tags.Values) {
					if edge.ToVertexType == dfv1.VertexTypeReduceUDF && edge.GetToVertexPartitionCount() > 1 { // Need to shuffle
						toVertexPartition := shuffleFuncMap[fmt.Sprintf("%s:%s", edge.From, edge.To)].Shuffle(keys)
						result = append(result, forward.VertexBuffer{
							ToVertexName:         edge.To,
							ToVertexPartitionIdx: toVertexPartition,
						})
					} else {
						result = append(result, forward.VertexBuffer{
							ToVertexName:         edge.To,
							ToVertexPartitionIdx: getToBufferPartition(edge.To, edge.GetToVertexPartitionCount()),
						})
					}
				}
			}
		}
		return result, nil
	})
	return fsd
}

// GetPartitionedBufferIdx returns a function that returns a partitioned buffer index based on the toVertex name and the partition count
// it distributes the messages evenly to the partitions of the toVertex based on the message count(round robin)
func GetPartitionedBufferIdx() func(toVertex string, toVertexPartitionCount int) int32 {
	messagePerPartitionMap := make(map[string]int)
	return func(toVertex string, toVertexPartitionCount int) int32 {
		vertexPartition := (messagePerPartitionMap[toVertex] + 1) % toVertexPartitionCount
		messagePerPartitionMap[toVertex] = vertexPartition
		return int32(vertexPartition)
	}
}<|MERGE_RESOLUTION|>--- conflicted
+++ resolved
@@ -172,11 +172,6 @@
 	}
 
 	// if the source is a user-defined source, we create a gRPC client for it.
-<<<<<<< HEAD
-	var udsGRPCClient *grpc.UDSgRPCBasedUDSource
-	if sp.VertexInstance.Vertex.IsUDSource() {
-		udsGRPCClient, err = grpc.NewUDSgRPCBasedUDSource()
-=======
 	var udsGRPCClient *udsource.GRPCBasedUDSource
 	if sp.VertexInstance.Vertex.IsUDSource() {
 		srcClient, err := sourceclient.New()
@@ -185,7 +180,6 @@
 		}
 
 		udsGRPCClient, err = udsource.NewUDSgRPCBasedUDSource(srcClient)
->>>>>>> 40acd8ff
 		if err != nil {
 			return fmt.Errorf("failed to create gRPC client, %w", err)
 		}
@@ -277,13 +271,8 @@
 func (sp *SourceProcessor) getSourcer(
 	writers map[string][]isb.BufferWriter,
 	fsd forward.ToWhichStepDecider,
-<<<<<<< HEAD
-	mapApplier applier.MapApplier,
-	udsGRPCClient *grpc.UDSgRPCBasedUDSource,
-=======
 	transformerApplier applier.SourceTransformApplier,
 	udsGRPCClient *udsource.GRPCBasedUDSource,
->>>>>>> 40acd8ff
 	fetchWM fetch.Fetcher,
 	toVertexPublisherStores map[string]store.WatermarkStore,
 	publishWMStores store.WatermarkStore,
