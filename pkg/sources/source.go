--- conflicted
+++ resolved
@@ -163,36 +163,7 @@
 			if err != nil {
 				return err
 			}
-<<<<<<< HEAD
-			for _, e := range sp.VertexInstance.Vertex.Spec.ToEdges {
-				writeOpts := []jetstreamisb.WriteOption{
-					jetstreamisb.WithBufferFullWritingStrategy(e.BufferFullWritingStrategy()),
-				}
-				if x := e.ToVertexLimits; x != nil && x.BufferMaxLength != nil {
-					writeOpts = append(writeOpts, jetstreamisb.WithMaxLength(int64(*x.BufferMaxLength)))
-				}
-				if x := e.ToVertexLimits; x != nil && x.BufferUsageLimit != nil {
-					writeOpts = append(writeOpts, jetstreamisb.WithBufferUsageLimit(float64(*x.BufferUsageLimit)/100))
-				}
-				var bufferWriters []isb.BufferWriter
-				partitionedBuffers := dfv1.GenerateBufferNames(sp.VertexInstance.Vertex.Namespace, sp.VertexInstance.Vertex.Spec.PipelineName, e.To, e.GetToVertexPartitionCount())
-				// create a writer for each partition.
-				for partitionIdx, partition := range partitionedBuffers {
-					streamName := isbsvc.JetStreamName(partition)
-					jetStreamClient := natsClientPool.NextAvailableClient()
-					writer, err := jetstreamisb.NewJetStreamBufferWriter(ctx, jetStreamClient, partition, streamName, streamName, int32(partitionIdx), writeOpts...)
-					if err != nil {
-						return err
-					}
-					bufferWriters = append(bufferWriters, writer)
-				}
-
-				writersMap[e.To] = bufferWriters
-			}
 			idleManager = wmb.NewSingleIdleManager(len(writersMap))
-=======
-			idleManager = wmb.NewIdleManager(len(writersMap))
->>>>>>> f4a4654b
 		}
 	default:
 		return fmt.Errorf("unrecognized isb svc type %q", sp.ISBSvcType)
