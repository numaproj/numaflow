package sources

import (
	"context"
	"fmt"
	"github.com/numaproj/numaflow/pkg/watermark/generic/jetstream"
	"sync"

<<<<<<< HEAD
=======
	"github.com/numaproj/numaflow/pkg/watermark/generic/jetstream"

>>>>>>> f7d00687
	"go.uber.org/zap"

	dfv1 "github.com/numaproj/numaflow/pkg/apis/numaflow/v1alpha1"
	"github.com/numaproj/numaflow/pkg/isb"
	jetstreamisb "github.com/numaproj/numaflow/pkg/isb/jetstream"
	redisisb "github.com/numaproj/numaflow/pkg/isb/redis"
	"github.com/numaproj/numaflow/pkg/metrics"
	jsclient "github.com/numaproj/numaflow/pkg/shared/clients/jetstream"
	redisclient "github.com/numaproj/numaflow/pkg/shared/clients/redis"
	"github.com/numaproj/numaflow/pkg/shared/logging"
	"github.com/numaproj/numaflow/pkg/sources/generator"
	"github.com/numaproj/numaflow/pkg/sources/http"
	"github.com/numaproj/numaflow/pkg/sources/kafka"
	"github.com/numaproj/numaflow/pkg/watermark/fetch"
	"github.com/numaproj/numaflow/pkg/watermark/generic"
	"github.com/numaproj/numaflow/pkg/watermark/publish"
	"github.com/numaproj/numaflow/pkg/watermark/store/noop"
)

type SourceProcessor struct {
	ISBSvcType     dfv1.ISBSvcType
	VertexInstance *dfv1.VertexInstance
}

func (sp *SourceProcessor) Start(ctx context.Context) error {
	log := logging.FromContext(ctx)
	ctx, cancel := context.WithCancel(ctx)
	defer cancel()
	var writers []isb.BufferWriter

	// watermark variables no-op initialization
	// publishWatermark is a map representing a progressor per edge, we are initializing them to a no-op progressor
	fetchWatermark, publishWatermark := generic.BuildNoOpWatermarkProgressorsFromEdgeList(generic.GetBufferNameList(sp.VertexInstance.Vertex.GetToBuffers()))
	var publishWMStore = generic.BuildPublishWMStores(noop.NewKVNoOpStore(), noop.NewKVNoOpStore())
	var err error

	switch sp.ISBSvcType {
	case dfv1.ISBSvcTypeRedis:
		for _, e := range sp.VertexInstance.Vertex.Spec.ToEdges {
			writeOpts := []redisisb.Option{}
			if x := e.Limits; x != nil && x.BufferMaxLength != nil {
				writeOpts = append(writeOpts, redisisb.WithMaxLength(int64(*x.BufferMaxLength)))
			}
			if x := e.Limits; x != nil && x.BufferUsageLimit != nil {
				writeOpts = append(writeOpts, redisisb.WithBufferUsageLimit(float64(*x.BufferUsageLimit)/100))
			}
			buffer := dfv1.GenerateEdgeBufferName(sp.VertexInstance.Vertex.Namespace, sp.VertexInstance.Vertex.Spec.PipelineName, e.From, e.To)
			group := buffer + "-group"
			redisClient := redisclient.NewInClusterRedisClient()
			writer := redisisb.NewBufferWrite(ctx, redisClient, buffer, group, writeOpts...)
			writers = append(writers, writer)
		}
	case dfv1.ISBSvcTypeJetStream:
		// build the right watermark progessor if watermark is enabled
		// build watermark progressors
<<<<<<< HEAD
		fetchWatermark, publishWatermark, publishWMStore = jetstream.BuildJetStreamWatermarkProgressorsForSource(ctx, sp.VertexInstance)
=======
		fetchWatermark, publishWatermark, publishWMStore, err = jetstream.BuildJetStreamWatermarkProgressorsForSource(ctx, sp.VertexInstance)
		if err != nil {
			return err
		}
>>>>>>> f7d00687

		for _, e := range sp.VertexInstance.Vertex.Spec.ToEdges {
			writeOpts := []jetstreamisb.WriteOption{
				jetstreamisb.WithUsingWriteInfoAsRate(true),
			}
			if x := e.Limits; x != nil && x.BufferMaxLength != nil {
				writeOpts = append(writeOpts, jetstreamisb.WithMaxLength(int64(*x.BufferMaxLength)))
			}
			if x := e.Limits; x != nil && x.BufferUsageLimit != nil {
				writeOpts = append(writeOpts, jetstreamisb.WithBufferUsageLimit(float64(*x.BufferUsageLimit)/100))
			}
			buffer := dfv1.GenerateEdgeBufferName(sp.VertexInstance.Vertex.Namespace, sp.VertexInstance.Vertex.Spec.PipelineName, e.From, e.To)
			streamName := fmt.Sprintf("%s-%s", sp.VertexInstance.Vertex.Spec.PipelineName, buffer)
			jetStreamClient := jsclient.NewInClusterJetStreamClient()
			writer, err := jetstreamisb.NewJetStreamBufferWriter(ctx, jetStreamClient, buffer, streamName, streamName, writeOpts...)
			if err != nil {
				return err
			}
			writers = append(writers, writer)
		}
	default:
		return fmt.Errorf("unrecognized isb svc type %q", sp.ISBSvcType)
	}

	sourcer, err := sp.getSourcer(writers, fetchWatermark, publishWatermark, publishWMStore, log)
	if err != nil {
		return fmt.Errorf("failed to find a sourcer, error: %w", err)
	}
	log.Infow("Start processing source messages", zap.String("isbs", string(sp.ISBSvcType)), zap.Any("to", sp.VertexInstance.Vertex.GetToBuffers()))
	stopped := sourcer.Start()
	wg := &sync.WaitGroup{}
	wg.Add(1)
	go func() {
		defer wg.Done()
		for {
			<-stopped
			log.Info("Sourcer stopped, exiting source processor...")
			return
		}
	}()

	metricsOpts := []metrics.Option{metrics.WithLookbackSeconds(int64(sp.VertexInstance.Vertex.Spec.Scale.GetLookbackSeconds()))}
	if x, ok := sourcer.(isb.LagReader); ok {
		metricsOpts = append(metricsOpts, metrics.WithLagReader(x))
	}
	if x, ok := writers[0].(isb.Ratable); ok { // Only need to use the rate of one of the writer
		metricsOpts = append(metricsOpts, metrics.WithRater(x))
	}
	ms := metrics.NewMetricsServer(sp.VertexInstance.Vertex, metricsOpts...)
	if shutdown, err := ms.Start(ctx); err != nil {
		return fmt.Errorf("failed to start metrics server, error: %w", err)
	} else {
		defer func() { _ = shutdown(context.Background()) }()
	}

	<-ctx.Done()
	log.Info("SIGTERM, exiting...")
	sourcer.Stop()
	wg.Wait()
	log.Info("Exited...")
	return nil
}

// getSourcer is used to send the sourcer information
func (sp *SourceProcessor) getSourcer(writers []isb.BufferWriter, fetchWM fetch.Fetcher, publishWM map[string]publish.Publisher, publishWMStores *generic.PublishWMStores, logger *zap.SugaredLogger) (Sourcer, error) {
	src := sp.VertexInstance.Vertex.Spec.Source

	if x := src.Generator; x != nil {
		readOptions := []generator.Option{
			generator.WithLogger(logger),
		}
		if l := sp.VertexInstance.Vertex.Spec.Limits; l != nil && l.ReadTimeout != nil {
			readOptions = append(readOptions, generator.WithReadTimeOut(l.ReadTimeout.Duration))
		}
		return generator.NewMemGen(sp.VertexInstance, int(*x.RPU), *x.MsgSize, x.Duration.Duration, writers, fetchWM, publishWM, publishWMStores, readOptions...)
	} else if x := src.Kafka; x != nil {
		readOptions := []kafka.Option{
			kafka.WithGroupName(x.ConsumerGroupName),
			kafka.WithLogger(logger),
		}
		if l := sp.VertexInstance.Vertex.Spec.Limits; l != nil && l.ReadTimeout != nil {
			readOptions = append(readOptions, kafka.WithReadTimeOut(l.ReadTimeout.Duration))
		}
		return kafka.NewKafkaSource(sp.VertexInstance.Vertex, writers, readOptions...)
	} else if x := src.HTTP; x != nil {
		return http.New(sp.VertexInstance.Vertex, writers, http.WithLogger(logger))
	}
	return nil, fmt.Errorf("invalid source spec")
}<|MERGE_RESOLUTION|>--- conflicted
+++ resolved
@@ -3,14 +3,12 @@
 import (
 	"context"
 	"fmt"
-	"github.com/numaproj/numaflow/pkg/watermark/generic/jetstream"
 	"sync"
 
-<<<<<<< HEAD
-=======
 	"github.com/numaproj/numaflow/pkg/watermark/generic/jetstream"
 
->>>>>>> f7d00687
+	"github.com/numaproj/numaflow/pkg/watermark/generic/jetstream"
+
 	"go.uber.org/zap"
 
 	dfv1 "github.com/numaproj/numaflow/pkg/apis/numaflow/v1alpha1"
@@ -66,14 +64,10 @@
 	case dfv1.ISBSvcTypeJetStream:
 		// build the right watermark progessor if watermark is enabled
 		// build watermark progressors
-<<<<<<< HEAD
-		fetchWatermark, publishWatermark, publishWMStore = jetstream.BuildJetStreamWatermarkProgressorsForSource(ctx, sp.VertexInstance)
-=======
 		fetchWatermark, publishWatermark, publishWMStore, err = jetstream.BuildJetStreamWatermarkProgressorsForSource(ctx, sp.VertexInstance)
 		if err != nil {
 			return err
 		}
->>>>>>> f7d00687
 
 		for _, e := range sp.VertexInstance.Vertex.Spec.ToEdges {
 			writeOpts := []jetstreamisb.WriteOption{
