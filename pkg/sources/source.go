/*
Copyright 2022 The Numaproj Authors.

Licensed under the Apache License, Version 2.0 (the "License");
you may not use this file except in compliance with the License.
You may obtain a copy of the License at

    http://www.apache.org/licenses/LICENSE-2.0

Unless required by applicable law or agreed to in writing, software
distributed under the License is distributed on an "AS IS" BASIS,
WITHOUT WARRANTIES OR CONDITIONS OF ANY KIND, either express or implied.
See the License for the specific language governing permissions and
limitations under the License.
*/

package sources

import (
	"context"
	"fmt"
	"sync"

	"go.uber.org/zap"

<<<<<<< HEAD
	"github.com/numaproj/numaflow/pkg/sdkclient/sourcetransformer"
	"github.com/numaproj/numaflow/pkg/sources/forward/applier"
	"github.com/numaproj/numaflow/pkg/watermark/processor"

=======
>>>>>>> 22bae144
	dfv1 "github.com/numaproj/numaflow/pkg/apis/numaflow/v1alpha1"
	"github.com/numaproj/numaflow/pkg/forward"
	"github.com/numaproj/numaflow/pkg/isb"
	jetstreamisb "github.com/numaproj/numaflow/pkg/isb/stores/jetstream"
	redisisb "github.com/numaproj/numaflow/pkg/isb/stores/redis"
	"github.com/numaproj/numaflow/pkg/isbsvc"
	"github.com/numaproj/numaflow/pkg/metrics"
	jsclient "github.com/numaproj/numaflow/pkg/shared/clients/nats"
	redisclient "github.com/numaproj/numaflow/pkg/shared/clients/redis"
	"github.com/numaproj/numaflow/pkg/shared/logging"
	sharedutil "github.com/numaproj/numaflow/pkg/shared/util"
	"github.com/numaproj/numaflow/pkg/shuffle"
	"github.com/numaproj/numaflow/pkg/sources/generator"
	"github.com/numaproj/numaflow/pkg/sources/http"
	"github.com/numaproj/numaflow/pkg/sources/kafka"
	"github.com/numaproj/numaflow/pkg/sources/nats"
	"github.com/numaproj/numaflow/pkg/sources/redisstreams"
	"github.com/numaproj/numaflow/pkg/sources/transformer"
	"github.com/numaproj/numaflow/pkg/sources/udsource"
	"github.com/numaproj/numaflow/pkg/watermark/fetch"
	"github.com/numaproj/numaflow/pkg/watermark/generic"
	"github.com/numaproj/numaflow/pkg/watermark/generic/jetstream"
	"github.com/numaproj/numaflow/pkg/watermark/processor"
	"github.com/numaproj/numaflow/pkg/watermark/store"
)

type SourceProcessor struct {
	ISBSvcType     dfv1.ISBSvcType
	VertexInstance *dfv1.VertexInstance
}

func (sp *SourceProcessor) Start(ctx context.Context) error {
	var (
		sourcePublisherStores, _ = store.BuildNoOpWatermarkStore()
		processorManagers        map[string]*processor.ProcessorManager
		toVertexWatermarkStores  = make(map[string]store.WatermarkStore)
		log                      = logging.FromContext(ctx)
		writersMap               = make(map[string][]isb.BufferWriter)
		sdkClient                sourcetransformer.Client
	)

	ctx, cancel := context.WithCancel(ctx)
	defer cancel()
	natsClientPool, err := jsclient.NewClientPool(ctx, jsclient.WithClientPoolSize(2))
	if err != nil {
		return fmt.Errorf("failed to create a new NATS client pool: %w", err)
	}
	defer natsClientPool.CloseAll()
	// watermark variables no-op initialization
	// create a no op fetcher
	fetchWatermark, _ := generic.BuildNoOpWatermarkProgressorsFromBufferList(sp.VertexInstance.Vertex.GetToBuffers())
	// create a no op publisher stores

	for _, e := range sp.VertexInstance.Vertex.Spec.ToEdges {
		toVertexWatermarkStores[e.To], _ = store.BuildNoOpWatermarkStore()
	}

	switch sp.ISBSvcType {
	case dfv1.ISBSvcTypeRedis:
		for _, e := range sp.VertexInstance.Vertex.Spec.ToEdges {
			writeOpts := []redisclient.Option{
				redisclient.WithBufferFullWritingStrategy(e.BufferFullWritingStrategy()),
			}
			if x := e.ToVertexLimits; x != nil && x.BufferMaxLength != nil {
				writeOpts = append(writeOpts, redisclient.WithMaxLength(int64(*x.BufferMaxLength)))
			}
			if x := e.ToVertexLimits; x != nil && x.BufferUsageLimit != nil {
				writeOpts = append(writeOpts, redisclient.WithBufferUsageLimit(float64(*x.BufferUsageLimit)/100))
			}
			partitionedBuffers := dfv1.GenerateBufferNames(sp.VertexInstance.Vertex.Namespace, sp.VertexInstance.Vertex.Spec.PipelineName, e.To, e.GetToVertexPartitionCount())
			var bufferWriters []isb.BufferWriter
			// create a writer for each partition.
			for partitionIdx, partition := range partitionedBuffers {
				group := partition + "-group"
				redisClient := redisclient.NewInClusterRedisClient()
				writer := redisisb.NewBufferWrite(ctx, redisClient, partition, group, int32(partitionIdx), writeOpts...)
				bufferWriters = append(bufferWriters, writer)
			}
			writersMap[e.To] = bufferWriters
		}
	case dfv1.ISBSvcTypeJetStream:
		// build processor manager which will keep track of all the processors using heartbeat and updates their offset timelines
		processorManagers, err = jetstream.BuildProcessorManagers(ctx, sp.VertexInstance, natsClientPool.NextAvailableClient())
		if err != nil {
			return fmt.Errorf("failed to build processor manager: %w", err)
		}

		// create watermark fetcher using processor managers
		fetchWatermark = fetch.NewSourceFetcher(ctx, processorManagers[sp.VertexInstance.Vertex.Name])

		// build publisher stores for to vertex
		toVertexWatermarkStores, err = jetstream.BuildToVertexWatermarkStores(ctx, sp.VertexInstance, natsClientPool.NextAvailableClient())
		if err != nil {
			return err
		}

		// build publisher stores for source (we publish twice for source)
		sourcePublisherStores, err = jetstream.BuildSourcePublisherStores(ctx, sp.VertexInstance, natsClientPool.NextAvailableClient())
		if err != nil {
			return err
		}
		for _, e := range sp.VertexInstance.Vertex.Spec.ToEdges {
			writeOpts := []jetstreamisb.WriteOption{
				jetstreamisb.WithBufferFullWritingStrategy(e.BufferFullWritingStrategy()),
			}
			if x := e.ToVertexLimits; x != nil && x.BufferMaxLength != nil {
				writeOpts = append(writeOpts, jetstreamisb.WithMaxLength(int64(*x.BufferMaxLength)))
			}
			if x := e.ToVertexLimits; x != nil && x.BufferUsageLimit != nil {
				writeOpts = append(writeOpts, jetstreamisb.WithBufferUsageLimit(float64(*x.BufferUsageLimit)/100))
			}
			var bufferWriters []isb.BufferWriter
			partitionedBuffers := dfv1.GenerateBufferNames(sp.VertexInstance.Vertex.Namespace, sp.VertexInstance.Vertex.Spec.PipelineName, e.To, e.GetToVertexPartitionCount())
			// create a writer for each partition.
			for partitionIdx, partition := range partitionedBuffers {
				streamName := isbsvc.JetStreamName(partition)
				jetStreamClient := natsClientPool.NextAvailableClient()
				writer, err := jetstreamisb.NewJetStreamBufferWriter(ctx, jetStreamClient, partition, streamName, streamName, int32(partitionIdx), writeOpts...)
				if err != nil {
					return err
				}
				bufferWriters = append(bufferWriters, writer)
			}

			writersMap[e.To] = bufferWriters
		}
	default:
		return fmt.Errorf("unrecognized isb svc type %q", sp.ISBSvcType)
	}
	var sourcer Sourcer
	var readyCheckers []metrics.HealthChecker
	// Populate the shuffle function map
	// we need to shuffle the messages, because we can have a reduce vertex immediately after a source vertex.
	var toVertexPartitionMap = make(map[string]int)
	shuffleFuncMap := make(map[string]*shuffle.Shuffle)
	for _, edge := range sp.VertexInstance.Vertex.Spec.ToEdges {
		if edge.ToVertexType == dfv1.VertexTypeReduceUDF && edge.GetToVertexPartitionCount() > 1 {
			s := shuffle.NewShuffle(edge.To, edge.GetToVertexPartitionCount())
			shuffleFuncMap[fmt.Sprintf("%s:%s", edge.From, edge.To)] = s
		}
		toVertexPartitionMap[edge.To] = edge.GetToVertexPartitionCount()
	}

	// if the source is a user-defined source, we create a gRPC client for it.
	var udsGRPCClient *udsource.UDSgRPCBasedUDSource
	if sp.VertexInstance.Vertex.IsUDSource() {
		udsGRPCClient, err = udsource.NewUDSgRPCBasedUDSource()
		if err != nil {
			return fmt.Errorf("failed to create gRPC client, %w", err)
		}
		// Readiness check
		if err = udsGRPCClient.WaitUntilReady(ctx); err != nil {
			return fmt.Errorf("failed on user defined source readiness check, %w", err)
		}
		defer func() {
			err = udsGRPCClient.CloseConn(ctx)
			if err != nil {
				log.Warnw("Failed to close gRPC client conn", zap.Error(err))
			}
		}()
		readyCheckers = append(readyCheckers, udsGRPCClient)
	}

	// if the source includes a user-defined transformer, we create a gRPC client for it.
	var transformerGRPCClient *transformer.GRPCBasedTransformer
	if sp.VertexInstance.Vertex.HasUDTransformer() {
<<<<<<< HEAD
		sdkClient, err = sourcetransformer.New()
=======
		transformerGRPCClient, err = transformer.NewGRPCBasedTransformer()
>>>>>>> 22bae144
		if err != nil {
			return fmt.Errorf("failed to create gRPC client, %w", err)
		}

		defer func(sdkClient sourcetransformer.Client, ctx context.Context) {
			err = sdkClient.CloseConn(ctx)
			if err != nil {
				log.Warnw("Failed to close gRPC client conn", zap.Error(err))
			}
		}(sdkClient, ctx)
		t := transformer.NewGRPCBasedTransformer(sdkClient)

		// Readiness check
		if err = transformerGRPCClient.WaitUntilReady(ctx); err != nil {
			return fmt.Errorf("failed on user defined transformer readiness check, %w", err)
		}
<<<<<<< HEAD

		readyChecker = t
		sourcer, err = sp.getSourcer(writersMap, sp.getTransformerGoWhereDecider(shuffleFuncMap), t, fetchWatermark, toVertexWatermarkStores, sourcePublisherStores, log)
=======
		defer func() {
			err = transformerGRPCClient.CloseConn(ctx)
			if err != nil {
				log.Warnw("Failed to close gRPC client conn", zap.Error(err))
			}
		}()
		readyCheckers = append(readyCheckers, transformerGRPCClient)
		sourcer, err = sp.getSourcer(writersMap, sp.getTransformerGoWhereDecider(shuffleFuncMap), transformerGRPCClient, udsGRPCClient, fetchWatermark, toVertexWatermarkStores, sourcePublisherStores, log)
>>>>>>> 22bae144
	} else {
		sourcer, err = sp.getSourcer(writersMap, sp.getSourceGoWhereDecider(shuffleFuncMap), applier.Terminal, udsGRPCClient, fetchWatermark, toVertexWatermarkStores, sourcePublisherStores, log)
	}
	if err != nil {
		return fmt.Errorf("failed to find a sourcer, error: %w", err)
	}
	log.Infow("Start processing source messages", zap.String("isbs", string(sp.ISBSvcType)), zap.Any("to", sp.VertexInstance.Vertex.GetToBuffers()))
	stopped := sourcer.Start()
	wg := &sync.WaitGroup{}
	wg.Add(1)
	go func() {
		defer wg.Done()
		for {
			<-stopped
			log.Info("Sourcer stopped, exiting source processor...")
			return
		}
	}()

	metricsOpts := metrics.NewMetricsOptions(ctx, sp.VertexInstance.Vertex, readyCheckers, []isb.BufferReader{sourcer})
	ms := metrics.NewMetricsServer(sp.VertexInstance.Vertex, metricsOpts...)
	if shutdown, err := ms.Start(ctx); err != nil {
		return fmt.Errorf("failed to start metrics server, error: %w", err)
	} else {
		defer func() { _ = shutdown(context.Background()) }()
	}
	<-ctx.Done()
	log.Info("SIGTERM, exiting...")
	sourcer.Stop()
	wg.Wait()

	// stop the processor managers, it will stop watching heartbeat and offset timeline updates
	for _, pm := range processorManagers {
		pm.Close()
	}

	// close all the to vertex stores
	for _, ws := range toVertexWatermarkStores {
		_ = ws.Close()
	}

	// close all the source publisher stores
	_ = sourcePublisherStores.Close()

	log.Info("Exited...")
	return nil
}

// getSourcer is used to send the sourcer information
func (sp *SourceProcessor) getSourcer(
	writers map[string][]isb.BufferWriter,
	fsd forward.ToWhichStepDecider,
<<<<<<< HEAD
	transformerApplier applier.SourceTransformApplier,
=======
	mapApplier applier.MapApplier,
	udsGRPCClient *udsource.UDSgRPCBasedUDSource,
>>>>>>> 22bae144
	fetchWM fetch.Fetcher,
	toVertexPublisherStores map[string]store.WatermarkStore,
	publishWMStores store.WatermarkStore,
	logger *zap.SugaredLogger) (Sourcer, error) {

	src := sp.VertexInstance.Vertex.Spec.Source
	if x := src.UDSource; x != nil && udsGRPCClient != nil {
		udsource, err := udsource.New(udsGRPCClient)
		return udsource, err
	} else if x := src.Generator; x != nil {
		readOptions := []generator.Option{
			generator.WithLogger(logger),
		}
		if l := sp.VertexInstance.Vertex.Spec.Limits; l != nil && l.ReadTimeout != nil {
			readOptions = append(readOptions, generator.WithReadTimeout(l.ReadTimeout.Duration))
		}
		return generator.NewMemGen(sp.VertexInstance, writers, fsd, transformerApplier, fetchWM, toVertexPublisherStores, publishWMStores, readOptions...)
	} else if x := src.Kafka; x != nil {
		readOptions := []kafka.Option{
			kafka.WithGroupName(x.ConsumerGroupName),
			kafka.WithLogger(logger),
		}
		if l := sp.VertexInstance.Vertex.Spec.Limits; l != nil && l.ReadTimeout != nil {
			readOptions = append(readOptions, kafka.WithReadTimeOut(l.ReadTimeout.Duration))
		}
		return kafka.NewKafkaSource(sp.VertexInstance, writers, fsd, transformerApplier, fetchWM, toVertexPublisherStores, publishWMStores, readOptions...)
	} else if x := src.HTTP; x != nil {
		return http.New(sp.VertexInstance, writers, fsd, transformerApplier, fetchWM, toVertexPublisherStores, publishWMStores, http.WithLogger(logger))
	} else if x := src.Nats; x != nil {
		readOptions := []nats.Option{
			nats.WithLogger(logger),
		}
		if l := sp.VertexInstance.Vertex.Spec.Limits; l != nil && l.ReadTimeout != nil {
			readOptions = append(readOptions, nats.WithReadTimeout(l.ReadTimeout.Duration))
		}
		return nats.New(sp.VertexInstance, writers, fsd, transformerApplier, fetchWM, toVertexPublisherStores, publishWMStores, readOptions...)
	} else if x := src.RedisStreams; x != nil {
		readOptions := []redisstreams.Option{
			redisstreams.WithLogger(logger),
		}
		if l := sp.VertexInstance.Vertex.Spec.Limits; l != nil && l.ReadTimeout != nil {
			readOptions = append(readOptions, redisstreams.WithReadTimeOut(l.ReadTimeout.Duration))
		}
		return redisstreams.New(sp.VertexInstance, writers, fsd, transformerApplier, fetchWM, toVertexPublisherStores, publishWMStores, readOptions...)
	}
	return nil, fmt.Errorf("invalid source spec")
}

func (sp *SourceProcessor) getSourceGoWhereDecider(shuffleFuncMap map[string]*shuffle.Shuffle) forward.GoWhere {
	getToBufferPartition := GetPartitionedBufferIdx()

	fsd := forward.GoWhere(func(keys []string, tags []string) ([]forward.VertexBuffer, error) {
		var result []forward.VertexBuffer

		for _, edge := range sp.VertexInstance.Vertex.Spec.ToEdges {
			if edge.ToVertexType == dfv1.VertexTypeReduceUDF && edge.GetToVertexPartitionCount() > 1 { // Need to shuffle
				toVertexPartition := shuffleFuncMap[fmt.Sprintf("%s:%s", edge.From, edge.To)].Shuffle(keys)
				result = append(result, forward.VertexBuffer{
					ToVertexName:         edge.To,
					ToVertexPartitionIdx: toVertexPartition,
				})
			} else {
				result = append(result, forward.VertexBuffer{
					ToVertexName:         edge.To,
					ToVertexPartitionIdx: getToBufferPartition(edge.To, edge.GetToVertexPartitionCount()),
				})
			}
		}
		return result, nil
	})
	return fsd
}

func (sp *SourceProcessor) getTransformerGoWhereDecider(shuffleFuncMap map[string]*shuffle.Shuffle) forward.GoWhere {
	getToBufferPartition := GetPartitionedBufferIdx()
	fsd := forward.GoWhere(func(keys []string, tags []string) ([]forward.VertexBuffer, error) {
		var result []forward.VertexBuffer

		if sharedutil.StringSliceContains(tags, dfv1.MessageTagDrop) {
			return result, nil
		}

		for _, edge := range sp.VertexInstance.Vertex.Spec.ToEdges {
			// If returned tags is not "DROP", and there's no conditions defined in the edge, treat it as "ALL"?
			if edge.Conditions == nil || edge.Conditions.Tags == nil || len(edge.Conditions.Tags.Values) == 0 {
				if edge.ToVertexType == dfv1.VertexTypeReduceUDF && edge.GetToVertexPartitionCount() > 1 { // Need to shuffle
					toVertexPartition := shuffleFuncMap[fmt.Sprintf("%s:%s", edge.From, edge.To)].Shuffle(keys)
					result = append(result, forward.VertexBuffer{
						ToVertexName:         edge.To,
						ToVertexPartitionIdx: toVertexPartition,
					})
				} else {
					result = append(result, forward.VertexBuffer{
						ToVertexName:         edge.To,
						ToVertexPartitionIdx: getToBufferPartition(edge.To, edge.GetToVertexPartitionCount()),
					})
				}
			} else {
				if sharedutil.CompareSlice(edge.Conditions.Tags.GetOperator(), tags, edge.Conditions.Tags.Values) {
					if edge.ToVertexType == dfv1.VertexTypeReduceUDF && edge.GetToVertexPartitionCount() > 1 { // Need to shuffle
						toVertexPartition := shuffleFuncMap[fmt.Sprintf("%s:%s", edge.From, edge.To)].Shuffle(keys)
						result = append(result, forward.VertexBuffer{
							ToVertexName:         edge.To,
							ToVertexPartitionIdx: toVertexPartition,
						})
					} else {
						result = append(result, forward.VertexBuffer{
							ToVertexName:         edge.To,
							ToVertexPartitionIdx: getToBufferPartition(edge.To, edge.GetToVertexPartitionCount()),
						})
					}
				}
			}
		}
		return result, nil
	})
	return fsd
}

// GetPartitionedBufferIdx returns a function that returns a partitioned buffer index based on the toVertex name and the partition count
// it distributes the messages evenly to the partitions of the toVertex based on the message count(round robin)
func GetPartitionedBufferIdx() func(toVertex string, toVertexPartitionCount int) int32 {
	messagePerPartitionMap := make(map[string]int)
	return func(toVertex string, toVertexPartitionCount int) int32 {
		vertexPartition := (messagePerPartitionMap[toVertex] + 1) % toVertexPartitionCount
		messagePerPartitionMap[toVertex] = vertexPartition
		return int32(vertexPartition)
	}
}<|MERGE_RESOLUTION|>--- conflicted
+++ resolved
@@ -23,13 +23,10 @@
 
 	"go.uber.org/zap"
 
-<<<<<<< HEAD
 	"github.com/numaproj/numaflow/pkg/sdkclient/sourcetransformer"
 	"github.com/numaproj/numaflow/pkg/sources/forward/applier"
 	"github.com/numaproj/numaflow/pkg/watermark/processor"
 
-=======
->>>>>>> 22bae144
 	dfv1 "github.com/numaproj/numaflow/pkg/apis/numaflow/v1alpha1"
 	"github.com/numaproj/numaflow/pkg/forward"
 	"github.com/numaproj/numaflow/pkg/isb"
@@ -52,7 +49,6 @@
 	"github.com/numaproj/numaflow/pkg/watermark/fetch"
 	"github.com/numaproj/numaflow/pkg/watermark/generic"
 	"github.com/numaproj/numaflow/pkg/watermark/generic/jetstream"
-	"github.com/numaproj/numaflow/pkg/watermark/processor"
 	"github.com/numaproj/numaflow/pkg/watermark/store"
 )
 
@@ -69,6 +65,8 @@
 		log                      = logging.FromContext(ctx)
 		writersMap               = make(map[string][]isb.BufferWriter)
 		sdkClient                sourcetransformer.Client
+		sourcer                  Sourcer
+		readyCheckers            []metrics.HealthChecker
 	)
 
 	ctx, cancel := context.WithCancel(ctx)
@@ -159,8 +157,7 @@
 	default:
 		return fmt.Errorf("unrecognized isb svc type %q", sp.ISBSvcType)
 	}
-	var sourcer Sourcer
-	var readyCheckers []metrics.HealthChecker
+
 	// Populate the shuffle function map
 	// we need to shuffle the messages, because we can have a reduce vertex immediately after a source vertex.
 	var toVertexPartitionMap = make(map[string]int)
@@ -193,14 +190,8 @@
 		readyCheckers = append(readyCheckers, udsGRPCClient)
 	}
 
-	// if the source includes a user-defined transformer, we create a gRPC client for it.
-	var transformerGRPCClient *transformer.GRPCBasedTransformer
 	if sp.VertexInstance.Vertex.HasUDTransformer() {
-<<<<<<< HEAD
 		sdkClient, err = sourcetransformer.New()
-=======
-		transformerGRPCClient, err = transformer.NewGRPCBasedTransformer()
->>>>>>> 22bae144
 		if err != nil {
 			return fmt.Errorf("failed to create gRPC client, %w", err)
 		}
@@ -211,26 +202,15 @@
 				log.Warnw("Failed to close gRPC client conn", zap.Error(err))
 			}
 		}(sdkClient, ctx)
-		t := transformer.NewGRPCBasedTransformer(sdkClient)
+		transformerGRPCClient := transformer.NewGRPCBasedTransformer(sdkClient)
 
 		// Readiness check
 		if err = transformerGRPCClient.WaitUntilReady(ctx); err != nil {
-			return fmt.Errorf("failed on user defined transformer readiness check, %w", err)
-		}
-<<<<<<< HEAD
-
-		readyChecker = t
-		sourcer, err = sp.getSourcer(writersMap, sp.getTransformerGoWhereDecider(shuffleFuncMap), t, fetchWatermark, toVertexWatermarkStores, sourcePublisherStores, log)
-=======
-		defer func() {
-			err = transformerGRPCClient.CloseConn(ctx)
-			if err != nil {
-				log.Warnw("Failed to close gRPC client conn", zap.Error(err))
-			}
-		}()
+			return fmt.Errorf("failed on user defined source readiness check, %w", err)
+		}
+
 		readyCheckers = append(readyCheckers, transformerGRPCClient)
 		sourcer, err = sp.getSourcer(writersMap, sp.getTransformerGoWhereDecider(shuffleFuncMap), transformerGRPCClient, udsGRPCClient, fetchWatermark, toVertexWatermarkStores, sourcePublisherStores, log)
->>>>>>> 22bae144
 	} else {
 		sourcer, err = sp.getSourcer(writersMap, sp.getSourceGoWhereDecider(shuffleFuncMap), applier.Terminal, udsGRPCClient, fetchWatermark, toVertexWatermarkStores, sourcePublisherStores, log)
 	}
@@ -283,12 +263,8 @@
 func (sp *SourceProcessor) getSourcer(
 	writers map[string][]isb.BufferWriter,
 	fsd forward.ToWhichStepDecider,
-<<<<<<< HEAD
 	transformerApplier applier.SourceTransformApplier,
-=======
-	mapApplier applier.MapApplier,
 	udsGRPCClient *udsource.UDSgRPCBasedUDSource,
->>>>>>> 22bae144
 	fetchWM fetch.Fetcher,
 	toVertexPublisherStores map[string]store.WatermarkStore,
 	publishWMStores store.WatermarkStore,
