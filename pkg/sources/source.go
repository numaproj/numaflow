--- conflicted
+++ resolved
@@ -188,11 +188,7 @@
 		}
 	}()
 
-<<<<<<< HEAD
 	metricsOpts := metrics.NewMetricsOptions(ctx, sp.VertexInstance.Vertex, readyChecker, []isb.BufferReader{sourcer}, nil)
-=======
-	metricsOpts := metrics.NewMetricsOptions(ctx, sp.VertexInstance.Vertex, readyChecker, sourcer)
->>>>>>> ecf6ed9f
 	ms := metrics.NewMetricsServer(sp.VertexInstance.Vertex, metricsOpts...)
 	if shutdown, err := ms.Start(ctx); err != nil {
 		return fmt.Errorf("failed to start metrics server, error: %w", err)
