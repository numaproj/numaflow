--- conflicted
+++ resolved
@@ -175,7 +175,6 @@
 			xstream := xstreams[0]
 
 			for _, message := range xstream.Messages {
-<<<<<<< HEAD
 				var outMsg *isb.ReadMessage
 				var err error
 				if len(message.Values) > 1 {
@@ -184,26 +183,6 @@
 					outMsg, err = produceUnkeyedJSONMsg(message)
 					if err != nil {
 						return nil, err
-=======
-				var readOffset = message.ID
-
-				valIndex := 0
-				for f, v := range message.Values {
-
-					// need to make sure the ID is unique: we can make it a combination of the original
-					// message ID from Redis (timestamp+sequence num) plus its ordinal in the key/value pairs
-					// contained in the message
-					id := fmt.Sprintf("%s-%d", message.ID, valIndex)
-					valIndex = valIndex + 1
-
-					isbMsg := isb.Message{
-						Header: isb.Header{
-							MessageInfo: isb.MessageInfo{EventTime: time.Now()}, //doesn't seem like Redis offers a timestamp
-							ID:          id,                                     // assumption is that this only needs to be unique for this source vertex
-							Keys:        []string{f},
-						},
-						Body: isb.Body{Payload: []byte(v.(string))},
->>>>>>> 15c66c43
 					}
 				} else if len(message.Values) == 1 {
 					// we just have one k/v pair, so we can use this key and the value can be raw
@@ -307,7 +286,7 @@
 			Header: isb.Header{
 				MessageInfo: isb.MessageInfo{EventTime: msgTime},
 				ID:          readOffset,
-				Key:         k,
+				Keys:        []string{k},
 			},
 			Body: isb.Body{Payload: []byte(strValue)},
 		}
