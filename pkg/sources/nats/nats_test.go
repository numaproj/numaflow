--- conflicted
+++ resolved
@@ -57,24 +57,8 @@
 
 func newInstance(t *testing.T, vi *dfv1.VertexInstance) (sourcer.SourceReader, error) {
 	t.Helper()
-<<<<<<< HEAD
-	dest := simplebuffer.NewInMemoryBuffer("test", 100, 0)
-	toBuffers := map[string][]isb.BufferWriter{
-		"test": {dest},
-	}
-
-	publishWMStores, _ := store.BuildNoOpWatermarkStore()
-	fetchWatermark, _ := generic.BuildNoOpSourceWatermarkProgressorsFromBufferMap(map[string][]isb.BufferWriter{})
-	toVertexWmStores := map[string]store.WatermarkStore{
-		"testVertex": publishWMStores,
-	}
-
-	idleManager, _ := wmb.NewIdleManager(1, len(toBuffers))
-	return New(vi, toBuffers, myForwardToAllTest{}, nil, fetchWatermark, toVertexWmStores, publishWMStores, idleManager, WithReadTimeout(1*time.Second))
-=======
 	ctx := context.Background()
 	return New(ctx, vi, WithReadTimeout(1*time.Second))
->>>>>>> e9810eb4
 }
 
 func Test_Single(t *testing.T) {
