--- conflicted
+++ resolved
@@ -25,15 +25,6 @@
 	v1 "k8s.io/apimachinery/pkg/apis/meta/v1"
 
 	dfv1 "github.com/numaproj/numaflow/pkg/apis/numaflow/v1alpha1"
-<<<<<<< HEAD
-	"github.com/numaproj/numaflow/pkg/forwarder"
-	"github.com/numaproj/numaflow/pkg/isb"
-	"github.com/numaproj/numaflow/pkg/isb/stores/simplebuffer"
-	"github.com/numaproj/numaflow/pkg/watermark/generic"
-	"github.com/numaproj/numaflow/pkg/watermark/store"
-	"github.com/numaproj/numaflow/pkg/watermark/wmb"
-=======
->>>>>>> e9810eb4
 )
 
 func TestRead(t *testing.T) {
@@ -58,85 +49,10 @@
 		Replica:  0,
 	}
 
-<<<<<<< HEAD
-	publishWMStore, _ := store.BuildNoOpWatermarkStore()
-	toBuffers := map[string][]isb.BufferWriter{
-		"writer": {dest},
-	}
 
-	fetchWatermark, _ := generic.BuildNoOpSourceWatermarkProgressorsFromBufferMap(toBuffers)
-	toVertexWmStores := map[string]store.WatermarkStore{
-		"writer": publishWMStore,
-	}
-
-	idleManager, _ := wmb.NewIdleManager(1, len(toBuffers))
-	mgen, err := NewMemGen(m, toBuffers, myForwardToAllTest{}, nil, fetchWatermark, toVertexWmStores, publishWMStore, idleManager)
-	assert.NoError(t, err)
-	_ = mgen.Start()
-
-	msgs, err := dest.Read(ctx, 5)
-
-	mgen.Stop()
-
-	assert.Nil(t, err)
-	assert.Equal(t, 5, len(msgs))
-
-	// wait for the context to be completely stopped.
-	for {
-		_, ok := <-mgen.(*memGen).srcChan
-		if !ok {
-			break
-		}
-	}
-
-}
-
-// Intention of this test is test the wiring for stop.
-// initially a set of records will be written and subsequently
-// when stop is invoked, we make sure that we have infact read all the messages
-// before the consumer is shut down.
-func TestStop(t *testing.T) {
-	// for use by the buffer reader on the other side of the stream
-	ctx := context.Background()
-
-	// default rpu is 5. set the test to run for 2 ticks.
-	dest := simplebuffer.NewInMemoryBuffer("writer", 10, 0)
-	vertex := &dfv1.Vertex{
-		ObjectMeta: v1.ObjectMeta{
-			Name: "memGen",
-		},
-		Spec: dfv1.VertexSpec{
-			PipelineName: "testPipeline",
-			AbstractVertex: dfv1.AbstractVertex{
-				Name: "testVertex",
-				Source: &dfv1.Source{
-					Generator: &dfv1.GeneratorSource{},
-				},
-			},
-		},
-	}
-	m := &dfv1.VertexInstance{
-		Vertex:   vertex,
-		Hostname: "TestRead",
-		Replica:  0,
-	}
-	publishWMStore, _ := store.BuildNoOpWatermarkStore()
-	toBuffers := map[string][]isb.BufferWriter{
-		"writer": {dest},
-	}
-
-	fetchWatermark, _ := generic.BuildNoOpSourceWatermarkProgressorsFromBufferMap(toBuffers)
-	toVertexWmStores := map[string]store.WatermarkStore{
-		"writer": publishWMStore,
-	}
-
-	idleManager, _ := wmb.NewIdleManager(1, len(toBuffers))
-	mgen, err := NewMemGen(m, toBuffers, myForwardToAllTest{}, nil, fetchWatermark, toVertexWmStores, publishWMStore, idleManager)
-=======
 	mGen, err := NewMemGen(ctx, m, WithReadTimeout(3*time.Second))
 	assert.NoError(t, err)
 	messages, err := mGen.Read(ctx, 5)
->>>>>>> e9810eb4
 	assert.NoError(t, err)
 	assert.Equal(t, 5, len(messages))
 }
@@ -151,82 +67,4 @@
 	nanotime := int64(-1)
 	parsedtime := timeFromNanos(nanotime, 0)
 	assert.True(t, parsedtime.UnixNano() > 0)
-<<<<<<< HEAD
-}
-
-func TestWatermark(t *testing.T) {
-	// TODO: fix test
-	t.SkipNow()
-	// for use by the buffer reader on the other side of the stream
-	ctx := context.Background()
-
-	dest := simplebuffer.NewInMemoryBuffer("writer", 1000, 0)
-	vertex := &dfv1.Vertex{
-		ObjectMeta: v1.ObjectMeta{
-			Name: "memGen",
-		},
-		Spec: dfv1.VertexSpec{
-			PipelineName: "testPipeline",
-			AbstractVertex: dfv1.AbstractVertex{
-				Name: "testVertex",
-				Source: &dfv1.Source{
-					Generator: &dfv1.GeneratorSource{},
-				},
-			},
-		},
-	}
-	m := &dfv1.VertexInstance{
-		Vertex:   vertex,
-		Hostname: "TestRead",
-		Replica:  0,
-	}
-	toBuffers := map[string][]isb.BufferWriter{
-		"writer": {dest},
-	}
-
-	publishWMStore, _ := store.BuildNoOpWatermarkStore()
-	mgen, err := NewMemGen(m, toBuffers, myForwardToAllTest{}, nil, nil, nil, publishWMStore, nil)
-	assert.NoError(t, err)
-	stop := mgen.Start()
-
-	starttime := time.Now()
-	// wait for some messages
-	for {
-		if dest.IsFull() {
-			break
-		}
-	}
-	duration := time.Since(starttime)
-
-	t.Logf("took [%v] millis to detect IsFull ", duration.Milliseconds())
-
-	rctx, rcf := context.WithCancel(ctx)
-
-	// initiate shutdown
-	mgen.Stop()
-	rcf()
-
-	// reader should have drained all the messages
-	// try to read everything
-	// Read is blocking and we dont know how many...
-	msgsread := 0
-
-	for {
-		select {
-		// either of these cases imply that the forwarder has exited.
-		case <-stop:
-			t.Logf("msgs read [%v]", msgsread)
-			assert.Greater(t, msgsread, 0)
-			return
-		default:
-			msgs, rerr := dest.Read(rctx, 1)
-			assert.Nil(t, rerr)
-			if len(msgs) > 0 {
-				_ = dest.Ack(rctx, []isb.Offset{msgs[0].ReadOffset})
-			}
-		}
-		msgsread += 1
-	}
-=======
->>>>>>> e9810eb4
 }