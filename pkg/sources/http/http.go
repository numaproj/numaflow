/*
Copyright 2022 The Numaproj Authors.

Licensed under the Apache License, Version 2.0 (the "License");
you may not use this file except in compliance with the License.
You may obtain a copy of the License at

    http://www.apache.org/licenses/LICENSE-2.0

Unless required by applicable law or agreed to in writing, software
distributed under the License is distributed on an "AS IS" BASIS,
WITHOUT WARRANTIES OR CONDITIONS OF ANY KIND, either express or implied.
See the License for the specific language governing permissions and
limitations under the License.
*/

package http

import (
	"context"
	"crypto/tls"
	"fmt"
	"io"
	"net/http"
	"strconv"
	"time"

	"github.com/google/uuid"
	"go.uber.org/zap"

	dfv1 "github.com/numaproj/numaflow/pkg/apis/numaflow/v1alpha1"
	"github.com/numaproj/numaflow/pkg/isb"
	"github.com/numaproj/numaflow/pkg/isb/forward"
	metricspkg "github.com/numaproj/numaflow/pkg/metrics"
	"github.com/numaproj/numaflow/pkg/shared/logging"
	sharedtls "github.com/numaproj/numaflow/pkg/shared/tls"
	sharedutil "github.com/numaproj/numaflow/pkg/shared/util"
	"github.com/numaproj/numaflow/pkg/udf/applier"
	"github.com/numaproj/numaflow/pkg/watermark/fetch"
	"github.com/numaproj/numaflow/pkg/watermark/processor"
	"github.com/numaproj/numaflow/pkg/watermark/publish"
	"github.com/numaproj/numaflow/pkg/watermark/store"
)

type httpSource struct {
	name         string
	pipelineName string
	ready        bool
	readTimeout  time.Duration
	bufferSize   int
	messages     chan *isb.ReadMessage
	logger       *zap.SugaredLogger

	forwarder *forward.InterStepDataForward
	// source watermark publisher
	sourcePublishWM publish.Publisher
	// context cancel function
	cancelfn context.CancelFunc
	shutdown func(context.Context) error
}

type Option func(*httpSource) error

// WithLogger is used to return logger information
func WithLogger(l *zap.SugaredLogger) Option {
	return func(o *httpSource) error {
		o.logger = l
		return nil
	}
}

// WithReadTimeout is used to set the read timeout for the from buffer
func WithReadTimeout(t time.Duration) Option {
	return func(o *httpSource) error {
		o.readTimeout = t
		return nil
	}
}

func WithBufferSize(s int) Option {
	return func(o *httpSource) error {
		o.bufferSize = s
		return nil
	}
}

func New(vertexInstance *dfv1.VertexInstance, writers []isb.BufferWriter, fetchWM fetch.Fetcher, publishWM map[string]publish.Publisher, publishWMStores store.WatermarkStorer, opts ...Option) (*httpSource, error) {
	h := &httpSource{
		name:         vertexInstance.Vertex.Spec.Name,
		pipelineName: vertexInstance.Vertex.Spec.PipelineName,
		ready:        false,
		bufferSize:   1000,            // default size
		readTimeout:  1 * time.Second, // default timeout
	}
	for _, o := range opts {
		operr := o(h)
		if operr != nil {
			return nil, operr
		}
	}
	if h.logger == nil {
		h.logger = logging.NewLogger()
	}
	h.messages = make(chan *isb.ReadMessage, h.bufferSize)

	auth := ""
	if x := vertexInstance.Vertex.Spec.Source.HTTP.Auth; x != nil && x.Token != nil {
		if s, err := sharedutil.GetSecretFromVolume(x.Token); err != nil {
			return nil, fmt.Errorf("failed to get auth token, %w", err)
		} else {
			auth = string(s)
		}
	}
	mux := http.NewServeMux()
	mux.HandleFunc("/health", func(w http.ResponseWriter, r *http.Request) {
		if !h.ready {
			w.WriteHeader(503)
			_, _ = w.Write([]byte("503 not ready\n"))
			return
		}
		w.WriteHeader(204)
	})
	mux.HandleFunc("/vertices/"+vertexInstance.Vertex.Spec.Name, func(w http.ResponseWriter, r *http.Request) {
		if auth != "" && r.Header.Get("Authorization") != "Bearer "+auth {
			w.WriteHeader(403)
			_, _ = w.Write([]byte("403 forbidden\n"))
			return
		}
		if !h.ready {
			w.WriteHeader(503)
			_, _ = w.Write([]byte("503 not ready\n"))
			return
		}
		msg, err := io.ReadAll(r.Body)
		_ = r.Body.Close()
		if err != nil {
			w.WriteHeader(http.StatusBadRequest)
			_, _ = w.Write([]byte(err.Error()))
			return
		}

		id := r.Header.Get(dfv1.KeyMetaID)
		if id == "" {
			id = uuid.New().String()
		}
		eventTime := time.Now()
		if x := r.Header.Get(dfv1.KeyMetaEventTime); x != "" {
			i, err := strconv.ParseInt(x, 10, 64)
			if err != nil {
				w.WriteHeader(http.StatusBadRequest)
				_, _ = w.Write([]byte(err.Error()))
				return
			}
			eventTime = time.UnixMilli(i)
		}
		m := &isb.ReadMessage{
			Message: isb.Message{
				Header: isb.Header{
					PaneInfo: isb.PaneInfo{EventTime: eventTime},
					ID:       id,
				},
				Body: isb.Body{
					Payload: msg,
				},
			},
			ReadOffset: isb.SimpleStringOffset(func() string { return id }),
		}
		h.messages <- m
		w.WriteHeader(http.StatusNoContent)
	})
	cer, err := sharedtls.GenerateX509KeyPair()
	if err != nil {
		return nil, fmt.Errorf("failed to generate cert: %w", err)
	}
	server := &http.Server{
		Addr:      fmt.Sprintf(":%d", dfv1.VertexHTTPSPort),
		Handler:   mux,
		TLSConfig: &tls.Config{Certificates: []tls.Certificate{*cer}, MinVersion: tls.VersionTLS12},
	}
	go func() {
		h.logger.Info("Starting http source server")
		if err := server.ListenAndServeTLS("", ""); err != nil && err != http.ErrServerClosed {
			h.logger.Fatalw("Failed to listen-and-server on http source server", zap.Error(err))
		}
		h.logger.Info("Shutdown http source server")
	}()
	h.shutdown = server.Shutdown

	destinations := make(map[string]isb.BufferWriter, len(writers))
	for _, w := range writers {
		destinations[w.GetName()] = w
	}

	forwardOpts := []forward.Option{forward.WithVertexType(dfv1.VertexTypeSource), forward.WithLogger(h.logger)}
	if x := vertexInstance.Vertex.Spec.Limits; x != nil {
		if x.ReadBatchSize != nil {
			forwardOpts = append(forwardOpts, forward.WithReadBatchSize(int64(*x.ReadBatchSize)))
		}
	}
	forwarder, err := forward.NewInterStepDataForward(vertexInstance.Vertex, h, destinations, forward.All, applier.Terminal, fetchWM, publishWM, forwardOpts...)
	if err != nil {
		h.logger.Errorw("Error instantiating the forwarder", zap.Error(err))
		return nil, err
	}
	h.forwarder = forwarder
	ctx, cancel := context.WithCancel(context.Background())
	h.cancelfn = cancel
	entityName := fmt.Sprintf("%s-%d", vertexInstance.Vertex.Name, vertexInstance.Replica)
	processorEntity := processor.NewProcessorEntity(entityName)
	h.sourcePublishWM = publish.NewPublish(ctx, processorEntity, publishWMStores, publish.IsSource(), publish.WithDelay(vertexInstance.Vertex.Spec.Watermark.GetMaxDelay()))
	return h, nil
}

func (h *httpSource) GetName() string {
	return h.name
}

func (h *httpSource) Read(_ context.Context, count int64) ([]*isb.ReadMessage, error) {
	msgs := []*isb.ReadMessage{}
	var oldest time.Time
	timeout := time.After(h.readTimeout)
loop:
	for i := int64(0); i < count; i++ {
		select {
		case m := <-h.messages:
<<<<<<< HEAD
			//
=======
>>>>>>> 7f5d86c3
			if oldest.IsZero() || m.EventTime.Before(oldest) {
				oldest = m.EventTime
			}
			msgs = append(msgs, m)
			httpSourceReadCount.With(map[string]string{metricspkg.LabelVertex: h.name, metricspkg.LabelPipeline: h.pipelineName}).Inc()
		case <-timeout:
			h.logger.Debugw("Timed out waiting for messages to read.", zap.Duration("waited", h.readTimeout), zap.Int("read", len(msgs)))
			break loop
		}
	}
<<<<<<< HEAD
	h.logger.Debug("Read %d messages.", len(msgs))
=======
	h.logger.Debugf("Read %d messages.", len(msgs))
>>>>>>> 7f5d86c3
	if len(msgs) > 0 && !oldest.IsZero() {
		h.sourcePublishWM.PublishWatermark(processor.Watermark(oldest), msgs[len(msgs)-1].ReadOffset)
	}
	return msgs, nil
}

func (h *httpSource) Ack(_ context.Context, offsets []isb.Offset) []error {
	return make([]error, len(offsets))
}

func (h *httpSource) Close() error {
	h.logger.Info("Shutting down http source server...")
	h.cancelfn()
	close(h.messages)
	if err := h.shutdown(context.Background()); err != nil {
		return err
	}
	h.logger.Info("HTTP source server shutdown")
	return nil
}

func (h *httpSource) Stop() {
	h.logger.Info("Stopping http reader...")
	h.ready = false
	h.forwarder.Stop()
}

func (h *httpSource) ForceStop() {
	h.Stop()
}

func (h *httpSource) Start() <-chan struct{} {
	defer func() { h.ready = true }()
	return h.forwarder.Start()
}<|MERGE_RESOLUTION|>--- conflicted
+++ resolved
@@ -223,10 +223,6 @@
 	for i := int64(0); i < count; i++ {
 		select {
 		case m := <-h.messages:
-<<<<<<< HEAD
-			//
-=======
->>>>>>> 7f5d86c3
 			if oldest.IsZero() || m.EventTime.Before(oldest) {
 				oldest = m.EventTime
 			}
@@ -237,11 +233,7 @@
 			break loop
 		}
 	}
-<<<<<<< HEAD
-	h.logger.Debug("Read %d messages.", len(msgs))
-=======
 	h.logger.Debugf("Read %d messages.", len(msgs))
->>>>>>> 7f5d86c3
 	if len(msgs) > 0 && !oldest.IsZero() {
 		h.sourcePublishWM.PublishWatermark(processor.Watermark(oldest), msgs[len(msgs)-1].ReadOffset)
 	}
