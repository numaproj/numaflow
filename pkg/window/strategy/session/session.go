--- conflicted
+++ resolved
@@ -120,15 +120,11 @@
 // Windower is an implementation of TimedWindower of session window, windower is responsible for assigning
 // windows to the incoming messages and closing the windows that are past the watermark.
 type Windower struct {
-<<<<<<< HEAD
 	vertexName    string
 	pipelineName  string
 	vertexReplica int32
 
-	// gap is the duration after which the session is marked as closed.
-=======
 	// gap is the duration of inactivity after which a session window is marked as closed.
->>>>>>> e39d23f4
 	gap time.Duration
 
 	// activeWindows is a map of keys to list of active windows
