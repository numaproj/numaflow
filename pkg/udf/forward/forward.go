/*
Copyright 2022 The Numaproj Authors.

Licensed under the Apache License, Version 2.0 (the "License");
you may not use this file except in compliance with the License.
You may obtain a copy of the License at

    http://www.apache.org/licenses/LICENSE-2.0

Unless required by applicable law or agreed to in writing, software
distributed under the License is distributed on an "AS IS" BASIS,
WITHOUT WARRANTIES OR CONDITIONS OF ANY KIND, either express or implied.
See the License for the specific language governing permissions and
limitations under the License.
*/

/*
Package forward does the Read (fromBufferPartition) -> Process (map UDF) -> Forward (toBuffers) -> Ack (fromBufferPartition) loop.
*/
package forward

import (
	"context"
	"errors"
	"fmt"
	"math"
	"strconv"
	"sync"
	"time"

	"golang.org/x/sync/errgroup"

	"go.uber.org/zap"
	"k8s.io/apimachinery/pkg/util/wait"

	dfv1 "github.com/numaproj/numaflow/pkg/apis/numaflow/v1alpha1"
	"github.com/numaproj/numaflow/pkg/forwarder"
	"github.com/numaproj/numaflow/pkg/isb"
	"github.com/numaproj/numaflow/pkg/metrics"
	"github.com/numaproj/numaflow/pkg/shared/idlehandler"
	"github.com/numaproj/numaflow/pkg/shared/logging"
	"github.com/numaproj/numaflow/pkg/udf/forward/applier"
	"github.com/numaproj/numaflow/pkg/watermark/fetch"
	"github.com/numaproj/numaflow/pkg/watermark/publish"
	"github.com/numaproj/numaflow/pkg/watermark/wmb"
)

// InterStepDataForward forwards the data from previous step to the current step via inter-step buffer.
type InterStepDataForward struct {
	// I have my reasons for overriding the default principle https://github.com/golang/go/issues/22602
	ctx context.Context
	// cancelFn cancels our new context, our cancellation is little more complex and needs to be well orchestrated, hence
	// we need something more than a cancel().
	cancelFn            context.CancelFunc
	fromBufferPartition isb.BufferReader
	// toBuffers is a map of toVertex name to the toVertex's owned buffers.
	toBuffers    map[string][]isb.BufferWriter
	FSD          forwarder.ToWhichStepDecider
	mapUDF       applier.MapApplier
	mapStreamUDF applier.MapStreamApplier
	wmFetcher    fetch.Fetcher
	// wmPublishers stores the vertex to publisher mapping
	wmPublishers  map[string]publish.Publisher
	opts          options
	vertexName    string
	pipelineName  string
	vertexReplica int32
	// idleManager manages the idle watermark status.
	idleManager wmb.IdleManager
	// wmbChecker checks if the idle watermark is valid when the len(readMessage) is 0.
	wmbChecker wmb.WMBChecker
	Shutdown
}

// NewInterStepDataForward creates an inter-step forwarder.
func NewInterStepDataForward(
	vertexInstance *dfv1.VertexInstance,
	fromStep isb.BufferReader,
	toSteps map[string][]isb.BufferWriter,
	fsd forwarder.ToWhichStepDecider,
	applyUDF applier.MapApplier,
	applyUDFStream applier.MapStreamApplier,
	fetchWatermark fetch.Fetcher,
	publishWatermark map[string]publish.Publisher,
	idleManager wmb.IdleManager,
	opts ...Option) (*InterStepDataForward, error) {

	options := DefaultOptions()
	for _, o := range opts {
		if err := o(options); err != nil {
			return nil, err
		}
	}
	// creating a context here which is managed by the forwarder's lifecycle
	ctx, cancel := context.WithCancel(context.Background())

	var isdf = InterStepDataForward{
		ctx:                 ctx,
		cancelFn:            cancel,
		fromBufferPartition: fromStep,
		toBuffers:           toSteps,
		FSD:                 fsd,
		mapUDF:              applyUDF,
		mapStreamUDF:        applyUDFStream,
		wmFetcher:           fetchWatermark,
		wmPublishers:        publishWatermark,
		// should we do a check here for the values not being null?
		vertexName:    vertexInstance.Vertex.Spec.Name,
		pipelineName:  vertexInstance.Vertex.Spec.PipelineName,
		vertexReplica: vertexInstance.Replica,
		idleManager:   idleManager,
		wmbChecker:    wmb.NewWMBChecker(2), // TODO: make configurable
		Shutdown: Shutdown{
			rwlock: new(sync.RWMutex),
		},
		opts: *options,
	}

	// Add logger from parent ctx to child context.
	isdf.ctx = logging.WithLogger(ctx, options.logger)

	if isdf.opts.enableMapUdfStream && isdf.opts.readBatchSize != 1 {
		return nil, fmt.Errorf("batch size is not 1 with map UDF streaming")
	}

	return &isdf, nil
}

// Start starts reading the buffer and forwards to the next buffers. Call `Stop` to stop.
func (isdf *InterStepDataForward) Start() <-chan struct{} {
	log := logging.FromContext(isdf.ctx)
	stopped := make(chan struct{})
	var wg sync.WaitGroup
	wg.Add(1)
	go func() {
		log.Info("Starting forwarder...")
		// with wg approach can do more cleanup in case we need in the future.
		defer wg.Done()
		for {
			select {
			case <-isdf.ctx.Done():
				ok, err := isdf.IsShuttingDown()
				if err != nil {
					// ignore the error for now.
					log.Errorw("Failed to check if it can shutdown", zap.Error(err))
				}
				if ok {
					log.Info("Shutting down...")
					return
				}
			default:
				// once context.Done() is called, we still have to try to forwardAChunk because in graceful
				// shutdown the fromBufferPartition should be empty.
			}
			// keep doing what you are good at
			isdf.forwardAChunk(isdf.ctx)
		}
	}()

	go func() {
		wg.Wait()
		// Clean up resources for buffer reader and all the writers if any.
		if err := isdf.fromBufferPartition.Close(); err != nil {
			log.Errorw("Failed to close buffer reader, shutdown anyways...", zap.Error(err))
		} else {
			log.Infow("Closed buffer reader", zap.String("bufferFrom", isdf.fromBufferPartition.GetName()))
		}
		for _, buffer := range isdf.toBuffers {
			for _, partition := range buffer {
				if err := partition.Close(); err != nil {
					log.Errorw("Failed to close partition writer, shutdown anyways...", zap.Error(err), zap.String("bufferTo", partition.GetName()))
				} else {
					log.Infow("Closed partition writer", zap.String("bufferTo", partition.GetName()))
				}
			}
		}

		close(stopped)
	}()

	return stopped
}

// readWriteMessagePair represents a read message and its processed (via map UDF) write messages.
type readWriteMessagePair struct {
	readMessage   *isb.ReadMessage
	writeMessages []*isb.WriteMessage
	udfError      error
}

// forwardAChunk forwards a chunk of message from the fromBufferPartition to the toBuffers. It does the Read -> Process -> Forward -> Ack chain
// for a chunk of messages returned by the first Read call. It will return only if only we are successfully able to ack
// the message after forwarding, barring any platform errors. The platform errors include buffer-full,
// buffer-not-reachable, etc., but does not include errors due to user code UDFs, WhereTo, etc.
func (isdf *InterStepDataForward) forwardAChunk(ctx context.Context) {
	start := time.Now()
	// There is a chance that we have read the message and the container got forcefully terminated before processing. To provide
	// at-least-once semantics for reading, during restart we will have to reprocess all unacknowledged messages. It is the
	// responsibility of the Read function to do that.
	readMessages, err := isdf.fromBufferPartition.Read(ctx, isdf.opts.readBatchSize)
	isdf.opts.logger.Debugw("Read from buffer", zap.String("bufferFrom", isdf.fromBufferPartition.GetName()), zap.Int64("length", int64(len(readMessages))))
	if err != nil {
		isdf.opts.logger.Warnw("failed to read fromBufferPartition", zap.Error(err))
		metrics.ReadMessagesError.With(map[string]string{metrics.LabelVertex: isdf.vertexName, metrics.LabelPipeline: isdf.pipelineName, metrics.LabelVertexType: string(dfv1.VertexTypeMapUDF), metrics.LabelVertexReplicaIndex: strconv.Itoa(int(isdf.vertexReplica)), metrics.LabelPartitionName: isdf.fromBufferPartition.GetName()}).Inc()
	}

	// process only if we have any read messages. There is a natural looping here if there is an internal error while
	// reading, and we are not able to proceed.
	if len(readMessages) == 0 {
		// When the read length is zero, the write length is definitely zero too,
		// meaning there's no data to be published to the next vertex, and we consider this
		// situation as idling.
		// In order to continue propagating watermark, we will set watermark idle=true and publish it.
		// We also publish a control message if this is the first time we get this idle situation.
		// We compute the HeadIdleWMB using the given partition as the idle watermark
		var processorWMB = isdf.wmFetcher.ComputeHeadIdleWMB(isdf.fromBufferPartition.GetPartitionIdx())
		if !isdf.wmbChecker.ValidateHeadWMB(processorWMB) {
			// validation failed, skip publishing
			isdf.opts.logger.Debugw("skip publishing idle watermark",
				zap.Int("counter", isdf.wmbChecker.GetCounter()),
				zap.Int64("offset", processorWMB.Offset),
				zap.Int64("watermark", processorWMB.Watermark),
				zap.Bool("idle", processorWMB.Idle))
			return
		}

		// if the validation passed, we will publish the watermark to all the toBuffer partitions.
		for toVertexName, toVertexBuffer := range isdf.toBuffers {
			for _, partition := range toVertexBuffer {
				if p, ok := isdf.wmPublishers[toVertexName]; ok {
<<<<<<< HEAD
					idlehandler.PublishIdleWatermark(ctx, isdf.fromBufferPartition.GetName(), partition, p, isdf.idleManager, isdf.opts.logger, dfv1.VertexTypeMapUDF, wmb.Watermark(time.UnixMilli(processorWMB.Watermark)))
=======
					idlehandler.PublishIdleWatermark(ctx, partition, p, isdf.idleManager, isdf.opts.logger, isdf.vertexName, isdf.pipelineName, dfv1.VertexTypeMapUDF, isdf.vertexReplica, wmb.Watermark(time.UnixMilli(processorWMB.Watermark)))
>>>>>>> f4a4654b
				}
			}
		}
		return
	}

	var dataMessages = make([]*isb.ReadMessage, 0, len(readMessages))

	// store the offsets of the messages we read from ISB
	var readOffsets = make([]isb.Offset, len(readMessages))
	for idx, m := range readMessages {
		readOffsets[idx] = m.ReadOffset
		if m.Kind == isb.Data {
			dataMessages = append(dataMessages, m)
		}
	}
	metrics.ReadDataMessagesCount.With(map[string]string{metrics.LabelVertex: isdf.vertexName, metrics.LabelPipeline: isdf.pipelineName, metrics.LabelVertexType: string(dfv1.VertexTypeMapUDF), metrics.LabelVertexReplicaIndex: strconv.Itoa(int(isdf.vertexReplica)), metrics.LabelPartitionName: isdf.fromBufferPartition.GetName()}).Add(float64(len(dataMessages)))
	metrics.ReadMessagesCount.With(map[string]string{metrics.LabelVertex: isdf.vertexName, metrics.LabelPipeline: isdf.pipelineName, metrics.LabelVertexType: string(dfv1.VertexTypeMapUDF), metrics.LabelVertexReplicaIndex: strconv.Itoa(int(isdf.vertexReplica)), metrics.LabelPartitionName: isdf.fromBufferPartition.GetName()}).Add(float64(len(readMessages)))

	// fetch watermark if available
	// TODO: make it async (concurrent and wait later)
	// let's track only the first element's watermark. This is important because we reassign the watermark we fetch
	// to all the elements in the batch. If we were to assign last element's watermark, we will wrongly mark on-time data as late.
	// we fetch the watermark for the partition from which we read the message.
	processorWM := isdf.wmFetcher.ComputeWatermark(readMessages[0].ReadOffset, isdf.fromBufferPartition.GetPartitionIdx())

	var writeOffsets map[string][][]isb.Offset
	if !isdf.opts.enableMapUdfStream {
		// create space for writeMessages specific to each step as we could forward to all the steps too.
		var messageToStep = make(map[string][][]isb.Message)
		for toVertex := range isdf.toBuffers {
			// over allocating to have a predictable pattern
			messageToStep[toVertex] = make([][]isb.Message, len(isdf.toBuffers[toVertex]))
		}

		// udf concurrent processing request channel
		udfCh := make(chan *readWriteMessagePair)
		// udfResults stores the results after map UDF processing for all read messages. It indexes
		// a read message to the corresponding write message
		udfResults := make([]readWriteMessagePair, len(dataMessages))
		// applyUDF, if there is an Internal error it is a blocking call and will return only if shutdown has been initiated.

		// create a pool of map UDF Processors
		var wg sync.WaitGroup
		for i := 0; i < isdf.opts.udfConcurrency; i++ {
			wg.Add(1)
			go func() {
				defer wg.Done()
				isdf.concurrentApplyUDF(ctx, udfCh)
			}()
		}
		concurrentUDFProcessingStart := time.Now()

		// send to map UDF only the data messages
		for idx, m := range dataMessages {
			// emit message size metric
			metrics.ReadBytesCount.With(map[string]string{metrics.LabelVertex: isdf.vertexName, metrics.LabelPipeline: isdf.pipelineName, metrics.LabelVertexType: string(dfv1.VertexTypeMapUDF), metrics.LabelVertexReplicaIndex: strconv.Itoa(int(isdf.vertexReplica)), metrics.LabelPartitionName: isdf.fromBufferPartition.GetName()}).Add(float64(len(m.Payload)))
			// assign watermark to the message
			m.Watermark = time.Time(processorWM)
			// send map UDF processing work to the channel
			udfResults[idx].readMessage = m
			udfCh <- &udfResults[idx]
		}
		// let the go routines know that there is no more work
		close(udfCh)
		// wait till the processing is done. this will not be an infinite wait because the map UDF processing will exit if
		// context.Done() is closed.
		wg.Wait()
		isdf.opts.logger.Debugw("concurrent applyUDF completed", zap.Int("concurrency", isdf.opts.udfConcurrency), zap.Duration("took", time.Since(concurrentUDFProcessingStart)))
		metrics.ConcurrentUDFProcessingTime.With(map[string]string{metrics.LabelVertex: isdf.vertexName, metrics.LabelPipeline: isdf.pipelineName, metrics.LabelVertexType: string(dfv1.VertexTypeMapUDF), metrics.LabelVertexReplicaIndex: strconv.Itoa(int(isdf.vertexReplica))}).Observe(float64(time.Since(concurrentUDFProcessingStart).Microseconds()))
		// map UDF processing is done.

		// let's figure out which vertex to send the results to.
		// update the toBuffer(s) with writeMessages.
		for _, m := range udfResults {
			// look for errors in udf processing, if we see even 1 error NoAck all messages
			// then return. Handling partial retrying is not worth ATM.
			if m.udfError != nil {
				metrics.UDFError.With(map[string]string{metrics.LabelVertex: isdf.vertexName, metrics.LabelPipeline: isdf.pipelineName, metrics.LabelVertexType: string(dfv1.VertexTypeMapUDF), metrics.LabelVertexReplicaIndex: strconv.Itoa(int(isdf.vertexReplica))}).Inc()
				isdf.opts.logger.Errorw("failed to applyUDF", zap.Error(m.udfError))
				// As there's no partial failure, non-ack all the readOffsets
				isdf.fromBufferPartition.NoAck(ctx, readOffsets)
				return
			}
			// update toBuffers
			for _, message := range m.writeMessages {
				if err := isdf.whereToStep(message, messageToStep, m.readMessage); err != nil {
					isdf.opts.logger.Errorw("failed in whereToStep", zap.Error(err))
					isdf.fromBufferPartition.NoAck(ctx, readOffsets)
					return
				}
			}
		}

		// forward the message to the edge buffer (could be multiple edges)
		writeOffsets, err = isdf.writeToBuffers(ctx, messageToStep)
		if err != nil {
			isdf.opts.logger.Errorw("failed to write to toBuffers", zap.Error(err))
			isdf.fromBufferPartition.NoAck(ctx, readOffsets)
			return
		}
		isdf.opts.logger.Debugw("writeToBuffers completed")
	} else {
		writeOffsets, err = isdf.streamMessage(ctx, dataMessages, processorWM)
		if err != nil {
			isdf.opts.logger.Errorw("failed to streamMessage", zap.Error(err))
			// As there's no partial failure, non-ack all the readOffsets
			isdf.fromBufferPartition.NoAck(ctx, readOffsets)
			return
		}
	}

	// activeWatermarkBuffers records the buffers that the publisher has published
	// a watermark in this batch processing cycle.
	// it's used to determine which buffers should receive an idle watermark.
	// It is created as a slice because it tracks per partition activity info.
	var activeWatermarkBuffers = make(map[string][]bool)
	// forward the highest watermark to all the edges to avoid idle edge problem
	// TODO: sort and get the highest value
	for toVertexName, toVertexBufferOffsets := range writeOffsets {
		activeWatermarkBuffers[toVertexName] = make([]bool, len(toVertexBufferOffsets))
		if publisher, ok := isdf.wmPublishers[toVertexName]; ok {
			for index, offsets := range toVertexBufferOffsets {
				if len(offsets) > 0 {
					publisher.PublishWatermark(processorWM, offsets[len(offsets)-1], int32(index))
					activeWatermarkBuffers[toVertexName][index] = true
					// reset because the toBuffer partition is no longer idling
					isdf.idleManager.Reset(isdf.fromBufferPartition.GetName(), isdf.toBuffers[toVertexName][index].GetName())
				}
				// This (len(offsets) == 0) happens at conditional forwarding, there's no data written to the buffer
			}
		}
	}
	// - condition1 "len(dataMessages) > 0" :
	//   Meaning, we do have some data messages, but we may not have written to all out buffers or its partitions.
	//   It could be all data messages are dropped, or conditional forwarding to part of the out buffers.
	//   If we don't have this condition check, when dataMessages is zero but ctrlMessages > 0, we will
	//   wrongly publish an idle watermark without the ctrl message and the ctrl message tracking map.
	// - condition 2 "len(activeWatermarkBuffers) < len(isdf.wmPublishers)" :
	//   send idle watermark only if we have idle out buffers
	// Note: When the len(dataMessages) is 0, meaning all the readMessages are control messages, we choose not to do extra steps
	// This is because, if the idle continues, we will eventually handle the idle watermark when we read the next batch where the len(readMessages) will be zero
	if len(dataMessages) > 0 {
		for bufferName := range isdf.wmPublishers {
			for index, activePartition := range activeWatermarkBuffers[bufferName] {
				if !activePartition {
					// use the watermark of the current read batch for the idle watermark
					// same as read len==0 because there's no event published to the buffer
					if p, ok := isdf.wmPublishers[bufferName]; ok {
<<<<<<< HEAD
						idlehandler.PublishIdleWatermark(ctx, isdf.fromBufferPartition.GetName(), isdf.toBuffers[bufferName][index], p, isdf.idleManager, isdf.opts.logger, dfv1.VertexTypeMapUDF, processorWM)
=======
						idlehandler.PublishIdleWatermark(ctx, isdf.toBuffers[bufferName][index], p, isdf.idleManager, isdf.opts.logger, isdf.vertexName, isdf.pipelineName, dfv1.VertexTypeMapUDF, isdf.vertexReplica, processorWM)
>>>>>>> f4a4654b
					}
				}
			}
		}
	}

	// when we apply udf, we don't handle partial errors (it's either non or all, non will return early),
	// so we should be able to ack all the readOffsets including data messages and control messages
	err = isdf.ackFromBuffer(ctx, readOffsets)
	// implicit return for posterity :-)
	if err != nil {
		isdf.opts.logger.Errorw("Failed to ack from buffer", zap.Error(err))
		metrics.AckMessageError.With(map[string]string{metrics.LabelVertex: isdf.vertexName, metrics.LabelPipeline: isdf.pipelineName, metrics.LabelVertexType: string(dfv1.VertexTypeMapUDF), metrics.LabelVertexReplicaIndex: strconv.Itoa(int(isdf.vertexReplica)), metrics.LabelPartitionName: isdf.fromBufferPartition.GetName()}).Add(float64(len(readOffsets)))
		return
	}
	metrics.AckMessagesCount.With(map[string]string{metrics.LabelVertex: isdf.vertexName, metrics.LabelPipeline: isdf.pipelineName, metrics.LabelVertexType: string(dfv1.VertexTypeMapUDF), metrics.LabelVertexReplicaIndex: strconv.Itoa(int(isdf.vertexReplica)), metrics.LabelPartitionName: isdf.fromBufferPartition.GetName()}).Add(float64(len(readOffsets)))

	// ProcessingTimes of the entire forwardAChunk
	metrics.ForwardAChunkProcessingTime.With(map[string]string{metrics.LabelVertex: isdf.vertexName, metrics.LabelPipeline: isdf.pipelineName, metrics.LabelVertexType: string(dfv1.VertexTypeMapUDF), metrics.LabelVertexReplicaIndex: strconv.Itoa(int(isdf.vertexReplica))}).Observe(float64(time.Since(start).Microseconds()))
}

// streamMessage streams the data messages to the next step.
func (isdf *InterStepDataForward) streamMessage(
	ctx context.Context,
	dataMessages []*isb.ReadMessage,
	processorWM wmb.Watermark,
) (map[string][][]isb.Offset, error) {
	// create space for writeMessages specific to each step as we could forward to all the steps too.
	// these messages are for per partition (due to round-robin writes) for load balancing
	var messageToStep = make(map[string][][]isb.Message)
	var writeOffsets = make(map[string][][]isb.Offset)

	for toVertex := range isdf.toBuffers {
		// over allocating to have a predictable pattern
		messageToStep[toVertex] = make([][]isb.Message, len(isdf.toBuffers[toVertex]))
		writeOffsets[toVertex] = make([][]isb.Offset, len(isdf.toBuffers[toVertex]))
	}

	if len(dataMessages) > 1 {
		errMsg := "data message size is not 1 with map UDF streaming"
		isdf.opts.logger.Errorw(errMsg)
		return nil, fmt.Errorf(errMsg)
	} else if len(dataMessages) == 1 {
		// send to map UDF only the data messages

		// emit message size metric
		metrics.ReadBytesCount.With(map[string]string{metrics.LabelVertex: isdf.vertexName, metrics.LabelPipeline: isdf.pipelineName, metrics.LabelVertexType: string(dfv1.VertexTypeMapUDF), metrics.LabelVertexReplicaIndex: strconv.Itoa(int(isdf.vertexReplica)), metrics.LabelPartitionName: isdf.fromBufferPartition.GetName()}).
			Add(float64(len(dataMessages[0].Payload)))
		// assign watermark to the message
		dataMessages[0].Watermark = time.Time(processorWM)

		// process the mapStreamUDF and get the result
		start := time.Now()
		metrics.UDFReadMessagesCount.With(map[string]string{metrics.LabelVertex: isdf.vertexName, metrics.LabelPipeline: isdf.pipelineName, metrics.LabelVertexType: string(dfv1.VertexTypeMapUDF), metrics.LabelVertexReplicaIndex: strconv.Itoa(int(isdf.vertexReplica)), metrics.LabelPartitionName: isdf.fromBufferPartition.GetName()}).Inc()

		writeMessageCh := make(chan isb.WriteMessage)
		errs, ctx := errgroup.WithContext(ctx)
		errs.Go(func() error {
			return isdf.mapStreamUDF.ApplyMapStream(ctx, dataMessages[0], writeMessageCh)
		})

		// Stream the message to the next vertex. First figure out which vertex
		// to send the result to. Then update the toBuffer(s) with writeMessage.
		msgIndex := 0
		for writeMessage := range writeMessageCh {
			// add vertex name to the ID, since multiple vertices can publish to the same vertex and we need uniqueness across them
			writeMessage.ID = fmt.Sprintf("%s-%s-%d", dataMessages[0].ReadOffset.String(), isdf.vertexName, msgIndex)
			msgIndex += 1
			metrics.UDFWriteMessagesCount.With(map[string]string{metrics.LabelVertex: isdf.vertexName, metrics.LabelPipeline: isdf.pipelineName, metrics.LabelVertexType: string(dfv1.VertexTypeMapUDF), metrics.LabelVertexReplicaIndex: strconv.Itoa(int(isdf.vertexReplica)), metrics.LabelPartitionName: isdf.fromBufferPartition.GetName()}).Add(float64(1))

			// update toBuffers
			if err := isdf.whereToStep(&writeMessage, messageToStep, dataMessages[0]); err != nil {
				return nil, fmt.Errorf("failed at whereToStep, error: %w", err)
			}

			// Forward the message to the edge buffer (could be multiple edges)
			curWriteOffsets, err := isdf.writeToBuffers(ctx, messageToStep)
			if err != nil {
				return nil, fmt.Errorf("failed to write to toBuffers, error: %w", err)
			}
			// Merge curWriteOffsets into writeOffsets
			for vertexName, toVertexBufferOffsets := range curWriteOffsets {
				for index, offsets := range toVertexBufferOffsets {
					writeOffsets[vertexName][index] = append(writeOffsets[vertexName][index], offsets...)
				}
			}
		}

		// look for errors in udf processing, if we see even 1 error NoAck all messages
		// then return. Handling partial retrying is not worth ATM.
		if err := errs.Wait(); err != nil {
			metrics.UDFError.With(map[string]string{metrics.LabelVertex: isdf.vertexName, metrics.LabelPipeline: isdf.pipelineName,
				metrics.LabelVertexType: string(dfv1.VertexTypeMapUDF), metrics.LabelVertexReplicaIndex: strconv.Itoa(int(isdf.vertexReplica))}).Inc()
			// We do not retry as we are streaming
			if ok, _ := isdf.IsShuttingDown(); ok {
				isdf.opts.logger.Errorw("mapUDF.Apply, Stop called while stuck on an internal error", zap.Error(err))
				metrics.PlatformError.With(map[string]string{metrics.LabelVertex: isdf.vertexName, metrics.LabelPipeline: isdf.pipelineName, metrics.LabelVertexType: string(dfv1.VertexTypeMapUDF), metrics.LabelVertexReplicaIndex: strconv.Itoa(int(isdf.vertexReplica))}).Inc()
			}
			return nil, fmt.Errorf("failed to applyUDF, error: %w", err)
		}

		metrics.UDFProcessingTime.With(map[string]string{metrics.LabelVertex: isdf.vertexName, metrics.LabelPipeline: isdf.pipelineName,
			metrics.LabelVertexType: string(dfv1.VertexTypeMapUDF), metrics.LabelVertexReplicaIndex: strconv.Itoa(int(isdf.vertexReplica))}).Observe(float64(time.Since(start).Microseconds()))
	} else {
		// Even not data messages, forward the message to the edge buffer (could be multiple edges)
		var err error
		writeOffsets, err = isdf.writeToBuffers(ctx, messageToStep)
		if err != nil {
			return nil, fmt.Errorf("failed to write to toBuffers, error: %w", err)
		}
	}

	return writeOffsets, nil
}

// ackFromBuffer acknowledges an array of offsets back to fromBufferPartition and is a blocking call or until shutdown has been initiated.
func (isdf *InterStepDataForward) ackFromBuffer(ctx context.Context, offsets []isb.Offset) error {
	var ackRetryBackOff = wait.Backoff{
		Factor:   1,
		Jitter:   0.1,
		Steps:    math.MaxInt,
		Duration: time.Millisecond * 10,
	}
	var ackOffsets = offsets
	attempt := 0

	ctxClosedErr := wait.ExponentialBackoff(ackRetryBackOff, func() (done bool, err error) {
		errs := isdf.fromBufferPartition.Ack(ctx, ackOffsets)
		attempt += 1
		summarizedErr := errorArrayToMap(errs)
		var failedOffsets []isb.Offset
		if len(summarizedErr) > 0 {
			isdf.opts.logger.Errorw("Failed to ack from buffer, retrying", zap.Any("errors", summarizedErr), zap.Int("attempt", attempt))
			// no point retrying if ctx.Done has been invoked
			select {
			case <-ctx.Done():
				// no point in retrying after we have been asked to stop.
				return false, ctx.Err()
			default:
				// retry only the failed offsets
				for i, offset := range ackOffsets {
					if errs[i] != nil {
						failedOffsets = append(failedOffsets, offset)
					}
				}
				ackOffsets = failedOffsets
				if ok, _ := isdf.IsShuttingDown(); ok {
					ackErr := fmt.Errorf("AckFromBuffer, Stop called while stuck on an internal error, %v", summarizedErr)
					return false, ackErr
				}
				return false, nil
			}
		} else {
			return true, nil
		}
	})

	if ctxClosedErr != nil {
		isdf.opts.logger.Errorw("Context closed while waiting to ack messages inside forward", zap.Error(ctxClosedErr))
	}

	return ctxClosedErr
}

// writeToBuffers is a blocking call until all the messages have be forwarded to all the toBuffers, or a shutdown
// has been initiated while we are stuck looping on an InternalError.
func (isdf *InterStepDataForward) writeToBuffers(
	ctx context.Context, messageToStep map[string][][]isb.Message,
) (writeOffsets map[string][][]isb.Offset, err error) {
	// messageToStep contains all the to buffers, so the messages could be empty (conditional forwarding).
	// So writeOffsets also contains all the to buffers, but the returned offsets might be empty.
	writeOffsets = make(map[string][][]isb.Offset)
	for toVertexName, toVertexMessages := range messageToStep {
		writeOffsets[toVertexName] = make([][]isb.Offset, len(toVertexMessages))
	}
	for toVertexName, toVertexBuffer := range isdf.toBuffers {
		for index, partition := range toVertexBuffer {
			writeOffsets[toVertexName][index], err = isdf.writeToBuffer(ctx, partition, messageToStep[toVertexName][index])
			if err != nil {
				return nil, err
			}
		}
	}
	return writeOffsets, nil
}

// writeToBuffer forwards an array of messages to a single buffer and is a blocking call or until shutdown has been initiated.
func (isdf *InterStepDataForward) writeToBuffer(ctx context.Context, toBufferPartition isb.BufferWriter, messages []isb.Message) (writeOffsets []isb.Offset, err error) {
	var (
		totalCount int
		writeCount int
		writeBytes float64
		dropBytes  float64
	)
	totalCount = len(messages)
	writeOffsets = make([]isb.Offset, 0, totalCount)

	for {
		_writeOffsets, errs := toBufferPartition.Write(ctx, messages)
		// Note: this is an unwanted memory allocation during a happy path. We want only minimal allocation since using failedMessages is an unlikely path.
		var failedMessages []isb.Message
		needRetry := false
		for idx, msg := range messages {
			if err := errs[idx]; err != nil {
				// ATM there are no user defined errors during write, all are InternalErrors.
				if errors.As(err, &isb.NoRetryableBufferWriteErr{}) {
					// If toBufferPartition returns us a NoRetryableBufferWriteErr, we drop the message.
					dropBytes += float64(len(msg.Payload))
				} else {
					needRetry = true
					// we retry only failed messages
					failedMessages = append(failedMessages, msg)
					metrics.WriteMessagesError.With(map[string]string{metrics.LabelVertex: isdf.vertexName, metrics.LabelPipeline: isdf.pipelineName, metrics.LabelVertexType: string(dfv1.VertexTypeMapUDF), metrics.LabelVertexReplicaIndex: strconv.Itoa(int(isdf.vertexReplica)), metrics.LabelPartitionName: toBufferPartition.GetName()}).Inc()
					// a shutdown can break the blocking loop caused due to InternalErr
					if ok, _ := isdf.IsShuttingDown(); ok {
						metrics.PlatformError.With(map[string]string{metrics.LabelVertex: isdf.vertexName, metrics.LabelPipeline: isdf.pipelineName, metrics.LabelVertexType: string(dfv1.VertexTypeMapUDF), metrics.LabelVertexReplicaIndex: strconv.Itoa(int(isdf.vertexReplica))}).Inc()
						return writeOffsets, fmt.Errorf("writeToBuffer failed, Stop called while stuck on an internal error with failed messages:%d, %v", len(failedMessages), errs)
					}
				}
			} else {
				writeCount++
				writeBytes += float64(len(msg.Payload))
				// we support write offsets only for jetstream
				if _writeOffsets != nil {
					writeOffsets = append(writeOffsets, _writeOffsets[idx])
				}
			}
		}

		if needRetry {
			isdf.opts.logger.Errorw("Retrying failed messages",
				zap.Any("errors", errorArrayToMap(errs)),
				zap.String(metrics.LabelPipeline, isdf.pipelineName),
				zap.String(metrics.LabelVertex, isdf.vertexName),
				zap.String(metrics.LabelPartitionName, toBufferPartition.GetName()),
			)
			// set messages to failed for the retry
			messages = failedMessages
			// TODO: implement retry with backoff etc.
			time.Sleep(isdf.opts.retryInterval)
		} else {
			break
		}
	}

	metrics.DropMessagesCount.With(map[string]string{metrics.LabelVertex: isdf.vertexName, metrics.LabelPipeline: isdf.pipelineName, metrics.LabelVertexType: string(dfv1.VertexTypeMapUDF), metrics.LabelVertexReplicaIndex: strconv.Itoa(int(isdf.vertexReplica)), metrics.LabelPartitionName: toBufferPartition.GetName()}).Add(float64(totalCount - writeCount))
	metrics.DropBytesCount.With(map[string]string{metrics.LabelVertex: isdf.vertexName, metrics.LabelPipeline: isdf.pipelineName, metrics.LabelVertexType: string(dfv1.VertexTypeMapUDF), metrics.LabelVertexReplicaIndex: strconv.Itoa(int(isdf.vertexReplica)), metrics.LabelPartitionName: toBufferPartition.GetName()}).Add(dropBytes)
	metrics.WriteMessagesCount.With(map[string]string{metrics.LabelVertex: isdf.vertexName, metrics.LabelPipeline: isdf.pipelineName, metrics.LabelVertexType: string(dfv1.VertexTypeMapUDF), metrics.LabelVertexReplicaIndex: strconv.Itoa(int(isdf.vertexReplica)), metrics.LabelPartitionName: toBufferPartition.GetName()}).Add(float64(writeCount))
	metrics.WriteBytesCount.With(map[string]string{metrics.LabelVertex: isdf.vertexName, metrics.LabelPipeline: isdf.pipelineName, metrics.LabelVertexType: string(dfv1.VertexTypeMapUDF), metrics.LabelVertexReplicaIndex: strconv.Itoa(int(isdf.vertexReplica)), metrics.LabelPartitionName: toBufferPartition.GetName()}).Add(writeBytes)
	return writeOffsets, nil
}

// concurrentApplyUDF applies the map UDF based on the request from the channel
func (isdf *InterStepDataForward) concurrentApplyUDF(ctx context.Context, readMessagePair <-chan *readWriteMessagePair) {
	for message := range readMessagePair {
		start := time.Now()
		metrics.UDFReadMessagesCount.With(map[string]string{metrics.LabelVertex: isdf.vertexName, metrics.LabelPipeline: isdf.pipelineName, metrics.LabelVertexType: string(dfv1.VertexTypeMapUDF), metrics.LabelVertexReplicaIndex: strconv.Itoa(int(isdf.vertexReplica)), metrics.LabelPartitionName: isdf.fromBufferPartition.GetName()}).Inc()
		writeMessages, err := isdf.applyUDF(ctx, message.readMessage)
		metrics.UDFWriteMessagesCount.With(map[string]string{metrics.LabelVertex: isdf.vertexName, metrics.LabelPipeline: isdf.pipelineName, metrics.LabelVertexType: string(dfv1.VertexTypeMapUDF), metrics.LabelVertexReplicaIndex: strconv.Itoa(int(isdf.vertexReplica)), metrics.LabelPartitionName: isdf.fromBufferPartition.GetName()}).Add(float64(len(writeMessages)))
		message.writeMessages = append(message.writeMessages, writeMessages...)
		message.udfError = err
		metrics.UDFProcessingTime.With(map[string]string{metrics.LabelVertex: isdf.vertexName, metrics.LabelPipeline: isdf.pipelineName, metrics.LabelVertexType: string(dfv1.VertexTypeMapUDF), metrics.LabelVertexReplicaIndex: strconv.Itoa(int(isdf.vertexReplica))}).Observe(float64(time.Since(start).Microseconds()))
	}
}

// applyUDF applies the map UDF and will block if there is any InternalErr. On the other hand, if this is a UserError
// the skip flag is set. ShutDown flag will only if there is an InternalErr and ForceStop has been invoked.
// The UserError retry will be done on the ApplyUDF.
func (isdf *InterStepDataForward) applyUDF(ctx context.Context, readMessage *isb.ReadMessage) ([]*isb.WriteMessage, error) {
	for {
		writeMessages, err := isdf.mapUDF.ApplyMap(ctx, readMessage)
		if err != nil {
			isdf.opts.logger.Errorw("mapUDF.Apply error", zap.Error(err))
			// TODO: implement retry with backoff etc.
			time.Sleep(isdf.opts.retryInterval)
			// keep retrying, I cannot think of a use case where a user could say, errors are fine :-)
			// as a platform we should not lose or corrupt data.
			// this does not mean we should prohibit this from a shutdown.
			if ok, _ := isdf.IsShuttingDown(); ok {
				isdf.opts.logger.Errorw("mapUDF.Apply, Stop called while stuck on an internal error", zap.Error(err))
				metrics.PlatformError.With(map[string]string{metrics.LabelVertex: isdf.vertexName, metrics.LabelPipeline: isdf.pipelineName, metrics.LabelVertexType: string(dfv1.VertexTypeMapUDF), metrics.LabelVertexReplicaIndex: strconv.Itoa(int(isdf.vertexReplica))}).Inc()
				return nil, err
			}
			continue
		} else {
			for index, m := range writeMessages {
				// add vertex name to the ID, since multiple vertices can publish to the same vertex and we need uniqueness across them
				m.ID = fmt.Sprintf("%s-%s-%d", readMessage.ReadOffset.String(), isdf.vertexName, index)
			}
			return writeMessages, nil
		}
	}
}

// whereToStep executes the WhereTo interfaces and then updates the to step's writeToBuffers buffer.
func (isdf *InterStepDataForward) whereToStep(writeMessage *isb.WriteMessage, messageToStep map[string][][]isb.Message, readMessage *isb.ReadMessage) error {
	// call WhereTo and drop it on errors
	to, err := isdf.FSD.WhereTo(writeMessage.Keys, writeMessage.Tags)
	if err != nil {
		isdf.opts.logger.Errorw("failed in whereToStep", zap.Error(isb.MessageWriteErr{Name: isdf.fromBufferPartition.GetName(), Header: readMessage.Header, Body: readMessage.Body, Message: fmt.Sprintf("WhereTo failed, %s", err)}))
		// a shutdown can break the blocking loop caused due to InternalErr
		if ok, _ := isdf.IsShuttingDown(); ok {
			err := fmt.Errorf("whereToStep, Stop called while stuck on an internal error, %v", err)
			metrics.PlatformError.With(map[string]string{metrics.LabelVertex: isdf.vertexName, metrics.LabelPipeline: isdf.pipelineName, metrics.LabelVertexType: string(dfv1.VertexTypeMapUDF), metrics.LabelVertexReplicaIndex: strconv.Itoa(int(isdf.vertexReplica))}).Inc()
			return err
		}
		return err
	}

	for _, t := range to {
		if _, ok := messageToStep[t.ToVertexName]; !ok {
			isdf.opts.logger.Errorw("failed in whereToStep", zap.Error(isb.MessageWriteErr{Name: isdf.fromBufferPartition.GetName(), Header: readMessage.Header, Body: readMessage.Body, Message: fmt.Sprintf("no such destination (%s)", t.ToVertexName)}))
		}
		messageToStep[t.ToVertexName][t.ToVertexPartitionIdx] = append(messageToStep[t.ToVertexName][t.ToVertexPartitionIdx], writeMessage.Message)
	}
	return nil
}

// errorArrayToMap summarizes an error array to map
func errorArrayToMap(errs []error) map[string]int64 {
	result := make(map[string]int64)
	for _, err := range errs {
		if err != nil {
			result[err.Error()]++
		}
	}
	return result
}<|MERGE_RESOLUTION|>--- conflicted
+++ resolved
@@ -228,11 +228,7 @@
 		for toVertexName, toVertexBuffer := range isdf.toBuffers {
 			for _, partition := range toVertexBuffer {
 				if p, ok := isdf.wmPublishers[toVertexName]; ok {
-<<<<<<< HEAD
-					idlehandler.PublishIdleWatermark(ctx, isdf.fromBufferPartition.GetName(), partition, p, isdf.idleManager, isdf.opts.logger, dfv1.VertexTypeMapUDF, wmb.Watermark(time.UnixMilli(processorWMB.Watermark)))
-=======
-					idlehandler.PublishIdleWatermark(ctx, partition, p, isdf.idleManager, isdf.opts.logger, isdf.vertexName, isdf.pipelineName, dfv1.VertexTypeMapUDF, isdf.vertexReplica, wmb.Watermark(time.UnixMilli(processorWMB.Watermark)))
->>>>>>> f4a4654b
+					idlehandler.PublishIdleWatermark(ctx, isdf.fromBufferPartition.GetName(), partition, p, isdf.idleManager, isdf.opts.logger, isdf.vertexName, isdf.pipelineName, dfv1.VertexTypeMapUDF, isdf.vertexReplica, wmb.Watermark(time.UnixMilli(processorWMB.Watermark)))
 				}
 			}
 		}
@@ -382,11 +378,7 @@
 					// use the watermark of the current read batch for the idle watermark
 					// same as read len==0 because there's no event published to the buffer
 					if p, ok := isdf.wmPublishers[bufferName]; ok {
-<<<<<<< HEAD
-						idlehandler.PublishIdleWatermark(ctx, isdf.fromBufferPartition.GetName(), isdf.toBuffers[bufferName][index], p, isdf.idleManager, isdf.opts.logger, dfv1.VertexTypeMapUDF, processorWM)
-=======
-						idlehandler.PublishIdleWatermark(ctx, isdf.toBuffers[bufferName][index], p, isdf.idleManager, isdf.opts.logger, isdf.vertexName, isdf.pipelineName, dfv1.VertexTypeMapUDF, isdf.vertexReplica, processorWM)
->>>>>>> f4a4654b
+						idlehandler.PublishIdleWatermark(ctx, isdf.fromBufferPartition.GetName(), isdf.toBuffers[bufferName][index], p, isdf.idleManager, isdf.opts.logger, isdf.vertexName, isdf.pipelineName, dfv1.VertexTypeMapUDF, isdf.vertexReplica, processorWM)
 					}
 				}
 			}
