package udf

import (
	"context"
	"fmt"
	"github.com/numaproj/numaflow/pkg/watermark/generic/jetstream"
	"sync"
	"time"

<<<<<<< HEAD
=======
	"github.com/numaproj/numaflow/pkg/watermark/generic/jetstream"

>>>>>>> f7d00687
	"go.uber.org/zap"

	dfv1 "github.com/numaproj/numaflow/pkg/apis/numaflow/v1alpha1"
	"github.com/numaproj/numaflow/pkg/isb"
	"github.com/numaproj/numaflow/pkg/isb/forward"
	jetstreamisb "github.com/numaproj/numaflow/pkg/isb/jetstream"
	redisisb "github.com/numaproj/numaflow/pkg/isb/redis"
	"github.com/numaproj/numaflow/pkg/metrics"
	jsclient "github.com/numaproj/numaflow/pkg/shared/clients/jetstream"
	redisclient "github.com/numaproj/numaflow/pkg/shared/clients/redis"
	"github.com/numaproj/numaflow/pkg/shared/logging"
	sharedutil "github.com/numaproj/numaflow/pkg/shared/util"
	"github.com/numaproj/numaflow/pkg/udf/applier"
	"github.com/numaproj/numaflow/pkg/watermark/fetch"
	"github.com/numaproj/numaflow/pkg/watermark/publish"
)

type UDFProcessor struct {
	ISBSvcType     dfv1.ISBSvcType
	VertexInstance *dfv1.VertexInstance
}

func (u *UDFProcessor) Start(ctx context.Context) error {
	log := logging.FromContext(ctx)
	ctx, cancel := context.WithCancel(ctx)
	defer cancel()
	var reader isb.BufferReader
	var err error
	fromBufferName := u.VertexInstance.Vertex.GetFromBuffers()[0].Name
	toBuffers := u.VertexInstance.Vertex.GetToBuffers()
	writers := make(map[string]isb.BufferWriter)

	// watermark variables
	var fetchWatermark fetch.Fetcher = nil
	var publishWatermark map[string]publish.Publisher = nil

	switch u.ISBSvcType {
	case dfv1.ISBSvcTypeRedis:
		redisClient := redisclient.NewInClusterRedisClient()
		fromGroup := fromBufferName + "-group"
		readerOpts := []redisisb.Option{}
		if x := u.VertexInstance.Vertex.Spec.Limits; x != nil && x.ReadTimeout != nil {
			readerOpts = append(readerOpts, redisisb.WithReadTimeOut(x.ReadTimeout.Duration))
		}
		consumer := fmt.Sprintf("%s-%v", u.VertexInstance.Vertex.Name, u.VertexInstance.Replica)
		reader = redisisb.NewBufferRead(ctx, redisClient, fromBufferName, fromGroup, consumer, readerOpts...)
		for _, e := range u.VertexInstance.Vertex.Spec.ToEdges {

			writeOpts := []redisisb.Option{}
			if x := e.Limits; x != nil && x.BufferMaxLength != nil {
				writeOpts = append(writeOpts, redisisb.WithMaxLength(int64(*x.BufferMaxLength)))
			}
			if x := e.Limits; x != nil && x.BufferUsageLimit != nil {
				writeOpts = append(writeOpts, redisisb.WithBufferUsageLimit(float64(*x.BufferUsageLimit)/100))
			}
			buffer := dfv1.GenerateEdgeBufferName(u.VertexInstance.Vertex.Namespace, u.VertexInstance.Vertex.Spec.PipelineName, e.From, e.To)
			writer := redisisb.NewBufferWrite(ctx, redisClient, buffer, buffer+"-group", writeOpts...)
			writers[buffer] = writer
		}
	case dfv1.ISBSvcTypeJetStream:

		fromStreamName := fmt.Sprintf("%s-%s", u.VertexInstance.Vertex.Spec.PipelineName, fromBufferName)
		readOptions := []jetstreamisb.ReadOption{
			jetstreamisb.WithUsingAckInfoAsRate(true),
		}
		if x := u.VertexInstance.Vertex.Spec.Limits; x != nil && x.ReadTimeout != nil {
			readOptions = append(readOptions, jetstreamisb.WithReadTimeOut(x.ReadTimeout.Duration))
		}
		reader, err = jetstreamisb.NewJetStreamBufferReader(ctx, jsclient.NewInClusterJetStreamClient(), fromBufferName, fromStreamName, fromStreamName, readOptions...)
		if err != nil {
			return err
		}

		// build watermark progressors
<<<<<<< HEAD
		fetchWatermark, publishWatermark = jetstream.BuildJetStreamWatermarkProgressors(ctx, u.VertexInstance)
=======
		fetchWatermark, publishWatermark, err = jetstream.BuildJetStreamWatermarkProgressors(ctx, u.VertexInstance)
		if err != nil {
			return err
		}
>>>>>>> f7d00687

		for _, e := range u.VertexInstance.Vertex.Spec.ToEdges {
			writeOpts := []jetstreamisb.WriteOption{}
			if x := e.Limits; x != nil && x.BufferMaxLength != nil {
				writeOpts = append(writeOpts, jetstreamisb.WithMaxLength(int64(*x.BufferMaxLength)))
			}
			if x := e.Limits; x != nil && x.BufferUsageLimit != nil {
				writeOpts = append(writeOpts, jetstreamisb.WithBufferUsageLimit(float64(*x.BufferUsageLimit)/100))
			}
			buffer := dfv1.GenerateEdgeBufferName(u.VertexInstance.Vertex.Namespace, u.VertexInstance.Vertex.Spec.PipelineName, e.From, e.To)
			streamName := fmt.Sprintf("%s-%s", u.VertexInstance.Vertex.Spec.PipelineName, buffer)
			writer, err := jetstreamisb.NewJetStreamBufferWriter(ctx, jsclient.NewInClusterJetStreamClient(), buffer, streamName, streamName, writeOpts...)
			if err != nil {
				return err
			}
			writers[buffer] = writer
		}
	default:
		return fmt.Errorf("unrecognized isbs type %q", u.ISBSvcType)
	}

	conditionalForwarder := forward.GoWhere(func(key string) ([]string, error) {
		result := []string{}
		_key := string(key)
		if _key == dfv1.MessageKeyAll || _key == dfv1.MessageKeyDrop {
			result = append(result, _key)
			return result, nil
		}
		for _, to := range u.VertexInstance.Vertex.Spec.ToEdges {
			// If returned key is not "ALL" or "DROP", and there's no conditions defined in the edge,
			// treat it as "ALL"?
			if to.Conditions == nil || len(to.Conditions.KeyIn) == 0 || sharedutil.StringSliceContains(to.Conditions.KeyIn, _key) {
				result = append(result, dfv1.GenerateEdgeBufferName(u.VertexInstance.Vertex.Namespace, u.VertexInstance.Vertex.Spec.PipelineName, to.From, to.To))
			}
		}
		return result, nil
	})

	udfHandler := applier.NewUDSHTTPBasedUDF(dfv1.PathVarRun+"/udf.sock", applier.WithHTTPClientTimeout(120*time.Second))
	// Readiness check
	if err := udfHandler.WaitUntilReady(ctx); err != nil {
		return fmt.Errorf("failed on UDF readiness check, %w", err)
	}
	log.Infow("Start processing udf messages", zap.String("isbs", string(u.ISBSvcType)), zap.String("from", fromBufferName), zap.Any("to", toBuffers))
	opts := []forward.Option{forward.WithLogger(log)}
	if x := u.VertexInstance.Vertex.Spec.Limits; x != nil {
		if x.ReadBatchSize != nil {
			opts = append(opts, forward.WithReadBatchSize(int64(*x.ReadBatchSize)))
			opts = append(opts, forward.WithUDFConcurrency(int(*x.ReadBatchSize)))
		}
	}

	forwarder, err := forward.NewInterStepDataForward(u.VertexInstance.Vertex, reader, writers, conditionalForwarder, udfHandler, fetchWatermark, publishWatermark, opts...)
	if err != nil {
		return err
	}
	stopped := forwarder.Start()

	wg := &sync.WaitGroup{}
	wg.Add(1)
	go func() {
		defer wg.Done()
		for {
			<-stopped
			log.Info("Forwarder stopped, exiting udf data processor...")
			return
		}
	}()

	metricsOpts := []metrics.Option{metrics.WithLookbackSeconds(int64(u.VertexInstance.Vertex.Spec.Scale.GetLookbackSeconds()))}
	if x, ok := reader.(isb.LagReader); ok {
		metricsOpts = append(metricsOpts, metrics.WithLagReader(x))
	}
	if x, ok := reader.(isb.Ratable); ok {
		metricsOpts = append(metricsOpts, metrics.WithRater(x))
	}
	ms := metrics.NewMetricsServer(u.VertexInstance.Vertex, metricsOpts...)
	if shutdown, err := ms.Start(ctx); err != nil {
		return fmt.Errorf("failed to start metrics server, error: %w", err)
	} else {
		defer func() { _ = shutdown(context.Background()) }()
	}

	<-ctx.Done()
	log.Info("SIGTERM, exiting...")
	forwarder.Stop()
	wg.Wait()
	log.Info("Exited...")
	return nil
}<|MERGE_RESOLUTION|>--- conflicted
+++ resolved
@@ -3,15 +3,13 @@
 import (
 	"context"
 	"fmt"
-	"github.com/numaproj/numaflow/pkg/watermark/generic/jetstream"
 	"sync"
 	"time"
 
-<<<<<<< HEAD
-=======
 	"github.com/numaproj/numaflow/pkg/watermark/generic/jetstream"
 
->>>>>>> f7d00687
+	"github.com/numaproj/numaflow/pkg/watermark/generic/jetstream"
+
 	"go.uber.org/zap"
 
 	dfv1 "github.com/numaproj/numaflow/pkg/apis/numaflow/v1alpha1"
@@ -86,14 +84,10 @@
 		}
 
 		// build watermark progressors
-<<<<<<< HEAD
-		fetchWatermark, publishWatermark = jetstream.BuildJetStreamWatermarkProgressors(ctx, u.VertexInstance)
-=======
 		fetchWatermark, publishWatermark, err = jetstream.BuildJetStreamWatermarkProgressors(ctx, u.VertexInstance)
 		if err != nil {
 			return err
 		}
->>>>>>> f7d00687
 
 		for _, e := range u.VertexInstance.Vertex.Spec.ToEdges {
 			writeOpts := []jetstreamisb.WriteOption{}
