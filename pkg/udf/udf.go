--- conflicted
+++ resolved
@@ -45,19 +45,14 @@
 	case dfv1.ISBSvcTypeRedis:
 		redisClient := clients.NewInClusterRedisClient()
 		fromGroup := fromBufferName + "-group"
-<<<<<<< HEAD
-		consumer := fmt.Sprintf("%s-%v", u.Vertex.Name, u.Replica)
 		readerOpts := []redisisb.Option{}
-		if x := u.Vertex.Spec.Limits; x != nil && x.ReadTimeoutSeconds != nil {
+		if x := u.VertexInstance.Vertex.Spec.Limits; x != nil && x.ReadTimeoutSeconds != nil {
 			readerOpts = append(readerOpts, redisisb.WithReadTimeOut(time.Duration(*x.ReadTimeoutSeconds)*time.Second))
 		}
+		consumer := fmt.Sprintf("%s-%v", u.VertexInstance.Vertex.Name, u.VertexInstance.Replica)
 		reader = redisisb.NewBufferRead(ctx, redisClient, fromBufferName, fromGroup, consumer, readerOpts...)
-		for _, e := range u.Vertex.Spec.ToEdges {
-=======
-		consumer := fmt.Sprintf("%s-%v", u.VertexInstance.Vertex.Name, u.VertexInstance.Replica)
-		reader = redisisb.NewBufferRead(ctx, redisClient, fromBufferName, fromGroup, consumer)
 		for _, e := range u.VertexInstance.Vertex.Spec.ToEdges {
->>>>>>> 6312ace3
+
 			writeOpts := []redisisb.Option{}
 			if x := e.Limits; x != nil && x.BufferMaxLength != nil {
 				writeOpts = append(writeOpts, redisisb.WithMaxLength(int64(*x.BufferMaxLength)))
@@ -70,20 +65,15 @@
 			writers[buffer] = writer
 		}
 	case dfv1.ISBSvcTypeJetStream:
-<<<<<<< HEAD
-		fromStreamName := fmt.Sprintf("%s-%s", u.Vertex.Spec.PipelineName, fromBufferName)
-		readerOpts := []jetstreamisb.ReadOption{}
-		if x := u.Vertex.Spec.Limits; x != nil && x.ReadTimeoutSeconds != nil {
-			readerOpts = append(readerOpts, jetstreamisb.WithReadTimeOut(time.Duration(*x.ReadTimeoutSeconds)*time.Second))
-		}
-		reader, err = jetstreamisb.NewJetStreamBufferReader(ctx, clients.NewInClusterJetStreamClient(), fromBufferName, fromStreamName, fromStreamName, readerOpts...)
-=======
+
 		fromStreamName := fmt.Sprintf("%s-%s", u.VertexInstance.Vertex.Spec.PipelineName, fromBufferName)
 		readOptions := []jetstreamisb.ReadOption{
 			jetstreamisb.WithUsingAckInfoAsRate(true),
 		}
+		if x := u.VertexInstance.Vertex.Spec.Limits; x != nil && x.ReadTimeoutSeconds != nil {
+			readOptions = append(readOptions, jetstreamisb.WithReadTimeOut(time.Duration(*x.ReadTimeoutSeconds)*time.Second))
+		}
 		reader, err = jetstreamisb.NewJetStreamBufferReader(ctx, clients.NewInClusterJetStreamClient(), fromBufferName, fromStreamName, fromStreamName, readOptions...)
->>>>>>> 6312ace3
 		if err != nil {
 			return err
 		}
