--- conflicted
+++ resolved
@@ -7,7 +7,7 @@
 	"sync"
 	"time"
 
-	"github.com/numaproj/numaflow/pkg/watermark/generic"
+	"github.com/numaproj/numaflow/pkg/watermark/progress"
 	"go.uber.org/zap"
 
 	dfv1 "github.com/numaproj/numaflow/pkg/apis/numaflow/v1alpha1"
@@ -119,28 +119,18 @@
 		}
 	}
 
-	var wmProgressor generic.Progressor = nil
+	var wmProgressor progress.Progressor = nil
 	if val, ok := os.LookupEnv(dfv1.EnvWatermarkOn); ok && val == "true" {
-		js, err := generic.GetJetStreamConnection(ctx)
+		js, err := progress.GetJetStreamConnection(ctx)
 		if err != nil {
 			return err
 		}
 		// TODO: remove this once bucket creation has been moved to controller
-<<<<<<< HEAD
-		err = generic.CreateProcessorBucketIfMissing(fmt.Sprintf("%s_PROCESSORS", generic.GetPublishKeySpace(u.Vertex)), js)
-		if err != nil {
-			return err
-		}
-		var fetchWM = generic.BuildFetchWM(nil, nil)
-		var publishWM = generic.BuildPublishWM(nil, nil)
-		wmProgressor = generic.NewGenericProgress(ctx, fmt.Sprintf("%s-%d", u.Vertex.Name, u.Replica), generic.GetFetchKeyspace(u.Vertex), generic.GetPublishKeySpace(u.Vertex), publishWM, fetchWM)
-=======
 		err = progress.CreateProcessorBucketIfMissing(fmt.Sprintf("%s_PROCESSORS", progress.GetPublishKeySpace(u.VertexInstance.Vertex)), js)
 		if err != nil {
 			return err
 		}
 		wmProgressor = progress.NewGenericProgress(ctx, fmt.Sprintf("%s-%d", u.VertexInstance.Vertex.Name, u.VertexInstance.Replica), progress.GetFetchKeyspace(u.VertexInstance.Vertex), progress.GetPublishKeySpace(u.VertexInstance.Vertex), js)
->>>>>>> be78c523
 	}
 
 	forwarder, err := forward.NewInterStepDataForward(u.VertexInstance.Vertex, reader, writers, conditionalForwarder, udfHandler, wmProgressor, opts...)
