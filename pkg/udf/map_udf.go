--- conflicted
+++ resolved
@@ -116,12 +116,6 @@
 
 			// create watermark publisher using watermark stores
 			publishWatermark = jetstream.BuildPublishersFromStores(ctx, u.VertexInstance, toVertexWmStores)
-
-<<<<<<< HEAD
-			readers, writers, err = buildJetStreamBufferIO(ctx, u.VertexInstance, natsClientPool)
-			if err != nil {
-				return err
-			}
 			var fromBufferPartitionNames = make([]string, len(readers))
 			for _, reader := range readers {
 				fromBufferPartitionNames = append(fromBufferPartitionNames, reader.GetName())
@@ -130,9 +124,6 @@
 			if err != nil {
 				return err
 			}
-=======
-			idleManager = wmb.NewIdleManager(len(writers))
->>>>>>> f4a4654b
 		}
 	default:
 		return fmt.Errorf("unrecognized isbsvc type %q", u.ISBSvcType)
