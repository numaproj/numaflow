/*
Copyright 2022 The Numaproj Authors.

Licensed under the Apache License, Version 2.0 (the "License");
you may not use this file except in compliance with the License.
You may obtain a copy of the License at

    http://www.apache.org/licenses/LICENSE-2.0

Unless required by applicable law or agreed to in writing, software
distributed under the License is distributed on an "AS IS" BASIS,
WITHOUT WARRANTIES OR CONDITIONS OF ANY KIND, either express or implied.
See the License for the specific language governing permissions and
limitations under the License.
*/

package udf

import (
	"context"
	"fmt"
	"sync"

	"github.com/numaproj/numaflow-go/pkg/function/client"
	"go.uber.org/zap"

	dfv1 "github.com/numaproj/numaflow/pkg/apis/numaflow/v1alpha1"
	"github.com/numaproj/numaflow/pkg/forward"
	"github.com/numaproj/numaflow/pkg/isb"
	"github.com/numaproj/numaflow/pkg/metrics"
	"github.com/numaproj/numaflow/pkg/shared/logging"
	sharedutil "github.com/numaproj/numaflow/pkg/shared/util"
	"github.com/numaproj/numaflow/pkg/shuffle"
	"github.com/numaproj/numaflow/pkg/udf/function"
	"github.com/numaproj/numaflow/pkg/watermark/generic"
	"github.com/numaproj/numaflow/pkg/watermark/generic/jetstream"
)

type MapUDFProcessor struct {
	ISBSvcType     dfv1.ISBSvcType
	VertexInstance *dfv1.VertexInstance
}

func (u *MapUDFProcessor) Start(ctx context.Context) error {
	log := logging.FromContext(ctx)
	ctx, cancel := context.WithCancel(ctx)
	defer cancel()
	fromBufferNames := u.VertexInstance.Vertex.OwnedBuffers()
	var readers []isb.BufferReader
	finalWg := sync.WaitGroup{}

	log = log.With("protocol", "uds-grpc-map-udf")
	maxMessageSize := sharedutil.LookupEnvIntOr(dfv1.EnvGRPCMaxMessageSize, dfv1.DefaultGRPCMaxMessageSize)
	c, err := client.New(client.WithMaxMessageSize(maxMessageSize))
	if err != nil {
		return fmt.Errorf("failed to create a new gRPC client: %w", err)
	}
	udfHandler, err := function.NewUDSgRPCBasedUDF(c)
	if err != nil {
		return fmt.Errorf("failed to create gRPC client, %w", err)
	}
	// Readiness check
	if err := udfHandler.WaitUntilReady(ctx); err != nil {
		return fmt.Errorf("failed on UDF readiness check, %w", err)
	}
	defer func() {
		err = udfHandler.CloseConn(ctx)
		if err != nil {
			log.Warnw("Failed to close gRPC client conn", zap.Error(err))
		}
	}()

<<<<<<< HEAD
	for _, fromBuffer := range fromBufferNames {
		var reader isb.BufferReader
		var writers map[string]isb.BufferWriter
		var err error
		// watermark variables
		fetchWatermark, publishWatermark := generic.BuildNoOpWatermarkProgressorsFromBufferList(u.VertexInstance.Vertex.GetToBuffers())

		switch u.ISBSvcType {
		case dfv1.ISBSvcTypeRedis:
			//reader, writers = buildRedisBufferIO(ctx, fromBufferName, u.VertexInstance)
		case dfv1.ISBSvcTypeJetStream:
			// build watermark progressors
			fetchWatermark, publishWatermark, err = jetstream.BuildWatermarkProgressors(ctx, u.VertexInstance)
			if err != nil {
				return err
			}
			reader, writers, err = buildJetStreamBufferIO(ctx, fromBuffer, u.VertexInstance)
			readers = append(readers, reader)
			if err != nil {
				return err
			}
		default:
			return fmt.Errorf("unrecognized isbsvc type %q", u.ISBSvcType)
=======
	enableMapUdfStream, err := u.VertexInstance.Vertex.MapUdfStreamEnabled()
	if err != nil {
		return fmt.Errorf("failed to parse UDF map streaming metadata, %w", err)
	}

	opts := []forward.Option{forward.WithVertexType(dfv1.VertexTypeMapUDF), forward.WithLogger(log),
		forward.WithUDFStreaming(enableMapUdfStream)}
	if x := u.VertexInstance.Vertex.Spec.Limits; x != nil {
		if x.ReadBatchSize != nil {
			opts = append(opts, forward.WithReadBatchSize(int64(*x.ReadBatchSize)))
			opts = append(opts, forward.WithUDFConcurrency(int(*x.ReadBatchSize)))
>>>>>>> 59880e97
		}

		// Populate shuffle function map
		shuffleFuncMap := make(map[string]*shuffle.Shuffle)
		for _, edge := range u.VertexInstance.Vertex.Spec.ToEdges {
			if edge.ToVertexType == dfv1.VertexTypeReduceUDF && edge.GetToVertexPartitions() > 1 {
				s := shuffle.NewShuffle(u.VertexInstance.Vertex.GetName(), dfv1.GenerateBufferNames(u.VertexInstance.Vertex.Namespace, u.VertexInstance.Vertex.Spec.PipelineName, edge.To, edge.GetToVertexPartitions()))
				shuffleFuncMap[fmt.Sprintf("%s:%s", edge.From, edge.To)] = s
			}
		}
		getPartitionedBuffer := GetPartitionedBufferName(u.VertexInstance)
		conditionalForwarder := forward.GoWhere(func(keys []string, tags []string) ([]string, error) {
			result := []string{}

			if sharedutil.StringSliceContains(tags, dfv1.MessageTagDrop) {
				return result, nil
			}

			for _, edge := range u.VertexInstance.Vertex.Spec.ToEdges {
				// If returned tags is not "DROP", and there's no conditions defined in the edge, treat it as "ALL"?
				if edge.Conditions == nil || edge.Conditions.Tags == nil || len(edge.Conditions.Tags.Values) == 0 {
					if edge.ToVertexType == dfv1.VertexTypeReduceUDF && edge.GetToVertexPartitions() > 1 { // Need to shuffle
						result = append(result, shuffleFuncMap[fmt.Sprintf("%s:%s", edge.From, edge.To)].Shuffle(keys))
					} else {
						// TODO: need to shuffle for partitioned map vertex
						result = append(result, getPartitionedBuffer(edge.To))
					}
				} else {
					if sharedutil.CompareSlice(edge.Conditions.Tags.GetOperator(), tags, edge.Conditions.Tags.Values) {
						if edge.ToVertexType == dfv1.VertexTypeReduceUDF && edge.GetToVertexPartitions() > 1 { // Need to shuffle
							result = append(result, shuffleFuncMap[fmt.Sprintf("%s:%s", edge.From, edge.To)].Shuffle(keys))
						} else {
							// TODO: need to shuffle for partitioned map vertex
							result = append(result, getPartitionedBuffer(edge.To))
						}
					}
				}
			}
			return result, nil
		})

		log.Infow("Start processing udf messages", zap.String("isbsvc", string(u.ISBSvcType)), zap.Strings("from", fromBufferNames), zap.Any("to", u.VertexInstance.Vertex.GetToBuffers()))

		opts := []forward.Option{forward.WithVertexType(dfv1.VertexTypeMapUDF), forward.WithLogger(log)}
		if x := u.VertexInstance.Vertex.Spec.Limits; x != nil {
			if x.ReadBatchSize != nil {
				opts = append(opts, forward.WithReadBatchSize(int64(*x.ReadBatchSize)))
				opts = append(opts, forward.WithUDFConcurrency(int(*x.ReadBatchSize)))
			}
		}
		forwarder, err := forward.NewInterStepDataForward(u.VertexInstance.Vertex, reader, writers, conditionalForwarder, udfHandler, fetchWatermark, publishWatermark, opts...)
		if err != nil {
			return err
		}
		finalWg.Add(1)
		go func(bufferName string) {
			defer finalWg.Done()
			stopped := forwarder.Start()
			wg := &sync.WaitGroup{}
			wg.Add(1)
			go func() {
				defer wg.Done()
				for {
					<-stopped
					log.Info("Forwarder stopped, exiting udf data processor for partition " + bufferName + "...")
					return
				}
			}()

			<-ctx.Done()
			log.Info("SIGTERM, exiting...")
			forwarder.Stop()
			wg.Wait()
			log.Info("Exited...")
			return
		}(fromBuffer)
	}
	metricsOpts := metrics.NewMetricsOptions(ctx, u.VertexInstance.Vertex, udfHandler, readers, nil)
	ms := metrics.NewMetricsServer(u.VertexInstance.Vertex, metricsOpts...)
	if shutdown, err := ms.Start(ctx); err != nil {
		return fmt.Errorf("failed to start metrics server, error: %w", err)
	} else {
		defer func() { _ = shutdown(context.Background()) }()
	}
	finalWg.Wait()
	log.Info("All udf data processors exited...")
	return nil
}

func GetPartitionedBufferName(vertex *dfv1.VertexInstance) func(toVertex string) string {
	var lock sync.Mutex
	partitionBufferMap := make(map[string]int)
	messagePerPartitionMap := make(map[string]int)
	for _, edge := range vertex.Vertex.Spec.ToEdges {
		partitionBufferMap[edge.To] = edge.GetToVertexPartitions()
		messagePerPartitionMap[edge.To] = 0
	}
	return func(toVertex string) string {
		lock.Lock()
		defer lock.Unlock()
		messagePerPartitionMap[toVertex] = (messagePerPartitionMap[toVertex] + 1) % partitionBufferMap[toVertex]
		return dfv1.GenerateBufferName(vertex.Vertex.Namespace, vertex.Vertex.Spec.PipelineName, toVertex, messagePerPartitionMap[toVertex])
	}
}<|MERGE_RESOLUTION|>--- conflicted
+++ resolved
@@ -70,7 +70,6 @@
 		}
 	}()
 
-<<<<<<< HEAD
 	for _, fromBuffer := range fromBufferNames {
 		var reader isb.BufferReader
 		var writers map[string]isb.BufferWriter
@@ -94,19 +93,6 @@
 			}
 		default:
 			return fmt.Errorf("unrecognized isbsvc type %q", u.ISBSvcType)
-=======
-	enableMapUdfStream, err := u.VertexInstance.Vertex.MapUdfStreamEnabled()
-	if err != nil {
-		return fmt.Errorf("failed to parse UDF map streaming metadata, %w", err)
-	}
-
-	opts := []forward.Option{forward.WithVertexType(dfv1.VertexTypeMapUDF), forward.WithLogger(log),
-		forward.WithUDFStreaming(enableMapUdfStream)}
-	if x := u.VertexInstance.Vertex.Spec.Limits; x != nil {
-		if x.ReadBatchSize != nil {
-			opts = append(opts, forward.WithReadBatchSize(int64(*x.ReadBatchSize)))
-			opts = append(opts, forward.WithUDFConcurrency(int(*x.ReadBatchSize)))
->>>>>>> 59880e97
 		}
 
 		// Populate shuffle function map
@@ -150,7 +136,13 @@
 
 		log.Infow("Start processing udf messages", zap.String("isbsvc", string(u.ISBSvcType)), zap.Strings("from", fromBufferNames), zap.Any("to", u.VertexInstance.Vertex.GetToBuffers()))
 
-		opts := []forward.Option{forward.WithVertexType(dfv1.VertexTypeMapUDF), forward.WithLogger(log)}
+		enableMapUdfStream, err := u.VertexInstance.Vertex.MapUdfStreamEnabled()
+		if err != nil {
+			return fmt.Errorf("failed to parse UDF map streaming metadata, %w", err)
+		}
+
+		opts := []forward.Option{forward.WithVertexType(dfv1.VertexTypeMapUDF), forward.WithLogger(log),
+			forward.WithUDFStreaming(enableMapUdfStream)}
 		if x := u.VertexInstance.Vertex.Spec.Limits; x != nil {
 			if x.ReadBatchSize != nil {
 				opts = append(opts, forward.WithReadBatchSize(int64(*x.ReadBatchSize)))
