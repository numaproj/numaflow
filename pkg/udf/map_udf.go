package udf

import (
	"context"
	"fmt"
	"sync"
	"time"

	dfv1 "github.com/numaproj/numaflow/pkg/apis/numaflow/v1alpha1"
	"github.com/numaproj/numaflow/pkg/isb"
	"github.com/numaproj/numaflow/pkg/isb/forward"
	"github.com/numaproj/numaflow/pkg/metrics"
	"github.com/numaproj/numaflow/pkg/shared/logging"
	sharedutil "github.com/numaproj/numaflow/pkg/shared/util"
	"github.com/numaproj/numaflow/pkg/watermark/generic/jetstream"

	"github.com/numaproj/numaflow/pkg/udf/function"
	"github.com/numaproj/numaflow/pkg/watermark/generic"
	"go.uber.org/zap"
)

type MapUDFProcessor struct {
	ISBSvcType     dfv1.ISBSvcType
	VertexInstance *dfv1.VertexInstance
}

func (u *MapUDFProcessor) Start(ctx context.Context) error {
	log := logging.FromContext(ctx)
	ctx, cancel := context.WithCancel(ctx)
	defer cancel()
	var reader isb.BufferReader
	var err error
	fromBufferName := u.VertexInstance.Vertex.GetFromBuffers()[0].Name
	toBuffers := u.VertexInstance.Vertex.GetToBuffers()
	writers := make(map[string]isb.BufferWriter)

	// watermark variables
	fetchWatermark, publishWatermark := generic.BuildNoOpWatermarkProgressorsFromEdgeList(generic.GetBufferNameList(toBuffers))

	switch u.ISBSvcType {
	case dfv1.ISBSvcTypeRedis:
		reader, writers = buildRedisBufferIO(ctx, fromBufferName, u.VertexInstance)
	case dfv1.ISBSvcTypeJetStream:
<<<<<<< HEAD
		// build watermark progressors
		fetchWatermark, publishWatermark, err = jetstream.BuildWatermarkProgressors(ctx, u.VertexInstance)
=======
		fromStreamName := isbsvc.JetStreamName(u.VertexInstance.Vertex.Spec.PipelineName, fromBufferName)
		readOptions := []jetstreamisb.ReadOption{
			jetstreamisb.WithUsingAckInfoAsRate(true),
		}
		if x := u.VertexInstance.Vertex.Spec.Limits; x != nil && x.ReadTimeout != nil {
			readOptions = append(readOptions, jetstreamisb.WithReadTimeOut(x.ReadTimeout.Duration))
		}
		reader, err = jetstreamisb.NewJetStreamBufferReader(ctx, jsclient.NewInClusterJetStreamClient(), fromBufferName, fromStreamName, fromStreamName, readOptions...)
>>>>>>> 935a2cad
		if err != nil {
			return err
		}
		reader, writers, err = buildJetStreamBufferIO(ctx, fromBufferName, u.VertexInstance)
		if err != nil {
			return err
		}

	default:
		return fmt.Errorf("unrecognized isbsvc type %q", u.ISBSvcType)
	}

	// TODO update this to support shuffle
	conditionalForwarder := forward.GoWhere(func(key string) ([]string, error) {
		result := []string{}
		_key := string(key)
		if _key == dfv1.MessageKeyAll || _key == dfv1.MessageKeyDrop {
			result = append(result, _key)
			return result, nil
		}
		for _, to := range u.VertexInstance.Vertex.Spec.ToEdges {
			// If returned key is not "ALL" or "DROP", and there's no conditions defined in the edge,
			// treat it as "ALL"?
			if to.Conditions == nil || len(to.Conditions.KeyIn) == 0 || sharedutil.StringSliceContains(to.Conditions.KeyIn, _key) {
				result = append(result, dfv1.GenerateEdgeBufferNames(u.VertexInstance.Vertex.Namespace, u.VertexInstance.Vertex.Spec.PipelineName, to)...)
			}
		}
		return result, nil
	})

	log = log.With("protocol", "uds-grpc-map-udf")
<<<<<<< HEAD

=======
>>>>>>> 935a2cad
	udfHandler, err := function.NewUDSGRPCBasedUDF()
	if err != nil {
		return fmt.Errorf("failed to create gRPC client, %w", err)
	}
	// Readiness check
	if err := udfHandler.WaitUntilReady(ctx); err != nil {
		return fmt.Errorf("failed on UDF readiness check, %w", err)
	}
	defer func() {
		err = udfHandler.CloseConn(ctx)
		if err != nil {
			log.Warnw("Failed to close gRPC client conn", zap.Error(err))
		}
	}()
	log.Infow("Start processing udf messages", zap.String("isbsvc", string(u.ISBSvcType)), zap.String("from", fromBufferName), zap.Any("to", toBuffers))

	opts := []forward.Option{forward.WithVertexType(dfv1.VertexTypeMapUDF), forward.WithLogger(log)}
	if x := u.VertexInstance.Vertex.Spec.Limits; x != nil {
		if x.ReadBatchSize != nil {
			opts = append(opts, forward.WithReadBatchSize(int64(*x.ReadBatchSize)))
			opts = append(opts, forward.WithUDFConcurrency(int(*x.ReadBatchSize)))
		}
	}

	forwarder, err := forward.NewInterStepDataForward(u.VertexInstance.Vertex, reader, writers, conditionalForwarder, udfHandler, fetchWatermark, publishWatermark, opts...)
	if err != nil {
		return err
	}
	stopped := forwarder.Start()

	wg := &sync.WaitGroup{}
	wg.Add(1)
	go func() {
		defer wg.Done()
		for {
			<-stopped
			log.Info("Forwarder stopped, exiting udf map data processor...")
			return
		}
	}()

	metricsOpts := []metrics.Option{
		metrics.WithLookbackSeconds(int64(u.VertexInstance.Vertex.Spec.Scale.GetLookbackSeconds())),
		metrics.WithHealthCheckExecutor(func() error {
			cctx, cancel := context.WithTimeout(ctx, 20*time.Second)
			defer cancel()
			return udfHandler.WaitUntilReady(cctx)
		}),
	}
	if x, ok := reader.(isb.LagReader); ok {
		metricsOpts = append(metricsOpts, metrics.WithLagReader(x))
	}
	if x, ok := reader.(isb.Ratable); ok {
		metricsOpts = append(metricsOpts, metrics.WithRater(x))
	}
	ms := metrics.NewMetricsServer(u.VertexInstance.Vertex, metricsOpts...)
	if shutdown, err := ms.Start(ctx); err != nil {
		return fmt.Errorf("failed to start metrics server, error: %w", err)
	} else {
		defer func() { _ = shutdown(context.Background()) }()
	}

	<-ctx.Done()
	log.Info("SIGTERM, exiting...")
	forwarder.Stop()
	wg.Wait()
	log.Info("Exited...")
	return nil
}<|MERGE_RESOLUTION|>--- conflicted
+++ resolved
@@ -41,10 +41,6 @@
 	case dfv1.ISBSvcTypeRedis:
 		reader, writers = buildRedisBufferIO(ctx, fromBufferName, u.VertexInstance)
 	case dfv1.ISBSvcTypeJetStream:
-<<<<<<< HEAD
-		// build watermark progressors
-		fetchWatermark, publishWatermark, err = jetstream.BuildWatermarkProgressors(ctx, u.VertexInstance)
-=======
 		fromStreamName := isbsvc.JetStreamName(u.VertexInstance.Vertex.Spec.PipelineName, fromBufferName)
 		readOptions := []jetstreamisb.ReadOption{
 			jetstreamisb.WithUsingAckInfoAsRate(true),
@@ -53,7 +49,6 @@
 			readOptions = append(readOptions, jetstreamisb.WithReadTimeOut(x.ReadTimeout.Duration))
 		}
 		reader, err = jetstreamisb.NewJetStreamBufferReader(ctx, jsclient.NewInClusterJetStreamClient(), fromBufferName, fromStreamName, fromStreamName, readOptions...)
->>>>>>> 935a2cad
 		if err != nil {
 			return err
 		}
@@ -85,10 +80,6 @@
 	})
 
 	log = log.With("protocol", "uds-grpc-map-udf")
-<<<<<<< HEAD
-
-=======
->>>>>>> 935a2cad
 	udfHandler, err := function.NewUDSGRPCBasedUDF()
 	if err != nil {
 		return fmt.Errorf("failed to create gRPC client, %w", err)
