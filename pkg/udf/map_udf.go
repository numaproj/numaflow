--- conflicted
+++ resolved
@@ -178,15 +178,9 @@
 		}
 
 		// create a conditional forwarder for each partition
-<<<<<<< HEAD
 		getVertexPartitionIdx := GetPartitionedBufferIdx(u.VertexInstance)
-		conditionalForwarder := forward.GoWhere(func(keys []string, tags []string) ([]forward.VertexBuffer, error) {
-			var result []forward.VertexBuffer
-=======
-		getVertexPartitionIdx := GetPartitionedBufferIdx()
 		conditionalForwarder := forwarder.GoWhere(func(keys []string, tags []string) ([]forwarder.VertexBuffer, error) {
 			var result []forwarder.VertexBuffer
->>>>>>> 5bf63076
 
 			if sharedutil.StringSliceContains(tags, dfv1.MessageTagDrop) {
 				return result, nil
