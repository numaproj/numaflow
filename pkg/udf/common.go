--- conflicted
+++ resolved
@@ -41,13 +41,9 @@
 	reader := redisisb.NewBufferRead(ctx, redisClient, fromBufferName, fromGroup, consumer, readerOpts...)
 	for _, e := range vertexInstance.Vertex.Spec.ToEdges {
 
-<<<<<<< HEAD
-		writeOpts := []redisclient.Option{}
-=======
-		writeOpts := []redisisb.Option{
+		writeOpts := []redisclient.Option{
 			redisisb.WithBufferFullWritingStrategy(e.BufferFullWritingStrategy()),
 		}
->>>>>>> 927b95cd
 		if x := e.Limits; x != nil && x.BufferMaxLength != nil {
 			writeOpts = append(writeOpts, redisclient.WithMaxLength(int64(*x.BufferMaxLength)))
 		}
