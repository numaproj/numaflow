--- conflicted
+++ resolved
@@ -83,13 +83,9 @@
 	payload := readMessage.Body.Payload
 	offset := readMessage.ReadOffset
 	parentMessageInfo := readMessage.MessageInfo
-<<<<<<< HEAD
-	var d = &functionpb.DatumRequest{
-=======
 	id := readMessage.Message.ID
 	numDelivered := readMessage.Metadata.NumDelivered
-	var d = &functionpb.Datum{
->>>>>>> ef9b13a9
+	var d = &functionpb.DatumRequest{
 		Keys:      keys,
 		Value:     payload,
 		EventTime: &functionpb.EventTime{EventTime: timestamppb.New(parentMessageInfo.EventTime)},
@@ -221,14 +217,9 @@
 	keys := readMessage.Keys
 	payload := readMessage.Body.Payload
 	parentMessageInfo := readMessage.MessageInfo
-<<<<<<< HEAD
-
-	var d = &functionpb.DatumRequest{
-=======
 	id := readMessage.Message.ID
 	numDelivered := readMessage.Metadata.NumDelivered
-	var d = &functionpb.Datum{
->>>>>>> ef9b13a9
+	var d = &functionpb.DatumRequest{
 		Keys:      keys,
 		Value:     payload,
 		EventTime: &functionpb.EventTime{EventTime: timestamppb.New(parentMessageInfo.EventTime)},
