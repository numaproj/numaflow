/*
Copyright 2022 The Numaproj Authors.

Licensed under the Apache License, Version 2.0 (the "License");
you may not use this file except in compliance with the License.
You may obtain a copy of the License at

    http://www.apache.org/licenses/LICENSE-2.0

Unless required by applicable law or agreed to in writing, software
distributed under the License is distributed on an "AS IS" BASIS,
WITHOUT WARRANTIES OR CONDITIONS OF ANY KIND, either express or implied.
See the License for the specific language governing permissions and
limitations under the License.
*/

// Package generic implements some shareable watermarking progressors (fetcher and publisher) and methods.

package jetstream

import (
	"context"
	"fmt"

	"github.com/numaproj/numaflow/pkg/shared/kvs/jetstream"
	"github.com/numaproj/numaflow/pkg/shared/kvs/noop"
	"github.com/numaproj/numaflow/pkg/watermark/processor"
	"github.com/numaproj/numaflow/pkg/watermark/store"

	"github.com/numaproj/numaflow/pkg/apis/numaflow/v1alpha1"
	"github.com/numaproj/numaflow/pkg/isbsvc"
	jsclient "github.com/numaproj/numaflow/pkg/shared/clients/nats"
	"github.com/numaproj/numaflow/pkg/watermark/publish"
)

// BuildProcessorManagers creates a map of ProcessorManagers for all the incoming edges of the given Vertex.
func BuildProcessorManagers(ctx context.Context, vertexInstance *v1alpha1.VertexInstance, client *jsclient.NATSClient) (map[string]*processor.ProcessorManager, error) {
	var managers = make(map[string]*processor.ProcessorManager)
	var fromBucket string
	vertex := vertexInstance.Vertex
	if vertex.IsASource() {
		fromBucket = v1alpha1.GenerateSourceBucketName(vertex.Namespace, vertex.Spec.PipelineName, vertex.Spec.Name)
		processManager, err := buildProcessorManagerForBucket(ctx, vertexInstance, fromBucket, client)
		if err != nil {
			return nil, err
		}
		managers[vertex.Name] = processManager
	} else {
		for _, e := range vertex.Spec.FromEdges {
			fromBucket = v1alpha1.GenerateEdgeBucketName(vertex.Namespace, vertex.Spec.PipelineName, e.From, e.To)
			processManager, err := buildProcessorManagerForBucket(ctx, vertexInstance, fromBucket, client)
			if err != nil {
				return nil, err
			}
			managers[e.From] = processManager
		}
	}
	return managers, nil
}

// buildProcessorManagerForBucket creates a processor manager for the given bucket.
func buildProcessorManagerForBucket(ctx context.Context, vertexInstance *v1alpha1.VertexInstance, fromBucket string, client *jsclient.NATSClient) (*processor.ProcessorManager, error) {
	pipelineName := vertexInstance.Vertex.Spec.PipelineName
	hbKVName := isbsvc.JetStreamProcessorKVName(fromBucket)
	hbWatch, err := jetstream.NewKVJetStreamKVWatch(ctx, pipelineName, hbKVName, client)
	if err != nil {
		return nil, fmt.Errorf("failed at new HB KVJetStreamKVWatch, hbKVName: %s, %w", hbKVName, err)
	}

	otKVName := isbsvc.JetStreamOTKVName(fromBucket)
	otWatch, err := jetstream.NewKVJetStreamKVWatch(ctx, pipelineName, otKVName, client)
	if err != nil {
		return nil, fmt.Errorf("failed at new OT KVJetStreamKVWatch, otKVName: %s, %w", otKVName, err)
	}

	// create a store watcher that watches the heartbeat and ot store.
	storeWatcher := store.BuildWatermarkStoreWatcher(hbWatch, otWatch)
	// create processor manager with the store watcher which will keep track of all the active processors and updates the offset timelines accordingly.
	processManager := processor.NewProcessorManager(ctx, storeWatcher, fromBucket, int32(len(vertexInstance.Vertex.OwnedBuffers())),
		processor.WithVertexReplica(vertexInstance.Replica), processor.WithIsReduce(vertexInstance.Vertex.IsReduceUDF()), processor.WithIsSource(vertexInstance.Vertex.IsASource()))

	return processManager, nil
}

<<<<<<< HEAD
// BuildToVertexWatermarkStores creates a map of WatermarkStore for all the to buckets of the given vertex.
func BuildToVertexWatermarkStores(ctx context.Context, vertexInstance *v1alpha1.VertexInstance, client *jsclient.NATSClient) (map[string]store.WatermarkStore, error) {
	var wmStores = make(map[string]store.WatermarkStore)
	vertex := vertexInstance.Vertex
	pipelineName := vertex.Spec.PipelineName

	if vertex.IsASink() {
		toBucket := vertex.GetToBuckets()[0]

		// build heartBeat store
		hbBucketName := isbsvc.JetStreamProcessorBucket(toBucket)
		hbStore, err := jetstream.NewKVJetStreamKVStore(ctx, pipelineName, hbBucketName, client)
		if err != nil {
			return nil, fmt.Errorf("failed at new HB KVJetStreamKVStore, HeartbeatBucket: %s, %w", hbBucketName, err)
		}

		// build offsetTimeline store
		otStoreBucketName := isbsvc.JetStreamOTBucket(toBucket)
		otStore, err := jetstream.NewKVJetStreamKVStore(ctx, pipelineName, otStoreBucketName, client)
		if err != nil {
			return nil, fmt.Errorf("failed at new OT KVJetStreamKVStore, OffsetTimelineBukcet: %s, %w", otStoreBucketName, err)
=======
// buildPublishers creates the Watermark Publishers for a given Vertex, one per Edge
func buildPublishers(ctx context.Context, pipelineName string, vertexInstance *v1alpha1.VertexInstance, client *jsclient.NATSClient) (map[string]publish.Publisher, error) {
	// Publisher map creation, we need a publisher per out buffer.
	var publishWatermark = make(map[string]publish.Publisher)
	var processorName = fmt.Sprintf("%s-%d", vertexInstance.Vertex.Name, vertexInstance.Replica)
	publishEntity := processor.NewProcessorEntity(processorName)
	if vertexInstance.Vertex.IsASink() {
		toBucket := vertexInstance.Vertex.GetToBuckets()[0]
		hbPublisherKVName := isbsvc.JetStreamProcessorKVName(toBucket)
		hbStore, err := jetstream.NewKVJetStreamKVStore(ctx, pipelineName, hbPublisherKVName, client)
		if err != nil {
			return nil, fmt.Errorf("failed at new HB Publish JetStreamKVStore, HeartbeatPublisherKV: %s, %w", hbPublisherKVName, err)
		}

		otStoreKVName := isbsvc.JetStreamOTKVName(toBucket)
		otStore, err := jetstream.NewKVJetStreamKVStore(ctx, pipelineName, otStoreKVName, client)
		if err != nil {
			return nil, fmt.Errorf("failed at new OT Publish JetStreamKVStore, otKVName: %s, %w", otStoreKVName, err)
>>>>>>> d57e139c
		}
		// build watermark store using the hb and ot store
		wmStores[vertex.Spec.Name] = store.BuildWatermarkStore(hbStore, otStore)
	} else {
<<<<<<< HEAD
		for _, e := range vertex.Spec.ToEdges {
			toBucket := v1alpha1.GenerateEdgeBucketName(vertex.Namespace, vertex.Spec.PipelineName, e.From, e.To)

			// build heartBeat store
			hbBucketName := isbsvc.JetStreamProcessorBucket(toBucket)
			hbStore, err := jetstream.NewKVJetStreamKVStore(ctx, vertex.Spec.PipelineName, hbBucketName, client)
			if err != nil {
				return nil, fmt.Errorf("failed at new HB KVJetStreamKVStore, HeartbeatBucket: %s, %w", hbBucketName, err)
			}

			// build offsetTimeline store
			otStoreBucketName := isbsvc.JetStreamOTBucket(toBucket)
			otStore, err := jetstream.NewKVJetStreamKVStore(ctx, pipelineName, otStoreBucketName, client)
=======
		for _, e := range vertexInstance.Vertex.Spec.ToEdges {
			toBucket := v1alpha1.GenerateEdgeBucketName(vertexInstance.Vertex.Namespace, pipelineName, e.From, e.To)
			hbPublisherKVName := isbsvc.JetStreamProcessorKVName(toBucket)
			hbStore, err := jetstream.NewKVJetStreamKVStore(ctx, pipelineName, hbPublisherKVName, client)
			if err != nil {
				return nil, fmt.Errorf("failed at new HB Publish JetStreamKVStore, HeartbeatPublisherKV: %s, %w", hbPublisherKVName, err)
			}

			otStoreKVName := isbsvc.JetStreamOTKVName(toBucket)
			otStore, err := jetstream.NewKVJetStreamKVStore(ctx, pipelineName, otStoreKVName, client)
>>>>>>> d57e139c
			if err != nil {
				return nil, fmt.Errorf("failed at new OT Publish JetStreamKVStore, otKVName: %s, %w", otStoreKVName, err)
			}

			// build watermark store using the hb and ot store
			wmStores[e.To] = store.BuildWatermarkStore(hbStore, otStore)
		}
	}

	return wmStores, nil
}

// BuildPublishersFromStores creates a map of publishers for all the to buckets of the given vertex using the given watermark stores.
func BuildPublishersFromStores(ctx context.Context, vertexInstance *v1alpha1.VertexInstance, wmStores map[string]store.WatermarkStore) map[string]publish.Publisher {
	// Publisher map creation, we need a publisher per out buffer.
	var (
		publishWatermark = make(map[string]publish.Publisher)
		processorName    = fmt.Sprintf("%s-%d", vertexInstance.Vertex.Name, vertexInstance.Replica)
		vertex           = vertexInstance.Vertex
	)

	publishEntity := processor.NewProcessorEntity(processorName)

	if vertex.IsASink() {
		wmStore := wmStores[vertex.Spec.Name]
		publishWatermark[vertex.Spec.Name] = publish.NewPublish(ctx, publishEntity, wmStore, 1, publish.IsSink())
	} else {
		for _, e := range vertex.Spec.ToEdges {
			wmStore := wmStores[e.To]
			publishWatermark[e.To] = publish.NewPublish(ctx, publishEntity, wmStore, int32(e.GetToVertexPartitionCount()))
		}
	}
	return publishWatermark
}

// BuildSourcePublisherStores builds the watermark stores for source publisher.
func BuildSourcePublisherStores(ctx context.Context, vertexInstance *v1alpha1.VertexInstance, client *jsclient.NATSClient) (store.WatermarkStore, error) {
	if !vertexInstance.Vertex.IsASource() {
		return nil, fmt.Errorf("not a source vertex")
	}
	if vertexInstance.Vertex.Spec.Watermark.Disabled {
		return store.BuildWatermarkStore(noop.NewKVNoOpStore(), noop.NewKVNoOpStore()), nil
	}
	pipelineName := vertexInstance.Vertex.Spec.PipelineName
	bucketName := vertexInstance.Vertex.GetFromBuckets()[0]
	// heartbeat
	hbKVName := isbsvc.JetStreamProcessorKVName(bucketName)
	hbKVStore, err := jetstream.NewKVJetStreamKVStore(ctx, pipelineName, hbKVName, client)
	if err != nil {
		return nil, fmt.Errorf("failed at new HB KVJetStreamKVStore for source, hbKVName: %s, %w", hbKVName, err)
	}

	// OT
	otKVName := isbsvc.JetStreamOTKVName(bucketName)
	otKVStore, err := jetstream.NewKVJetStreamKVStore(ctx, pipelineName, otKVName, client)
	if err != nil {
		return nil, fmt.Errorf("failed at new OT KVJetStreamKVStore for source, otKVName: %s, %w", otKVName, err)
	}
	sourcePublishStores := store.BuildWatermarkStore(hbKVStore, otKVStore)
	return sourcePublishStores, nil
<<<<<<< HEAD
=======
}

func BuildToVertexPublisherStores(ctx context.Context, vertexInstance *v1alpha1.VertexInstance, client *jsclient.NATSClient) (map[string]store.WatermarkStore, error) {
	var pipelineName = vertexInstance.Vertex.Spec.PipelineName
	var publisherStores = make(map[string]store.WatermarkStore)
	for _, e := range vertexInstance.Vertex.Spec.ToEdges {
		toBucket := v1alpha1.GenerateEdgeBucketName(vertexInstance.Vertex.Namespace, pipelineName, e.From, e.To)
		hbPublisherKVName := isbsvc.JetStreamProcessorKVName(toBucket)
		hbStore, err := jetstream.NewKVJetStreamKVStore(ctx, pipelineName, hbPublisherKVName, client)
		if err != nil {
			return nil, fmt.Errorf("failed at new HB Publish JetStreamKVStore, HeartbeatPublisherKV: %s, %w", hbPublisherKVName, err)
		}

		otKVName := isbsvc.JetStreamOTKVName(toBucket)
		otStore, err := jetstream.NewKVJetStreamKVStore(ctx, pipelineName, otKVName, client)
		if err != nil {
			return nil, fmt.Errorf("failed at new OT Publish JetStreamKVStore, otKVName: %s, %w", otKVName, err)
		}
		publisherStores[e.To] = store.BuildWatermarkStore(hbStore, otStore)
	}
	return publisherStores, nil
>>>>>>> d57e139c
}<|MERGE_RESOLUTION|>--- conflicted
+++ resolved
@@ -82,7 +82,6 @@
 	return processManager, nil
 }
 
-<<<<<<< HEAD
 // BuildToVertexWatermarkStores creates a map of WatermarkStore for all the to buckets of the given vertex.
 func BuildToVertexWatermarkStores(ctx context.Context, vertexInstance *v1alpha1.VertexInstance, client *jsclient.NATSClient) (map[string]store.WatermarkStore, error) {
 	var wmStores = make(map[string]store.WatermarkStore)
@@ -93,67 +92,34 @@
 		toBucket := vertex.GetToBuckets()[0]
 
 		// build heartBeat store
-		hbBucketName := isbsvc.JetStreamProcessorBucket(toBucket)
-		hbStore, err := jetstream.NewKVJetStreamKVStore(ctx, pipelineName, hbBucketName, client)
-		if err != nil {
-			return nil, fmt.Errorf("failed at new HB KVJetStreamKVStore, HeartbeatBucket: %s, %w", hbBucketName, err)
+		hbKVName := isbsvc.JetStreamProcessorKVName(toBucket)
+		hbStore, err := jetstream.NewKVJetStreamKVStore(ctx, pipelineName, hbKVName, client)
+		if err != nil {
+			return nil, fmt.Errorf("failed at new HB KVJetStreamKVStore, HeartbeatKV: %s, %w", hbKVName, err)
 		}
 
 		// build offsetTimeline store
-		otStoreBucketName := isbsvc.JetStreamOTBucket(toBucket)
-		otStore, err := jetstream.NewKVJetStreamKVStore(ctx, pipelineName, otStoreBucketName, client)
-		if err != nil {
-			return nil, fmt.Errorf("failed at new OT KVJetStreamKVStore, OffsetTimelineBukcet: %s, %w", otStoreBucketName, err)
-=======
-// buildPublishers creates the Watermark Publishers for a given Vertex, one per Edge
-func buildPublishers(ctx context.Context, pipelineName string, vertexInstance *v1alpha1.VertexInstance, client *jsclient.NATSClient) (map[string]publish.Publisher, error) {
-	// Publisher map creation, we need a publisher per out buffer.
-	var publishWatermark = make(map[string]publish.Publisher)
-	var processorName = fmt.Sprintf("%s-%d", vertexInstance.Vertex.Name, vertexInstance.Replica)
-	publishEntity := processor.NewProcessorEntity(processorName)
-	if vertexInstance.Vertex.IsASink() {
-		toBucket := vertexInstance.Vertex.GetToBuckets()[0]
-		hbPublisherKVName := isbsvc.JetStreamProcessorKVName(toBucket)
-		hbStore, err := jetstream.NewKVJetStreamKVStore(ctx, pipelineName, hbPublisherKVName, client)
-		if err != nil {
-			return nil, fmt.Errorf("failed at new HB Publish JetStreamKVStore, HeartbeatPublisherKV: %s, %w", hbPublisherKVName, err)
-		}
-
 		otStoreKVName := isbsvc.JetStreamOTKVName(toBucket)
 		otStore, err := jetstream.NewKVJetStreamKVStore(ctx, pipelineName, otStoreKVName, client)
 		if err != nil {
-			return nil, fmt.Errorf("failed at new OT Publish JetStreamKVStore, otKVName: %s, %w", otStoreKVName, err)
->>>>>>> d57e139c
+			return nil, fmt.Errorf("failed at new OT KVJetStreamKVStore, OffsetTimelineKV: %s, %w", otStoreKVName, err)
 		}
 		// build watermark store using the hb and ot store
 		wmStores[vertex.Spec.Name] = store.BuildWatermarkStore(hbStore, otStore)
 	} else {
-<<<<<<< HEAD
 		for _, e := range vertex.Spec.ToEdges {
 			toBucket := v1alpha1.GenerateEdgeBucketName(vertex.Namespace, vertex.Spec.PipelineName, e.From, e.To)
 
 			// build heartBeat store
-			hbBucketName := isbsvc.JetStreamProcessorBucket(toBucket)
-			hbStore, err := jetstream.NewKVJetStreamKVStore(ctx, vertex.Spec.PipelineName, hbBucketName, client)
+			hbKVName := isbsvc.JetStreamProcessorKVName(toBucket)
+			hbStore, err := jetstream.NewKVJetStreamKVStore(ctx, vertex.Spec.PipelineName, hbKVName, client)
 			if err != nil {
-				return nil, fmt.Errorf("failed at new HB KVJetStreamKVStore, HeartbeatBucket: %s, %w", hbBucketName, err)
+				return nil, fmt.Errorf("failed at new HB KVJetStreamKVStore, HeartbeatKV: %s, %w", hbKVName, err)
 			}
 
 			// build offsetTimeline store
-			otStoreBucketName := isbsvc.JetStreamOTBucket(toBucket)
-			otStore, err := jetstream.NewKVJetStreamKVStore(ctx, pipelineName, otStoreBucketName, client)
-=======
-		for _, e := range vertexInstance.Vertex.Spec.ToEdges {
-			toBucket := v1alpha1.GenerateEdgeBucketName(vertexInstance.Vertex.Namespace, pipelineName, e.From, e.To)
-			hbPublisherKVName := isbsvc.JetStreamProcessorKVName(toBucket)
-			hbStore, err := jetstream.NewKVJetStreamKVStore(ctx, pipelineName, hbPublisherKVName, client)
-			if err != nil {
-				return nil, fmt.Errorf("failed at new HB Publish JetStreamKVStore, HeartbeatPublisherKV: %s, %w", hbPublisherKVName, err)
-			}
-
 			otStoreKVName := isbsvc.JetStreamOTKVName(toBucket)
 			otStore, err := jetstream.NewKVJetStreamKVStore(ctx, pipelineName, otStoreKVName, client)
->>>>>>> d57e139c
 			if err != nil {
 				return nil, fmt.Errorf("failed at new OT Publish JetStreamKVStore, otKVName: %s, %w", otStoreKVName, err)
 			}
@@ -214,8 +180,6 @@
 	}
 	sourcePublishStores := store.BuildWatermarkStore(hbKVStore, otKVStore)
 	return sourcePublishStores, nil
-<<<<<<< HEAD
-=======
 }
 
 func BuildToVertexPublisherStores(ctx context.Context, vertexInstance *v1alpha1.VertexInstance, client *jsclient.NATSClient) (map[string]store.WatermarkStore, error) {
@@ -237,5 +201,4 @@
 		publisherStores[e.To] = store.BuildWatermarkStore(hbStore, otStore)
 	}
 	return publisherStores, nil
->>>>>>> d57e139c
 }