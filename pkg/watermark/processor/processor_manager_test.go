--- conflicted
+++ resolved
@@ -67,14 +67,9 @@
 	otWatcher, err := inmem.NewInMemWatch(ctx, "testFetch", keyspace+"_OT", otWatcherCh)
 	assert.NoError(t, err)
 	storeWatcher := store.BuildWatermarkStoreWatcher(hbWatcher, otWatcher)
-<<<<<<< HEAD
 	var processorManager = NewProcessorManager(ctx, storeWatcher, 1)
 	// start p1 heartbeat for 3 loops
 	wg.Add(1)
-=======
-	var processorManager = NewProcessorManager(ctx, storeWatcher)
-	// start p1 heartbeat for 3 loops then delete p1
->>>>>>> ecf6ed9f
 	go func() {
 		var err error
 		for i := 0; i < 3; i++ {
