--- conflicted
+++ resolved
@@ -1485,39 +1485,6 @@
 	err = otStore.PutKV(ctx, "p2", otValueByteThree)
 	assert.NoError(t, err)
 
-<<<<<<< HEAD
-	// create watchers for heartbeat and offset timeline
-	hbWatcher, err := jetstream.NewKVJetStreamKVWatch(ctx, "testFetch", keyspace+"_PROCESSORS", defaultJetStreamClient)
-	assert.NoError(t, err)
-	otWatcher, err := jetstream.NewKVJetStreamKVWatch(ctx, "testFetch", keyspace+"_OT", defaultJetStreamClient)
-	assert.NoError(t, err)
-	storeWatcher := store.BuildWatermarkStoreWatcher(hbWatcher, otWatcher)
-	processorManager := processor.NewProcessorManager(ctx, storeWatcher, "test-bucket", 3)
-	fetcher := NewEdgeFetcher(ctx, "testBuffer", storeWatcher, processorManager, 3)
-
-	var heartBeatManagerMap = make(map[string]*heartBeatManager)
-	heartBeatManagerMap["p1"] = manageHeartbeat(ctx, "p1", hbStore, &wg)
-	heartBeatManagerMap["p2"] = manageHeartbeat(ctx, "p2", hbStore, &wg)
-
-	// start the heartbeats for p1 and p2
-	heartBeatManagerMap["p1"].start()
-	heartBeatManagerMap["p2"].start()
-
-	allProcessors := processorManager.GetAllProcessors()
-	for len(allProcessors) != 2 {
-		select {
-		case <-ctx.Done():
-			if ctx.Err() == context.DeadlineExceeded {
-				t.Fatalf("expected 2 processors, got %d: %s", len(allProcessors), ctx.Err())
-			}
-		default:
-			time.Sleep(1 * time.Millisecond)
-			allProcessors = processorManager.GetAllProcessors()
-		}
-	}
-
-=======
->>>>>>> a02f29a7
 	for allProcessors["p1"].GetOffsetTimelines()[0].Dump() != "[1651161600300:102] -> [1651161600200:101] -> [1651161600100:100] -> [-1:-1] -> [-1:-1] -> [-1:-1] -> [-1:-1] -> [-1:-1] -> [-1:-1] -> [-1:-1]" &&
 		allProcessors["p1"].GetOffsetTimelines()[1].Dump() != "[1651161600300:102] -> [1651161600200:101] -> [1651161600100:100] -> [-1:-1] -> [-1:-1] -> [-1:-1] -> [-1:-1] -> [-1:-1] -> [-1:-1] -> [-1:-1]" &&
 		allProcessors["p1"].GetOffsetTimelines()[2].Dump() != "[1651161600300:102] -> [1651161600200:101] -> [1651161600100:100] -> [-1:-1] -> [-1:-1] -> [-1:-1] -> [-1:-1] -> [-1:-1] -> [-1:-1] -> [-1:-1]" {
