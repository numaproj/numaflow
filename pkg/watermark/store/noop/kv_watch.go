--- conflicted
+++ resolved
@@ -2,22 +2,6 @@
 
 import (
 	"context"
-<<<<<<< HEAD
-	"github.com/numaproj/numaflow/pkg/watermark/store"
-)
-
-type KVNoOpWatch struct {
-}
-
-var _ store.WatermarkKVWatcher = (*KVNoOpWatch)(nil)
-
-func NewKVOpWatch() *KVNoOpWatch {
-	return &KVNoOpWatch{}
-}
-
-// Watch returns a blocking channel.
-func (K KVNoOpWatch) Watch(ctx context.Context) <-chan store.WatermarkKVEntry {
-=======
 
 	"github.com/numaproj/numaflow/pkg/watermark/store"
 )
@@ -33,23 +17,14 @@
 
 // Watch returns a blocking channel.
 func (no noOpWatch) Watch(ctx context.Context) <-chan store.WatermarkKVEntry {
->>>>>>> f7d00687
 	retChan := make(chan store.WatermarkKVEntry)
 	return retChan
 }
 
-<<<<<<< HEAD
-func (K KVNoOpWatch) GetKVName() string {
-=======
 func (no noOpWatch) GetKVName() string {
->>>>>>> f7d00687
 	return ""
 }
 
 // Close closes, but we do not close the channel created during watch here; that should be taken care of by the context done
-<<<<<<< HEAD
-func (K KVNoOpWatch) Close() {
-=======
 func (no noOpWatch) Close() {
->>>>>>> f7d00687
 }