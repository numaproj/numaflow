/*
Copyright 2022 The Numaproj Authors.

Licensed under the Apache License, Version 2.0 (the "License");
you may not use this file except in compliance with the License.
You may obtain a copy of the License at

    http://www.apache.org/licenses/LICENSE-2.0

Unless required by applicable law or agreed to in writing, software
distributed under the License is distributed on an "AS IS" BASIS,
WITHOUT WARRANTIES OR CONDITIONS OF ANY KIND, either express or implied.
See the License for the specific language governing permissions and
limitations under the License.
*/

// package publish contains the logic to publish watermark. It exposes the `Publisher` interface.
// which has the methods to publish watermark. It also publishes the heartbeat for the processor entity.
// The heartbeat will be used to detect the processor is alive or not. It also has the method to
// publish Idle watermark if the processor is idle.

package publish

import (
	"context"
	"fmt"
	"io"
	"sync"
	"time"

	"go.uber.org/zap"

	"github.com/numaproj/numaflow/pkg/isb"
	"github.com/numaproj/numaflow/pkg/shared/logging"
	"github.com/numaproj/numaflow/pkg/watermark/processor"
	"github.com/numaproj/numaflow/pkg/watermark/store"
	"github.com/numaproj/numaflow/pkg/watermark/wmb"
)

// Publisher interface defines how to publish Watermark for a ProcessorEntitier.
type Publisher interface {
	io.Closer
	// PublishWatermark publishes the watermark.
	PublishWatermark(w wmb.Watermark, o isb.Offset, toVertexPartitionIdx int32)
	// PublishIdleWatermark publishes the idle watermark.
	PublishIdleWatermark(wm wmb.Watermark, o isb.Offset, toVertexPartitionIdx int32)
	// GetLatestWatermark returns the latest published watermark.
	GetLatestWatermark() wmb.Watermark
}

// publish publishes the watermark for a processor entity.
type publish struct {
	ctx    context.Context
	entity processor.ProcessorEntitier
	// heartbeatStore uses second as the time unit for the value
	heartbeatStore store.WatermarkKVStorer
	// osStore uses millisecond as the time unit for the value
	otStore                store.WatermarkKVStorer
	log                    *zap.SugaredLogger
	headWatermarks         []wmb.Watermark
	headWMLock             sync.RWMutex
	toVertexPartitionCount int32
	opts                   *publishOptions
}

// NewPublish returns `Publish`.
func NewPublish(ctx context.Context, processorEntity processor.ProcessorEntitier, watermarkStores store.WatermarkStorer, toVertexPartitionCount int32, inputOpts ...PublishOption) Publisher {
	log := logging.FromContext(ctx).With("entityID", processorEntity.GetName()).
		With("otStore", watermarkStores.OffsetTimelineStore().GetStoreName()).
		With("hbStore", watermarkStores.HeartbeatStore().GetStoreName())
	log.Info("Creating a new watermark publisher")
	opts := &publishOptions{
		autoRefreshHeartbeat: true,
		podHeartbeatRate:     5,
		isSource:             false,
		delay:                0,
	}
	for _, opt := range inputOpts {
		opt(opts)
	}

	p := &publish{
		ctx:                    ctx,
		entity:                 processorEntity,
		heartbeatStore:         watermarkStores.HeartbeatStore(),
		otStore:                watermarkStores.OffsetTimelineStore(),
		toVertexPartitionCount: toVertexPartitionCount,
		log:                    log,
		opts:                   opts,
	}

	p.initialSetup()

	if opts.autoRefreshHeartbeat {
		go p.publishHeartbeat()
	}
	return p
}

// GetHeadWM gets the headWatermark for the given partition.
<<<<<<< HEAD
func (p *publish) GetHeadWM(partition int32) wmb.Watermark {
	p.headWMLock.RLock()
	defer p.headWMLock.RUnlock()
	return p.headWatermarks[partition]
}

// SetHeadWM sets the headWatermark using the given wm for the given partition.
func (p *publish) SetHeadWM(wm wmb.Watermark, partition int32) {
	p.headWMLock.Lock()
	defer p.headWMLock.Unlock()
	p.headWatermarks[partition] = wm
=======
func (p *publish) GetHeadWM(toVertexPartitionIdx int32) wmb.Watermark {
	p.headWMLock.RLock()
	defer p.headWMLock.RUnlock()
	return p.headWatermarks[toVertexPartitionIdx]
}

// SetHeadWM sets the headWatermark using the given wm for the given partition.
func (p *publish) SetHeadWM(wm wmb.Watermark, toVertexPartitionIdx int32) {
	p.headWMLock.Lock()
	defer p.headWMLock.Unlock()
	p.headWatermarks[toVertexPartitionIdx] = wm
>>>>>>> ecf6ed9f
}

// initialSetup inserts the default values as the ProcessorEntitier starts emitting watermarks.
// We will be initializing all to -1
// TODO: we could ideally resume from where we left off, but this will introduce a new key.
func (p *publish) initialSetup() {
	var headWms []wmb.Watermark
	for i := 0; i < int(p.toVertexPartitionCount); i++ {
<<<<<<< HEAD
		headWms = append(headWms, wmb.Watermark(time.UnixMilli(-1)))
=======
		headWms = append(headWms, wmb.InitialWatermark)
>>>>>>> ecf6ed9f
	}
	p.headWatermarks = headWms
}

// PublishWatermark publishes watermark and will retry until it can succeed. It will not publish if the new-watermark
// is less than the current head watermark.
func (p *publish) PublishWatermark(wm wmb.Watermark, offset isb.Offset, toVertexPartitionIdx int32) {
	validWM, skipWM := p.validateWatermark(wm, toVertexPartitionIdx)
	if skipWM {
		return
	}

	var key = p.entity.GetName()

	// build value
	var seq int64
	if p.opts.isSource || p.opts.isSink {
		// For source and sink publisher, we don't care about the offset, also the sequence of the offset might not be integer.
		seq = time.Now().UnixNano()
	} else {
		seq, _ = offset.Sequence()
	}
	var otValue = wmb.WMB{
		Offset:    seq,
		Watermark: validWM.UnixMilli(),
		Partition: toVertexPartitionIdx,
	}

	value, err := otValue.EncodeToBytes()
	if err != nil {
		p.log.Errorw("Unable to publish watermark", zap.String("HB", p.heartbeatStore.GetStoreName()), zap.String("OT", p.otStore.GetStoreName()), zap.String("key", key), zap.Error(err))
	}

	for {
		err := p.otStore.PutKV(p.ctx, key, value)
		if err != nil {
			p.log.Errorw("Unable to publish watermark", zap.String("HB", p.heartbeatStore.GetStoreName()), zap.String("OT", p.otStore.GetStoreName()), zap.String("key", key), zap.Error(err))
			// TODO: better exponential backoff
			time.Sleep(time.Millisecond * 250)
		} else {
<<<<<<< HEAD
			p.log.Debugw("New watermark published with offset", zap.Int64("head", p.GetHeadWM(0).UnixMilli()), zap.Int64("new", validWM.UnixMilli()), zap.Int64("offset", seq))
=======
			p.log.Debugw("New watermark published with offset", zap.Int64("head", p.GetHeadWM(toVertexPartitionIdx).UnixMilli()), zap.Int64("new", validWM.UnixMilli()), zap.Int64("offset", seq))
>>>>>>> ecf6ed9f
			break
		}
	}
}

// validateWatermark checks if the new watermark is greater than the head watermark, return true if yes,
// otherwise, return false
<<<<<<< HEAD
func (p *publish) validateWatermark(wm wmb.Watermark, partition int32) (wmb.Watermark, bool) {
=======
func (p *publish) validateWatermark(wm wmb.Watermark, toVertexPartitionIdx int32) (wmb.Watermark, bool) {
>>>>>>> ecf6ed9f
	if p.opts.isSource && p.opts.delay.Nanoseconds() > 0 && !time.Time(wm).IsZero() {
		wm = wmb.Watermark(time.Time(wm).Add(-p.opts.delay))
	}
	// update p.headWatermarks only if wm > p.headWatermarks
<<<<<<< HEAD
	headWM := p.GetHeadWM(partition)
	if wm.After(time.Time(headWM)) {
		p.log.Debugw("New watermark is updated for the head watermark", zap.String("head", headWM.String()), zap.String("new", wm.String()))
		p.SetHeadWM(wm, partition)
=======
	headWM := p.GetHeadWM(toVertexPartitionIdx)
	if wm.After(time.Time(headWM)) {
		p.log.Debugw("New watermark is updated for the head watermark", zap.String("head", headWM.String()), zap.String("new", wm.String()))
		p.SetHeadWM(wm, toVertexPartitionIdx)
>>>>>>> ecf6ed9f
	} else if wm.Before(time.Time(headWM)) {
		p.log.Warnw("Skip publishing the new watermark because it's older than the current watermark", zap.String("entity", p.entity.GetName()), zap.Int64("head", headWM.UnixMilli()), zap.Int64("new", wm.UnixMilli()))
		return wmb.Watermark{}, true
	} else {
		p.log.Debugw("Skip publishing the new watermark because it's the same as the current watermark", zap.String("entity", p.entity.GetName()), zap.Int64("head", headWM.UnixMilli()), zap.Int64("new", wm.UnixMilli()))
		return wmb.Watermark{}, true
	}
	return wm, false
}

// PublishIdleWatermark publishes the idle watermark and will retry until it can succeed.
// TODO: merge with PublishWatermark
func (p *publish) PublishIdleWatermark(wm wmb.Watermark, offset isb.Offset, toVertexPartitionIdx int32) {
	var key = p.entity.GetName()
	validWM, skipWM := p.validateWatermark(wm, toVertexPartitionIdx)
	if skipWM {
		return
	}
	// build value
	var seq int64
	if p.opts.isSource || p.opts.isSink {
		// for source and sink publisher, we don't care about the offset, also the sequence of the offset might not be integer.
		seq = time.Now().UnixNano()
	} else {
		seq, _ = offset.Sequence()
	}
	var otValue = wmb.WMB{
		Offset:    seq,
		Watermark: validWM.UnixMilli(),
		Idle:      true,
		Partition: toVertexPartitionIdx,
	}

	value, err := otValue.EncodeToBytes()
	if err != nil {
		p.log.Errorw("Unable to publish idle watermark", zap.String("HB", p.heartbeatStore.GetStoreName()), zap.String("OT", p.otStore.GetStoreName()), zap.String("key", key), zap.Error(err))
	}

	for {
		err := p.otStore.PutKV(p.ctx, key, value)
		if err != nil {
			p.log.Errorw("Unable to publish idle watermark", zap.String("HB", p.heartbeatStore.GetStoreName()), zap.String("OT", p.otStore.GetStoreName()), zap.String("key", key), zap.Error(err))
			// TODO: better exponential backoff
			time.Sleep(time.Millisecond * 250)
		} else {
			p.log.Debugw("New idle watermark published", zap.String("HB", p.heartbeatStore.GetStoreName()), zap.String("OT", p.otStore.GetStoreName()), zap.String("key", key), zap.Int64("offset", seq), zap.Int64("watermark", validWM.UnixMilli()))
			break
		}
	}
}

// loadLatestFromStore loads the latest watermark stored in the watermark store.
// TODO: how to repopulate if the processing unit is down for a really long time?
func (p *publish) loadLatestFromStore() wmb.Watermark {
	var (
		timeWatermark = wmb.InitialWatermark
		key           = p.entity.GetName()
	)
	byteValue, err := p.otStore.GetValue(p.ctx, key)
	// could happen during boot up
	if err != nil {
		p.log.Warnw("Unable to load latest watermark from wmb store (failed to get value from wmb store)", zap.String("OT", p.otStore.GetStoreName()), zap.String("processorEntity", p.entity.GetName()), zap.Error(err))
		return timeWatermark
	}
	otValue, err := wmb.DecodeToWMB(byteValue)
	if err != nil {
		p.log.Errorw("Unable to load latest watermark from wmb store (failed to decode wmb value)", zap.String("OT", p.otStore.GetStoreName()), zap.String("processorEntity", p.entity.GetName()), zap.Error(err))
		return timeWatermark
	}
	timeWatermark = wmb.Watermark(time.UnixMilli(otValue.Watermark))
	return timeWatermark
}

// GetLatestWatermark returns the latest watermark for that processor.
func (p *publish) GetLatestWatermark() wmb.Watermark {
<<<<<<< HEAD
	var latestWatermark = wmb.Watermark(time.UnixMilli(-1))
=======
	var latestWatermark = wmb.InitialWatermark
>>>>>>> ecf6ed9f
	for _, wm := range p.headWatermarks {
		if wm.After(time.Time(latestWatermark)) {
			latestWatermark = wm
		}
	}
	return latestWatermark
}

func (p *publish) publishHeartbeat() {
	ticker := time.NewTicker(time.Second * time.Duration(p.opts.podHeartbeatRate))
	defer ticker.Stop()
	p.log.Infow("Publishing Heartbeat ticker started")
	for {
		select {
		case <-p.ctx.Done():
			return
		case <-ticker.C:
			err := p.heartbeatStore.PutKV(p.ctx, p.entity.GetName(), []byte(fmt.Sprintf("%d", time.Now().Unix())))
			if err != nil {
				p.log.Errorw("Put to bucket failed", zap.String("bucket", p.heartbeatStore.GetStoreName()), zap.Error(err))
			}
		}
	}
}

// Close stops the publisher and cleans up the data associated with key.
func (p *publish) Close() error {
	p.log.Info("Closing watermark publisher")
	defer func() {
		if p.otStore != nil {
			p.otStore.Close()
		}
		if p.heartbeatStore != nil {
			p.heartbeatStore.Close()
		}
	}()
	// TODO: cleanup after processor dies
	//   - delete the Offset-Timeline bucket
	//   - remove itself from heartbeat bucket

	// clean up heartbeat bucket
	if err := p.heartbeatStore.DeleteKey(p.ctx, p.entity.GetName()); err != nil {
		p.log.Errorw("Failed to delete the key in the heartbeat bucket", zap.String("bucket", p.heartbeatStore.GetStoreName()), zap.String("key", p.entity.GetName()), zap.Error(err))
		return err
	}
	return nil
}<|MERGE_RESOLUTION|>--- conflicted
+++ resolved
@@ -98,7 +98,6 @@
 }
 
 // GetHeadWM gets the headWatermark for the given partition.
-<<<<<<< HEAD
 func (p *publish) GetHeadWM(partition int32) wmb.Watermark {
 	p.headWMLock.RLock()
 	defer p.headWMLock.RUnlock()
@@ -110,19 +109,6 @@
 	p.headWMLock.Lock()
 	defer p.headWMLock.Unlock()
 	p.headWatermarks[partition] = wm
-=======
-func (p *publish) GetHeadWM(toVertexPartitionIdx int32) wmb.Watermark {
-	p.headWMLock.RLock()
-	defer p.headWMLock.RUnlock()
-	return p.headWatermarks[toVertexPartitionIdx]
-}
-
-// SetHeadWM sets the headWatermark using the given wm for the given partition.
-func (p *publish) SetHeadWM(wm wmb.Watermark, toVertexPartitionIdx int32) {
-	p.headWMLock.Lock()
-	defer p.headWMLock.Unlock()
-	p.headWatermarks[toVertexPartitionIdx] = wm
->>>>>>> ecf6ed9f
 }
 
 // initialSetup inserts the default values as the ProcessorEntitier starts emitting watermarks.
@@ -131,11 +117,7 @@
 func (p *publish) initialSetup() {
 	var headWms []wmb.Watermark
 	for i := 0; i < int(p.toVertexPartitionCount); i++ {
-<<<<<<< HEAD
 		headWms = append(headWms, wmb.Watermark(time.UnixMilli(-1)))
-=======
-		headWms = append(headWms, wmb.InitialWatermark)
->>>>>>> ecf6ed9f
 	}
 	p.headWatermarks = headWms
 }
@@ -176,11 +158,7 @@
 			// TODO: better exponential backoff
 			time.Sleep(time.Millisecond * 250)
 		} else {
-<<<<<<< HEAD
-			p.log.Debugw("New watermark published with offset", zap.Int64("head", p.GetHeadWM(0).UnixMilli()), zap.Int64("new", validWM.UnixMilli()), zap.Int64("offset", seq))
-=======
 			p.log.Debugw("New watermark published with offset", zap.Int64("head", p.GetHeadWM(toVertexPartitionIdx).UnixMilli()), zap.Int64("new", validWM.UnixMilli()), zap.Int64("offset", seq))
->>>>>>> ecf6ed9f
 			break
 		}
 	}
@@ -188,26 +166,15 @@
 
 // validateWatermark checks if the new watermark is greater than the head watermark, return true if yes,
 // otherwise, return false
-<<<<<<< HEAD
-func (p *publish) validateWatermark(wm wmb.Watermark, partition int32) (wmb.Watermark, bool) {
-=======
 func (p *publish) validateWatermark(wm wmb.Watermark, toVertexPartitionIdx int32) (wmb.Watermark, bool) {
->>>>>>> ecf6ed9f
 	if p.opts.isSource && p.opts.delay.Nanoseconds() > 0 && !time.Time(wm).IsZero() {
 		wm = wmb.Watermark(time.Time(wm).Add(-p.opts.delay))
 	}
 	// update p.headWatermarks only if wm > p.headWatermarks
-<<<<<<< HEAD
-	headWM := p.GetHeadWM(partition)
-	if wm.After(time.Time(headWM)) {
-		p.log.Debugw("New watermark is updated for the head watermark", zap.String("head", headWM.String()), zap.String("new", wm.String()))
-		p.SetHeadWM(wm, partition)
-=======
 	headWM := p.GetHeadWM(toVertexPartitionIdx)
 	if wm.After(time.Time(headWM)) {
 		p.log.Debugw("New watermark is updated for the head watermark", zap.String("head", headWM.String()), zap.String("new", wm.String()))
 		p.SetHeadWM(wm, toVertexPartitionIdx)
->>>>>>> ecf6ed9f
 	} else if wm.Before(time.Time(headWM)) {
 		p.log.Warnw("Skip publishing the new watermark because it's older than the current watermark", zap.String("entity", p.entity.GetName()), zap.Int64("head", headWM.UnixMilli()), zap.Int64("new", wm.UnixMilli()))
 		return wmb.Watermark{}, true
@@ -283,11 +250,7 @@
 
 // GetLatestWatermark returns the latest watermark for that processor.
 func (p *publish) GetLatestWatermark() wmb.Watermark {
-<<<<<<< HEAD
-	var latestWatermark = wmb.Watermark(time.UnixMilli(-1))
-=======
 	var latestWatermark = wmb.InitialWatermark
->>>>>>> ecf6ed9f
 	for _, wm := range p.headWatermarks {
 		if wm.After(time.Time(latestWatermark)) {
 			latestWatermark = wm
