/*
Copyright 2022 The Numaproj Authors.

Licensed under the Apache License, Version 2.0 (the "License");
you may not use this file except in compliance with the License.
You may obtain a copy of the License at

    http://www.apache.org/licenses/LICENSE-2.0

Unless required by applicable law or agreed to in writing, software
distributed under the License is distributed on an "AS IS" BASIS,
WITHOUT WARRANTIES OR CONDITIONS OF ANY KIND, either express or implied.
See the License for the specific language governing permissions and
limitations under the License.
*/

package pnf

import (
	"context"
	"errors"
	"math"
	"strconv"
	"sync"
	"time"

	"go.uber.org/zap"
	"golang.org/x/sync/errgroup"
	"k8s.io/apimachinery/pkg/util/wait"

	dfv1 "github.com/numaproj/numaflow/pkg/apis/numaflow/v1alpha1"
	"github.com/numaproj/numaflow/pkg/forwarder"
	"github.com/numaproj/numaflow/pkg/isb"
	"github.com/numaproj/numaflow/pkg/metrics"
	"github.com/numaproj/numaflow/pkg/reduce/applier"
	"github.com/numaproj/numaflow/pkg/reduce/pbq"
	"github.com/numaproj/numaflow/pkg/reduce/pbq/partition"
	"github.com/numaproj/numaflow/pkg/shared/idlehandler"
	"github.com/numaproj/numaflow/pkg/shared/logging"
	"github.com/numaproj/numaflow/pkg/watermark/publish"
	"github.com/numaproj/numaflow/pkg/watermark/wmb"
	"github.com/numaproj/numaflow/pkg/window"
)

// ProcessAndForward invokes the UDF for each partition separately in a go routine and writes the response to the ISBs.
// It also publishes the watermark and invokes GC on PBQ.
type ProcessAndForward struct {
	vertexName          string
	pipelineName        string
	vertexReplica       int32
	pbqManager          *pbq.Manager
	reduceApplier       applier.ReduceApplier
	toBuffers           map[string][]isb.BufferWriter
	whereToDecider      forwarder.ToWhichStepDecider
	watermarkPublishers map[string]publish.Publisher
	idleManager         wmb.IdleManager
	windower            window.TimedWindower
	pnfRoutines         map[string]chan struct{}
	responseCh          chan *window.TimedWindowResponse
	latestWriteOffsets  map[string][][]isb.Offset
	writeMessages       []*isb.WriteMessage
	opts                *options
	log                 *zap.SugaredLogger
	forwardDoneCh       chan struct{}
	mu                  sync.RWMutex
	sync.RWMutex
}

// NewProcessAndForward returns a new ProcessAndForward.
func NewProcessAndForward(ctx context.Context,
	vertexInstance *dfv1.VertexInstance,
	udf applier.ReduceApplier,
	toBuffers map[string][]isb.BufferWriter,
	pbqManager *pbq.Manager,
	whereToDecider forwarder.ToWhichStepDecider,
	watermarkPublishers map[string]publish.Publisher,
	idleManager wmb.IdleManager,
	windower window.TimedWindower,
	opts ...Option) *ProcessAndForward {

	// apply the options
	dOpts := &options{
		batchSize:     dfv1.DefaultPnfBatchSize,
		flushDuration: dfv1.DefaultPnfFlushDuration,
	}
	for _, opt := range opts {
		if err := opt(dOpts); err != nil {
			logging.FromContext(ctx).Panic("Got an error while applying options", zap.Error(err))
		}
	}

	// latestWriteOffsets tracks the latest write offsets for each ISB buffer.
	// which will be used for publishing the watermark when the window is closed.
	latestWriteOffsets := make(map[string][][]isb.Offset)
	for toVertexName, toVertexBuffer := range toBuffers {
		latestWriteOffsets[toVertexName] = make([][]isb.Offset, len(toVertexBuffer))
	}

	pfManager := &ProcessAndForward{
		vertexName:          vertexInstance.Vertex.Spec.Name,
		pipelineName:        vertexInstance.Vertex.Spec.PipelineName,
		vertexReplica:       vertexInstance.Replica,
		pbqManager:          pbqManager,
		reduceApplier:       udf,
		toBuffers:           toBuffers,
		whereToDecider:      whereToDecider,
		watermarkPublishers: watermarkPublishers,
		idleManager:         idleManager,
		windower:            windower,
		responseCh:          make(chan *window.TimedWindowResponse),
		latestWriteOffsets:  latestWriteOffsets,
		writeMessages:       make([]*isb.WriteMessage, 0),
		pnfRoutines:         make(map[string]chan struct{}),
		log:                 logging.FromContext(ctx),
		forwardDoneCh:       make(chan struct{}),
		opts:                dOpts,
	}

	go pfManager.forwardResponses(ctx)

	return pfManager
}

// AsyncSchedulePnF creates a go routine for each partition to invoke the UDF.
// does not maintain the order of execution between partitions.
func (pm *ProcessAndForward) AsyncSchedulePnF(ctx context.Context, partitionID *partition.ID, pbq pbq.Reader) {
	doneCh := make(chan struct{})

	pm.mu.Lock()
	pm.pnfRoutines[partitionID.String()] = doneCh
	pm.mu.Unlock()

	go pm.invokeUDF(ctx, doneCh, partitionID, pbq)
}

// invokeUDF reads requests from the supplied PBQ, invokes the UDF to gets the response and writes the response to the
// main channel.
func (pm *ProcessAndForward) invokeUDF(ctx context.Context, done chan struct{}, pid *partition.ID, pbqReader pbq.Reader) {
	defer func() {
		pm.mu.Lock()
		delete(pm.pnfRoutines, pid.String())
		pm.mu.Unlock()
	}()

	defer close(done)
	udfResponseCh, errCh := pm.reduceApplier.ApplyReduce(ctx, pid, pbqReader.ReadCh())

outerLoop:
	for {
		select {
		case err := <-errCh:
			if errors.Is(err, context.Canceled) || ctx.Err() != nil {
				pm.log.Infow("Context is canceled, stopping the processAndForward", zap.Error(err))
				return
			}
			if err != nil {
				pm.log.Panic("Got an error while invoking ApplyReduce", zap.Error(err))
			}
		case response, ok := <-udfResponseCh:
			if !ok {
				break outerLoop
			}

			pm.responseCh <- response
		}
	}
}

// forwardResponses forwards the writeMessages to the ISBs. It also publishes the watermark and invokes GC on PBQ.
// The watermark is only published at COB at key level for Unaligned and at Partition level for Aligned.
func (pm *ProcessAndForward) forwardResponses(ctx context.Context) {
	defer close(pm.forwardDoneCh)

	flushTimer := time.NewTicker(pm.opts.flushDuration)

	for {
		select {
		case response, ok := <-pm.responseCh:
			if !ok {
				return
			}

			// Process the response
			err := pm.processResponse(ctx, response)
			// error != nil only when the context is closed, so we can safely return (our write loop will try indefinitely
			// unless ctx.Done() happens)
			if err != nil {
				pm.log.Errorw("Error while processing response, ctx was canceled", zap.Error(err))
				return
			}

		case <-flushTimer.C:
			// if there are no messages to write, continue
			if len(pm.writeMessages) == 0 {
				continue
			}
			// Since flushTimer is triggered, forward the messages to the ISBs
			err := pm.forwardToBuffers(ctx)
			// error != nil only when the context is closed, so we can safely return (our write loop will try indefinitely
			// unless ctx.Done() happens)
			if err != nil {
				pm.log.Errorw("Error while forwarding messages, ctx was canceled", zap.Error(err))
				return
			}
		}
	}
}

// processResponse processes a response received from the response channel.
func (pm *ProcessAndForward) processResponse(ctx context.Context, response *window.TimedWindowResponse) error {
	if response.EOF {
		err := pm.forwardToBuffers(ctx)
		// error will not be nil only when the context is closed, so we can safely return
		if err != nil {
			return err
		}

		// publish watermark
		pm.publishWM(ctx, response.Window.Partition())

		// delete the closed windows which are tracked by the windower
		pm.windower.DeleteClosedWindow(response.Window)

		// persist the GC event for unaligned window type (compactor will compact it) and invoke GC for aligned window type
		if pm.windower.Type() == window.Unaligned {
			err = pm.opts.gcEventsTracker.PersistGCEvent(response.Window)
			if err != nil {
				pm.log.Errorw("Got an error while tracking GC event", zap.Error(err), zap.String("windowID", response.Window.ID()))
			}
		} else {
			pid := *response.Window.Partition()

			if pbqReader := pm.pbqManager.GetPBQ(pid); pbqReader != nil {
				// Since we have successfully processed all the messages for a window, we can now delete the persisted messages.
				err = pbqReader.GC()
				if err != nil {
					pm.log.Errorw("Got an error while invoking GC", zap.Error(err), zap.String("partitionID", pid.String()))
					return err
				}
				pm.log.Infow("Finished GC", zap.String("partitionID", pid.String()))

			}

<<<<<<< HEAD
=======
			// we do not have to write anything as this is a EOF message
			continue
>>>>>>> 2dd19930
		}
		// we do not have to write anything as this is a EOF message
		return nil
	}

	pm.writeMessages = append(pm.writeMessages, response.WriteMessage)

<<<<<<< HEAD
	// if the batch size is reached, forward the messages to the ISBs
	if len(pm.writeMessages) > pm.opts.batchSize {
		err := pm.forwardToBuffers(ctx)
		// error will not be nil only when the context is closed, so we can safely return
=======
		err := pm.forwardToBuffers(ctx, response)
		// error != nil only when the context is closed, so we can safely return (our write loop will try indefinitely
		// unless ctx.Done() happens)
>>>>>>> 2dd19930
		if err != nil {
			return err
		}
	}

	return nil
}

// forwardToBuffers writes the messages to the ISBs concurrently for each partition.
func (pm *ProcessAndForward) forwardToBuffers(ctx context.Context) error {
	messagesToStep := pm.whereToStep(pm.writeMessages)
	// parallel writes to each ISB
	var mu sync.Mutex
	// use error group
	var eg errgroup.Group
	for key, values := range messagesToStep {
		for index, messages := range values {
			if len(messages) == 0 {
				continue
			}

			func(toVertexName string, toVertexPartitionIdx int32, resultMessages []isb.Message) {
				eg.Go(func() error {
					offsets, err := pm.writeToBuffer(ctx, toVertexName, toVertexPartitionIdx, resultMessages)
					if err != nil {
						return err
					}
					mu.Lock()
					// TODO: do we need lock? isn't each buffer isolated since we do sequential per ISB?
					pm.latestWriteOffsets[toVertexName][toVertexPartitionIdx] = offsets
					mu.Unlock()
					return nil
				})
			}(key, int32(index), messages)
		}
	}

	// wait until all the writer go routines return
	if err := eg.Wait(); err != nil {
		return err
	}

	pm.writeMessages = make([]*isb.WriteMessage, 0)
	return nil
}

// whereToStep assigns a message to the ISBs based on the Message.Keys.
func (pm *ProcessAndForward) whereToStep(writeMessages []*isb.WriteMessage) map[string][][]isb.Message {
	// writer doesn't accept array of pointers
	messagesToStep := make(map[string][][]isb.Message)

	var to []forwarder.VertexBuffer
	var err error
	for _, msg := range writeMessages {
		to, err = pm.whereToDecider.WhereTo(msg.Keys, msg.Tags)
		if err != nil {
			metrics.PlatformError.With(map[string]string{
				metrics.LabelVertex:             pm.vertexName,
				metrics.LabelPipeline:           pm.pipelineName,
				metrics.LabelVertexType:         string(dfv1.VertexTypeReduceUDF),
				metrics.LabelVertexReplicaIndex: strconv.Itoa(int(pm.vertexReplica)),
			}).Inc()
			pm.log.Errorw("Got an error while invoking WhereTo, dropping the message", zap.Strings("keys", msg.Keys), zap.Error(err))
			continue
		}

		if len(to) == 0 {
			continue
		}

		for _, step := range to {
			if _, ok := messagesToStep[step.ToVertexName]; !ok {
				messagesToStep[step.ToVertexName] = make([][]isb.Message, len(pm.toBuffers[step.ToVertexName]))
			}
			messagesToStep[step.ToVertexName][step.ToVertexPartitionIdx] = append(messagesToStep[step.ToVertexName][step.ToVertexPartitionIdx], msg.Message)
		}

	}
	return messagesToStep
}

// writeToBuffer writes to the ISBs.
func (pm *ProcessAndForward) writeToBuffer(ctx context.Context, edgeName string, partition int32, resultMessages []isb.Message) ([]isb.Offset, error) {
	var (
		writeCount int
		writeBytes float64
		dropBytes  float64
	)

	var ISBWriteBackoff = wait.Backoff{
		Steps:    math.MaxInt,
		Duration: 100 * time.Millisecond,
		Factor:   1,
		Jitter:   0.1,
	}

	writeMessages := resultMessages

	// write to isb with infinite exponential backoff (until shutdown is triggered)
	var offsets []isb.Offset
	ctxClosedErr := wait.ExponentialBackoff(ISBWriteBackoff, func() (done bool, err error) {
		var writeErrs []error
		var failedMessages []isb.Message
		offsets, writeErrs = pm.toBuffers[edgeName][partition].Write(ctx, writeMessages)
		for i, message := range writeMessages {
			if writeErrs[i] != nil {
				if errors.As(writeErrs[i], &isb.NoRetryableBufferWriteErr{}) {
					// If toBuffer returns us a NoRetryableBufferWriteErr, we drop the message.
					dropBytes += float64(len(message.Payload))
				} else {
					failedMessages = append(failedMessages, message)
				}
			} else {
				writeCount++
				writeBytes += float64(len(message.Payload))
			}
		}
		// retry only the failed messages
		if len(failedMessages) > 0 {
			pm.log.Warnw("Failed to write messages to isb inside pnf", zap.Errors("errors", writeErrs))
			writeMessages = failedMessages
			metrics.WriteMessagesError.With(map[string]string{
				metrics.LabelVertex:             pm.vertexName,
				metrics.LabelPipeline:           pm.pipelineName,
				metrics.LabelVertexType:         string(dfv1.VertexTypeReduceUDF),
				metrics.LabelVertexReplicaIndex: strconv.Itoa(int(pm.vertexReplica)),
				metrics.LabelPartitionName:      pm.toBuffers[edgeName][partition].GetName()}).Add(float64(len(failedMessages)))

			if ctx.Err() != nil {
				// no need to retry if the context is closed
				return false, ctx.Err()
			}
			// keep retrying...
			return false, nil
		}
		return true, nil
	})

	if ctxClosedErr != nil {
		pm.log.Errorw("Ctx closed while writing messages to ISB", zap.Error(ctxClosedErr))
		return nil, ctxClosedErr
	}

	metrics.DropMessagesCount.With(map[string]string{
		metrics.LabelVertex:             pm.vertexName,
		metrics.LabelPipeline:           pm.pipelineName,
		metrics.LabelVertexType:         string(dfv1.VertexTypeReduceUDF),
		metrics.LabelVertexReplicaIndex: strconv.Itoa(int(pm.vertexReplica)),
		metrics.LabelPartitionName:      pm.toBuffers[edgeName][partition].GetName()}).Add(float64(len(resultMessages) - writeCount))

	metrics.DropBytesCount.With(map[string]string{
		metrics.LabelVertex:             pm.vertexName,
		metrics.LabelPipeline:           pm.pipelineName,
		metrics.LabelVertexType:         string(dfv1.VertexTypeReduceUDF),
		metrics.LabelVertexReplicaIndex: strconv.Itoa(int(pm.vertexReplica)),
		metrics.LabelPartitionName:      pm.toBuffers[edgeName][partition].GetName()}).Add(dropBytes)

	metrics.WriteMessagesCount.With(map[string]string{
		metrics.LabelVertex:             pm.vertexName,
		metrics.LabelPipeline:           pm.pipelineName,
		metrics.LabelVertexType:         string(dfv1.VertexTypeReduceUDF),
		metrics.LabelVertexReplicaIndex: strconv.Itoa(int(pm.vertexReplica)),
		metrics.LabelPartitionName:      pm.toBuffers[edgeName][partition].GetName()}).Add(float64(writeCount))

	metrics.WriteBytesCount.With(map[string]string{
		metrics.LabelVertex:             pm.vertexName,
		metrics.LabelPipeline:           pm.pipelineName,
		metrics.LabelVertexType:         string(dfv1.VertexTypeReduceUDF),
		metrics.LabelVertexReplicaIndex: strconv.Itoa(int(pm.vertexReplica)),
		metrics.LabelPartitionName:      pm.toBuffers[edgeName][partition].GetName()}).Add(writeBytes)
	return offsets, nil
}

// publishWM publishes the watermark to each edge.
func (pm *ProcessAndForward) publishWM(ctx context.Context, pid *partition.ID) {
	// publish watermark, we publish window end time minus one millisecond  as watermark
	// but if there's a window that's about to be closed which has a end time before the current window end time,
	// we publish that window's end time as watermark. This is to ensure that the watermark is monotonically increasing.
	wm := wmb.Watermark(time.UnixMilli(-1))
	if oldestClosedWindowEndTime := pm.windower.OldestWindowEndTime(); oldestClosedWindowEndTime.UnixMilli() != -1 {
		wm = wmb.Watermark(oldestClosedWindowEndTime.Add(-1 * time.Millisecond))
	}

	// activeWatermarkBuffers records the buffers that the publisher has published
	// a watermark in this batch processing cycle.
	// it's used to determine which buffers should receive an idle watermark.
	// Created as a slice since it tracks per partition of the buffer.
	var activeWatermarkBuffers = make(map[string][]bool)
	for toVertexName, bufferOffsets := range pm.latestWriteOffsets {
		activeWatermarkBuffers[toVertexName] = make([]bool, len(bufferOffsets))
		if publisher, ok := pm.watermarkPublishers[toVertexName]; ok {
			for index, offsets := range bufferOffsets {
				if len(offsets) > 0 {
					publisher.PublishWatermark(wm, offsets[len(offsets)-1], int32(index))
					activeWatermarkBuffers[toVertexName][index] = true
					// reset because the toBuffer partition is not idling
					pm.idleManager.MarkActive(wmb.PARTITION_0, pm.toBuffers[toVertexName][index].GetName())
				}
			}
		}

	}

	// if there's any buffers that haven't received any watermark during this
	// batch processing cycle, send an idle watermark
	for toVertexName := range pm.watermarkPublishers {
		for index, activePartition := range activeWatermarkBuffers[toVertexName] {
			if !activePartition {
				if publisher, ok := pm.watermarkPublishers[toVertexName]; ok {
					idlehandler.PublishIdleWatermark(ctx, wmb.PARTITION_0, pm.toBuffers[toVertexName][index], publisher, pm.idleManager, pm.log, pm.vertexName, pm.pipelineName, dfv1.VertexTypeReduceUDF, pm.vertexReplica, wm)
				}
			}
		}
	}

	// reset the latestWriteOffsets after publishing watermark
	pm.latestWriteOffsets = make(map[string][][]isb.Offset)
	for toVertexName, toVertexBuffer := range pm.toBuffers {
		pm.latestWriteOffsets[toVertexName] = make([][]isb.Offset, len(toVertexBuffer))
	}
}

// Shutdown closes all the partitions of the buffer.
func (pm *ProcessAndForward) Shutdown() {
	pm.log.Infow("Shutting down ProcessAndForward")

	pm.mu.RLock()
	doneChs := make([]chan struct{}, 0, len(pm.pnfRoutines))
	for _, doneCh := range pm.pnfRoutines {
		doneChs = append(doneChs, doneCh)
	}
	pm.mu.RUnlock()

	for _, doneCh := range doneChs {
		<-doneCh
	}
<<<<<<< HEAD

	pm.log.Infow("All PnFs have finished, waiting for forwardDoneCh to be done")

=======
	pm.log.Infow("All PnFs have finished, waiting for forwardDoneCh to be done")
>>>>>>> 2dd19930
	// close the response channel
	close(pm.responseCh)

	// wait for the forwardResponses to finish
	<-pm.forwardDoneCh

	// close all the buffers since the forwardResponses is done
	for _, buffer := range pm.toBuffers {
		for _, p := range buffer {
			if err := p.Close(); err != nil {
				pm.log.Errorw("Failed to close partition writer, shutdown anyways...", zap.Error(err), zap.String("bufferTo", p.GetName()))
			} else {
				pm.log.Infow("Closed partition writer", zap.String("bufferTo", p.GetName()))
			}
		}
	}

	pm.log.Infow("Successfully shutdown ProcessAndForward")
}<|MERGE_RESOLUTION|>--- conflicted
+++ resolved
@@ -241,11 +241,6 @@
 
 			}
 
-<<<<<<< HEAD
-=======
-			// we do not have to write anything as this is a EOF message
-			continue
->>>>>>> 2dd19930
 		}
 		// we do not have to write anything as this is a EOF message
 		return nil
@@ -253,16 +248,10 @@
 
 	pm.writeMessages = append(pm.writeMessages, response.WriteMessage)
 
-<<<<<<< HEAD
 	// if the batch size is reached, forward the messages to the ISBs
 	if len(pm.writeMessages) > pm.opts.batchSize {
 		err := pm.forwardToBuffers(ctx)
 		// error will not be nil only when the context is closed, so we can safely return
-=======
-		err := pm.forwardToBuffers(ctx, response)
-		// error != nil only when the context is closed, so we can safely return (our write loop will try indefinitely
-		// unless ctx.Done() happens)
->>>>>>> 2dd19930
 		if err != nil {
 			return err
 		}
@@ -499,13 +488,8 @@
 	for _, doneCh := range doneChs {
 		<-doneCh
 	}
-<<<<<<< HEAD
-
 	pm.log.Infow("All PnFs have finished, waiting for forwardDoneCh to be done")
 
-=======
-	pm.log.Infow("All PnFs have finished, waiting for forwardDoneCh to be done")
->>>>>>> 2dd19930
 	// close the response channel
 	close(pm.responseCh)
 
