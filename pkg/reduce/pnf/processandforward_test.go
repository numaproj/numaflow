--- conflicted
+++ resolved
@@ -409,11 +409,7 @@
 	pf := processAndForward{
 		PartitionID:    testPartition,
 		UDF:            nil,
-<<<<<<< HEAD
-		result:         result,
-=======
 		writeMessages:  result,
->>>>>>> ecf6ed9f
 		pbqReader:      simplePbq,
 		log:            logging.FromContext(ctx),
 		toBuffers:      toBuffers,
