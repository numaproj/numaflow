/*
Copyright 2022 The Numaproj Authors.

Licensed under the Apache License, Version 2.0 (the "License");
you may not use this file except in compliance with the License.
You may obtain a copy of the License at

    http://www.apache.org/licenses/LICENSE-2.0

Unless required by applicable law or agreed to in writing, software
distributed under the License is distributed on an "AS IS" BASIS,
WITHOUT WARRANTIES OR CONDITIONS OF ANY KIND, either express or implied.
See the License for the specific language governing permissions and
limitations under the License.
*/

package pnf

import (
	"context"
	"encoding/json"
	"fmt"
	"io"
	"strings"
	"testing"
	"time"

	"github.com/numaproj/numaflow/pkg/isb"
	"github.com/numaproj/numaflow/pkg/isb/stores/simplebuffer"
	"github.com/numaproj/numaflow/pkg/reduce/pbq"
	"github.com/numaproj/numaflow/pkg/reduce/pbq/partition"
	"github.com/numaproj/numaflow/pkg/reduce/pbq/store/memory"
	"github.com/numaproj/numaflow/pkg/shared/logging"
	"github.com/numaproj/numaflow/pkg/watermark/generic"
	"github.com/numaproj/numaflow/pkg/watermark/processor"
	"github.com/numaproj/numaflow/pkg/watermark/publish"
	"github.com/numaproj/numaflow/pkg/watermark/store/inmem"
	"github.com/numaproj/numaflow/pkg/watermark/wmb"

	"github.com/golang/mock/gomock"
	functionpb "github.com/numaproj/numaflow-go/pkg/apis/proto/function/v1"
	"github.com/numaproj/numaflow-go/pkg/apis/proto/function/v1/funcmock"
	"github.com/numaproj/numaflow-go/pkg/function/clienttest"
	"github.com/stretchr/testify/assert"

	"github.com/numaproj/numaflow/pkg/isb/testutils"
	udfcall "github.com/numaproj/numaflow/pkg/udf/function"
	wmstore "github.com/numaproj/numaflow/pkg/watermark/store"
)

const (
	testPipelineName    = "testPipeline"
	testProcessorEntity = "publisherTestPod"
	publisherHBKeyspace = testPipelineName + "_" + testProcessorEntity + "_%s_" + "PROCESSORS"
	publisherOTKeyspace = testPipelineName + "_" + testProcessorEntity + "_%s_" + "OT"
)

type myForwardTest struct {
	buffers []string
}

func (f myForwardTest) WhereTo(key string) ([]string, error) {
	if strings.Compare(key, "test-forward-one") == 0 {
		return []string{"buffer1"}, nil
	} else if strings.Compare(key, "test-forward-all") == 0 {
		return f.buffers, nil
	}
	return []string{}, nil
}

func (f myForwardTest) Apply(ctx context.Context, message *isb.ReadMessage) ([]*isb.Message, error) {
	return testutils.CopyUDFTestApply(ctx, message)
}

type PayloadForTest struct {
	Key   string
	Value int64
}

func TestProcessAndForward_Process(t *testing.T) {
	// 1. create a pbq which has to be passed to the process method
	// 2. pass the pbqReader interface and create a new ProcessAndForward instance
	// 3. mock the grpc client methods
	// 4. assert to check if the process method is returning the result

	ctx, cancel := context.WithTimeout(context.Background(), time.Second*5)
	defer cancel()
	go func() {
		<-ctx.Done()
		if ctx.Err() == context.DeadlineExceeded {
			t.Log(t.Name(), "test timeout")
		}
	}()

	testPartition := partition.ID{
		Start: time.UnixMilli(60000),
		End:   time.UnixMilli(120000),
		Slot:  "partition-1",
	}
	var err error
	var pbqManager *pbq.Manager

	pbqManager, err = pbq.NewManager(ctx, "reduce", "test-pipeline", 0, memory.NewMemoryStores(memory.WithStoreSize(100)),
		pbq.WithReadTimeout(1*time.Second), pbq.WithChannelBufferSize(10))
	assert.NoError(t, err)

	// create a pbq for a partition
	var simplePbq pbq.ReadWriteCloser
	simplePbq, err = pbqManager.CreateNewPBQ(ctx, testPartition)
	assert.NoError(t, err)

	// write messages to pbq
	go func() {
		writeMessages := testutils.BuildTestReadMessages(10, time.Now())
		for index := range writeMessages {
			err := simplePbq.Write(ctx, &writeMessages[index])
			assert.NoError(t, err)
		}
		// done writing, cob
		simplePbq.CloseOfBook()
	}()

	// mock grpc reducer
	ctrl := gomock.NewController(t)
	defer ctrl.Finish()

	mockClient := funcmock.NewMockUserDefinedFunctionClient(ctrl)
	mockReduceClient := udfcall.NewMockUserDefinedFunction_ReduceFnClient(ctrl)

	mockReduceClient.EXPECT().Send(gomock.Any()).Return(nil).AnyTimes()
	mockReduceClient.EXPECT().CloseSend().Return(nil).AnyTimes()
	mockReduceClient.EXPECT().Recv().Return(&functionpb.DatumList{
		Elements: []*functionpb.Datum{
			{
				Key:   "reduced_result_key",
				Value: []byte(`forward_message`),
			},
		},
	}, nil).Times(1)
	mockReduceClient.EXPECT().Recv().Return(&functionpb.DatumList{
		Elements: []*functionpb.Datum{
			{
				Key:   "reduced_result_key",
				Value: []byte(`forward_message`),
			},
		},
	}, io.EOF).Times(1)

	mockClient.EXPECT().ReduceFn(gomock.Any(), gomock.Any()).Return(mockReduceClient, nil)

	c, _ := clienttest.New(mockClient)
	client := udfcall.NewUDSgRPCBasedUDFWithClient(c)

	assert.NoError(t, err)
	_, publishWatermark := generic.BuildNoOpWatermarkProgressorsFromBufferMap(make(map[string]isb.BufferWriter))

	// create pf using key and reducer
	pf := NewProcessAndForward(ctx, "reduce", "test-pipeline", 0, testPartition, client, simplePbq, make(map[string]isb.BufferWriter), myForwardTest{}, publishWatermark)

	err = pf.Process(ctx)
	assert.NoError(t, err)
	assert.Len(t, pf.result, 1)
}

func TestProcessAndForward_Forward(t *testing.T) {
	ctx := context.Background()

	var pbqManager *pbq.Manager

	pbqManager, _ = pbq.NewManager(ctx, "reduce", "test-pipeline", 0, memory.NewMemoryStores())

	test1Buffer1 := simplebuffer.NewInMemoryBuffer("buffer1", 10)
	test1Buffer2 := simplebuffer.NewInMemoryBuffer("buffer2", 10)

	toBuffers1 := map[string]isb.BufferWriter{
		"buffer1": test1Buffer1,
		"buffer2": test1Buffer2,
	}

	pf1, otStores1 := createProcessAndForwardAndOTStore(ctx, "test-forward-one", pbqManager, toBuffers1)

	test2Buffer1 := simplebuffer.NewInMemoryBuffer("buffer1", 10)
	test2Buffer2 := simplebuffer.NewInMemoryBuffer("buffer2", 10)

	toBuffers2 := map[string]isb.BufferWriter{
		"buffer1": test2Buffer1,
		"buffer2": test2Buffer2,
	}

	pf2, otStores2 := createProcessAndForwardAndOTStore(ctx, "test-forward-all", pbqManager, toBuffers2)

	test3Buffer1 := simplebuffer.NewInMemoryBuffer("buffer1", 10)
	test3Buffer2 := simplebuffer.NewInMemoryBuffer("buffer2", 10)

	toBuffers3 := map[string]isb.BufferWriter{
		"buffer1": test3Buffer1,
		"buffer2": test3Buffer2,
	}

	pf3, otStores3 := createProcessAndForwardAndOTStore(ctx, "test-drop-all", pbqManager, toBuffers3)

	tests := []struct {
		name       string
		id         partition.ID
		buffers    []*simplebuffer.InMemoryBuffer
		pf         ProcessAndForward
		otStores   map[string]wmstore.WatermarkKVStorer
		expected   []bool
		wmExpected map[string]wmb.WMB
	}{
		{
			name: "test-forward-one",
			id: partition.ID{
				Start: time.UnixMilli(60000),
				End:   time.UnixMilli(120000),
				Slot:  "test-forward-one",
			},
			buffers:  []*simplebuffer.InMemoryBuffer{test1Buffer1, test1Buffer2},
			pf:       pf1,
			otStores: otStores1,
			expected: []bool{false, true},
			wmExpected: map[string]wmb.WMB{
				"buffer1": {
					Offset:    0,
					Watermark: int64(119999),
					Idle:      false,
				},
				"buffer2": {
<<<<<<< HEAD
					Offset:    -1,
					Watermark: int64(60000),
=======
					Offset:    0,
					Watermark: int64(119999),
>>>>>>> 22b7d1b7
					Idle:      true,
				},
			},
		},
		{
			name: "test-forward-all",
			id: partition.ID{
				Start: time.UnixMilli(60000),
				End:   time.UnixMilli(120000),
				Slot:  "test-forward-all",
			},
			buffers:  []*simplebuffer.InMemoryBuffer{test2Buffer1, test2Buffer2},
			pf:       pf2,
			otStores: otStores2,
			expected: []bool{false, false},
			wmExpected: map[string]wmb.WMB{
				"buffer1": {
					Offset:    0,
					Watermark: int64(119999),
					Idle:      false,
				},
				"buffer2": {
					Offset:    0,
					Watermark: int64(119999),
					Idle:      false,
				},
			},
		},
		{
			name: "test-drop-all",
			id: partition.ID{
				Start: time.UnixMilli(60000),
				End:   time.UnixMilli(120000),
				Slot:  "test-drop-all",
			},
			buffers:  []*simplebuffer.InMemoryBuffer{test3Buffer1, test3Buffer2},
			pf:       pf3,
			otStores: otStores3,
			expected: []bool{true, true},
			wmExpected: map[string]wmb.WMB{
				"buffer1": {
<<<<<<< HEAD
					Offset:    -1,
					Watermark: int64(60000),
					Idle:      true,
				},
				"buffer2": {
					Offset:    -1,
					Watermark: int64(60000),
=======
					Offset:    0,
					Watermark: int64(119999),
					Idle:      true,
				},
				"buffer2": {
					Offset:    0,
					Watermark: int64(119999),
>>>>>>> 22b7d1b7
					Idle:      true,
				},
			},
		},
	}

	for _, value := range tests {
		t.Run(value.name, func(t *testing.T) {
			err := value.pf.Forward(ctx)
			assert.NoError(t, err)
			assert.Equal(t, []bool{value.buffers[0].IsEmpty(), value.buffers[1].IsEmpty()}, value.expected)
			// pbq entry from the manager will be removed after forwarding
			assert.Equal(t, pbqManager.GetPBQ(value.id), nil)
			for bufferName := range value.pf.publishWatermark {
				// NOTE: in this test we only have one processor to publish
				// so len(otKeys) should always be 1
				otKeys, _ := value.otStores[bufferName].GetAllKeys(ctx)
				for _, otKey := range otKeys {
					otValue, _ := value.otStores[bufferName].GetValue(ctx, otKey)
					ot, _ := wmb.DecodeToWMB(otValue)
					assert.Equal(t, ot, value.wmExpected[bufferName])
				}
			}
		})
	}
}

func createProcessAndForwardAndOTStore(ctx context.Context, key string, pbqManager *pbq.Manager, toBuffers map[string]isb.BufferWriter) (ProcessAndForward, map[string]wmstore.WatermarkKVStorer) {

	testPartition := partition.ID{
		Start: time.UnixMilli(60000),
		End:   time.UnixMilli(120000),
		Slot:  key,
	}

	// create a pbq for a partition
	pw, otStore := buildPublisherMapAndOTStore(toBuffers)
	var simplePbq pbq.Reader
	simplePbq, _ = pbqManager.CreateNewPBQ(ctx, testPartition)

	resultPayload, _ := json.Marshal(PayloadForTest{
		Key:   "result_payload",
		Value: 100,
	})

	var result = []*isb.Message{
		{
			Header: isb.Header{
				MessageInfo: isb.MessageInfo{
					EventTime: time.UnixMilli(60000),
				},
				ID:  "1",
				Key: key,
			},
			Body: isb.Body{Payload: resultPayload},
		},
	}

	buffers := make([]string, 0)
	for k := range toBuffers {
		buffers = append(buffers, k)
	}
	whereto := &myForwardTest{
		buffers: buffers,
	}

	pf := ProcessAndForward{
		PartitionID:      testPartition,
		UDF:              nil,
		result:           result,
		pbqReader:        simplePbq,
		log:              logging.FromContext(ctx),
		toBuffers:        toBuffers,
		whereToDecider:   whereto,
		publishWatermark: pw,
	}

	return pf, otStore
}

// buildPublisherMap builds OTStore and publisher for each toBuffer
func buildPublisherMapAndOTStore(toBuffers map[string]isb.BufferWriter) (map[string]publish.Publisher, map[string]wmstore.WatermarkKVStorer) {
	var ctx = context.Background()
	processorEntity := processor.NewProcessorEntity("publisherTestPod")
	publishers := make(map[string]publish.Publisher)
	otStores := make(map[string]wmstore.WatermarkKVStorer)
	for key := range toBuffers {
		heartbeatKV, _, _ := inmem.NewKVInMemKVStore(ctx, testPipelineName, fmt.Sprintf(publisherHBKeyspace, key))
		otKV, _, _ := inmem.NewKVInMemKVStore(ctx, testPipelineName, fmt.Sprintf(publisherOTKeyspace, key))
		otStores[key] = otKV
		p := publish.NewPublish(ctx, processorEntity, wmstore.BuildWatermarkStore(heartbeatKV, otKV), publish.WithAutoRefreshHeartbeatDisabled(), publish.WithPodHeartbeatRate(1))
		publishers[key] = p
	}
	return publishers, otStores
}<|MERGE_RESOLUTION|>--- conflicted
+++ resolved
@@ -226,13 +226,8 @@
 					Idle:      false,
 				},
 				"buffer2": {
-<<<<<<< HEAD
 					Offset:    -1,
-					Watermark: int64(60000),
-=======
-					Offset:    0,
-					Watermark: int64(119999),
->>>>>>> 22b7d1b7
+					Watermark: int64(119999),
 					Idle:      true,
 				},
 			},
@@ -274,23 +269,13 @@
 			expected: []bool{true, true},
 			wmExpected: map[string]wmb.WMB{
 				"buffer1": {
-<<<<<<< HEAD
 					Offset:    -1,
-					Watermark: int64(60000),
+					Watermark: int64(119999),
 					Idle:      true,
 				},
 				"buffer2": {
 					Offset:    -1,
-					Watermark: int64(60000),
-=======
-					Offset:    0,
-					Watermark: int64(119999),
-					Idle:      true,
-				},
-				"buffer2": {
-					Offset:    0,
-					Watermark: int64(119999),
->>>>>>> 22b7d1b7
+					Watermark: int64(119999),
 					Idle:      true,
 				},
 			},
