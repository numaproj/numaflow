/*
Copyright 2022 The Numaproj Authors.

Licensed under the Apache License, Version 2.0 (the "License");
you may not use this file except in compliance with the License.
You may obtain a copy of the License at

    http://www.apache.org/licenses/LICENSE-2.0

Unless required by applicable law or agreed to in writing, software
distributed under the License is distributed on an "AS IS" BASIS,
WITHOUT WARRANTIES OR CONDITIONS OF ANY KIND, either express or implied.
See the License for the specific language governing permissions and
limitations under the License.
*/

// Package pnf processes and then forwards messages belonging to a window. It reads the data from PBQ (which is populated
// by the `data forwarder`), calls the UDF reduce function, and then forwards to the next ISB. After a successful forward, it
// invokes `GC` to clean up the PBQ. Since pnf is a reducer, it mutates the watermark. The watermark after the pnf will
// be the end time of the window.
package pnf

import (
	"context"
	"errors"
	"math"
	"strconv"
	"sync"
	"time"

	"go.uber.org/zap"
	"k8s.io/apimachinery/pkg/util/wait"

	dfv1 "github.com/numaproj/numaflow/pkg/apis/numaflow/v1alpha1"
	"github.com/numaproj/numaflow/pkg/forwarder"
	"github.com/numaproj/numaflow/pkg/isb"
	"github.com/numaproj/numaflow/pkg/metrics"
	"github.com/numaproj/numaflow/pkg/reduce/applier"
	"github.com/numaproj/numaflow/pkg/reduce/pbq"
	"github.com/numaproj/numaflow/pkg/reduce/pbq/partition"
	"github.com/numaproj/numaflow/pkg/shared/idlehandler"
	"github.com/numaproj/numaflow/pkg/shared/logging"
	"github.com/numaproj/numaflow/pkg/watermark/publish"
	"github.com/numaproj/numaflow/pkg/watermark/wmb"
	"github.com/numaproj/numaflow/pkg/window"
)

// processAndForward reads requests from pbq, invokes reduceApplier using grpc, forwards the results to ISB, and then publishes
// the watermark for that partition.
type processAndForward struct {
	vertexName         string
	pipelineName       string
	vertexReplica      int32
	partitionId        *partition.ID
	UDF                applier.ReduceApplier
	pbqReader          pbq.Reader
	log                *zap.SugaredLogger
	toBuffers          map[string][]isb.BufferWriter
	whereToDecider     forwarder.ToWhichStepDecider
	wmPublishers       map[string]publish.Publisher
	idleManager        wmb.IdleManager
	pbqManager         *pbq.Manager
	windower           window.TimedWindower
	latestWriteOffsets map[string][][]isb.Offset
	done               chan struct{}
}

// newProcessAndForward will return a new processAndForward instance
func newProcessAndForward(ctx context.Context,
	vertexName string,
	pipelineName string,
	vr int32,
	partitionID *partition.ID,
	udf applier.ReduceApplier,
	pbqReader pbq.Reader,
	toBuffers map[string][]isb.BufferWriter,
	whereToDecider forwarder.ToWhichStepDecider,
	pw map[string]publish.Publisher,
	idleManager wmb.IdleManager,
	manager *pbq.Manager,
	windower window.TimedWindower) *processAndForward {

	// latestWriteOffsets tracks the latest write offsets for each ISB buffer.
	// which will be used for publishing the watermark when the window is closed.
	latestWriteOffsets := make(map[string][][]isb.Offset)
	for toVertexName, toVertexBuffer := range toBuffers {
		latestWriteOffsets[toVertexName] = make([][]isb.Offset, len(toVertexBuffer))
	}

	pf := &processAndForward{
		vertexName:         vertexName,
		pipelineName:       pipelineName,
		vertexReplica:      vr,
		partitionId:        partitionID,
		UDF:                udf,
		pbqReader:          pbqReader,
		toBuffers:          toBuffers,
		whereToDecider:     whereToDecider,
		wmPublishers:       pw,
		idleManager:        idleManager,
		pbqManager:         manager,
		windower:           windower,
		done:               make(chan struct{}),
		latestWriteOffsets: latestWriteOffsets,
		log:                logging.FromContext(ctx),
	}
	// start the processAndForward routine. This go-routine is collected by the Shutdown method which
	// listens on the done channel.
	go pf.invokeUDF(ctx)
	return pf
}

// invokeUDF reads requests from the supplied PBQ, invokes the UDF to get the response, and then forwards
// the writeMessages to the ISBs. It also publishes the watermark and invokes GC on PBQ. This method invokes UDF in a async
// manner, which means it doesn't wait for the output of all the keys to be available before forwarding.
// The watermark is only published at COB at key level for Unaligned and at Partition level for Aligned.
func (p *processAndForward) invokeUDF(ctx context.Context) {
	defer close(p.done)
	responseCh, errCh := p.UDF.ApplyReduce(ctx, p.partitionId, p.pbqReader.ReadCh())

	if p.windower.Type() == window.Aligned {
		p.forwardAlignedWindowResponses(ctx, responseCh, errCh)
	} else {
		p.forwardUnalignedWindowResponses(ctx, responseCh, errCh)
	}
}

// forwardUnalignedWindowResponses writes to the next ISB along with the WM for the responses from the UDF for the unaligned windows.
func (p *processAndForward) forwardUnalignedWindowResponses(ctx context.Context, responseCh <-chan *window.TimedWindowResponse, errCh <-chan error) {
	// this for loop never exits because we do not track at the partition level but will be tracked at window level.
	// since the key is involved, we cannot ever do a cob at partition level.
outerLoop:
	for {
		select {
		case err := <-errCh:
			if errors.Is(err, ctx.Err()) {
				return
			}
			if err != nil {
				p.log.Panic("Got an error while invoking ApplyReduce", zap.Error(err), zap.Any("partitionID", p.partitionId))
			}
		case response, ok := <-responseCh:
			if !ok {
				break outerLoop
			}

			// publish WMs now that we have a COB for the key.
			if response.EOF {
				// since we track session window for every key, we need to delete the closed windows
				// when we have received the EOF response from the UDF.
				// FIXME(session): we need to compact the pbq for unAligned when we have received the EOF response from the UDF.
				// we should not use p.partitionId here, we should use the partition id from the response.
				// because for unaligned p.partitionId indicates the shared partition id for the key.
				p.publishWM(ctx, response.Window.EndTime())

				// delete the closed windows which are tracked by the windower
				p.windower.DeleteClosedWindow(response.Window)
				continue
			}

			p.forwardToBuffers(ctx, response)
		}
	}
}

// forwardAlignedWindowResponses writes to the next ISB along with the WM for the responses from the UDF for the aligned window.
func (p *processAndForward) forwardAlignedWindowResponses(ctx context.Context, responseCh <-chan *window.TimedWindowResponse, errCh <-chan error) {
	// for loop for aligned windows does exit since we create a partition for every unique (start, end) window tuple.
outerLoop:
	for {
		select {
		case err := <-errCh:
			if errors.Is(err, ctx.Err()) {
				return
			}
			if err != nil {
				p.log.Panic("Got an error while invoking ApplyReduce", zap.Error(err), zap.Any("partitionID", p.partitionId))
			}
		case response, ok := <-responseCh:
			if !ok {
				break outerLoop
			}
			if response.EOF {
				continue
			}

			p.forwardToBuffers(ctx, response)
		}
	}

	// for aligned we don't track the windows for every key, we need to delete the window
	// once we have received all the responses from the UDF.
	p.publishWM(ctx, p.partitionId.End)
	// delete the closed windows which are tracked by the windower
	p.windower.DeleteClosedWindow(window.NewAlignedTimedWindow(p.partitionId.Start, p.partitionId.End, p.partitionId.Slot))

	// Since we have successfully processed all the messages for a window, we can now delete the persisted messages.
	err := p.pbqReader.GC()
	p.log.Infow("Finished GC", zap.Any("partitionID", p.partitionId))
	if err != nil {
		p.log.Errorw("Got an error while invoking GC", zap.Error(err), zap.Any("partitionID", p.partitionId))
		return
	}
}

// forwardToBuffers writes the messages to the ISBs concurrently for each partition.
func (p *processAndForward) forwardToBuffers(ctx context.Context, response *window.TimedWindowResponse) {
	messagesToStep := p.whereToStep([]*isb.WriteMessage{response.WriteMessage})
	// parallel writes to each ISB
	var wg sync.WaitGroup
	var mu sync.Mutex

	for key, values := range messagesToStep {
		for index, messages := range values {
			if len(messages) == 0 {
				continue
			}
			wg.Add(1)
			go func(toVertexName string, toVertexPartitionIdx int32, resultMessages []isb.Message) {
				defer wg.Done()
				offsets := p.writeToBuffer(ctx, toVertexName, toVertexPartitionIdx, resultMessages)
				mu.Lock()
				// TODO: do we need lock? isn't each buffer isolated since we do sequential per ISB?
				p.latestWriteOffsets[toVertexName][toVertexPartitionIdx] = offsets
				mu.Unlock()
			}(key, int32(index), messages)
		}
	}

	// wait until all the writer go routines return
	wg.Wait()
}

// whereToStep assigns a message to the ISBs based on the Message.Keys.
func (p *processAndForward) whereToStep(writeMessages []*isb.WriteMessage) map[string][][]isb.Message {
	// writer doesn't accept array of pointers
	messagesToStep := make(map[string][][]isb.Message)

	var to []forwarder.VertexBuffer
	var err error
	for _, msg := range writeMessages {
		to, err = p.whereToDecider.WhereTo(msg.Keys, msg.Tags)
		if err != nil {
			metrics.PlatformError.With(map[string]string{
				metrics.LabelVertex:             p.vertexName,
				metrics.LabelPipeline:           p.pipelineName,
				metrics.LabelVertexType:         string(dfv1.VertexTypeReduceUDF),
				metrics.LabelVertexReplicaIndex: strconv.Itoa(int(p.vertexReplica)),
			}).Inc()
			p.log.Errorw("Got an error while invoking WhereTo, dropping the message", zap.Strings("keys", msg.Keys), zap.Error(err), zap.Any("partitionID", p.partitionId))
			continue
		}

		if len(to) == 0 {
			continue
		}

		for _, step := range to {
			if _, ok := messagesToStep[step.ToVertexName]; !ok {
				messagesToStep[step.ToVertexName] = make([][]isb.Message, len(p.toBuffers[step.ToVertexName]))
			}
			messagesToStep[step.ToVertexName][step.ToVertexPartitionIdx] = append(messagesToStep[step.ToVertexName][step.ToVertexPartitionIdx], msg.Message)
		}

	}
	return messagesToStep
}

// writeToBuffer writes to the ISBs.
func (p *processAndForward) writeToBuffer(ctx context.Context, edgeName string, partition int32, resultMessages []isb.Message) []isb.Offset {
	var (
		writeCount int
		writeBytes float64
		dropBytes  float64
	)

	var ISBWriteBackoff = wait.Backoff{
		Steps:    math.MaxInt,
		Duration: 100 * time.Millisecond,
		Factor:   1,
		Jitter:   0.1,
	}

	writeMessages := resultMessages

	// write to isb with infinite exponential backoff (until shutdown is triggered)
	var offsets []isb.Offset
	ctxClosedErr := wait.ExponentialBackoffWithContext(ctx, ISBWriteBackoff, func() (done bool, err error) {
		var writeErrs []error
		var failedMessages []isb.Message
		offsets, writeErrs = p.toBuffers[edgeName][partition].Write(ctx, writeMessages)
		for i, message := range writeMessages {
			if writeErrs[i] != nil {
				if errors.As(writeErrs[i], &isb.NoRetryableBufferWriteErr{}) {
					// If toBuffer returns us a NoRetryableBufferWriteErr, we drop the message.
					dropBytes += float64(len(message.Payload))
				} else {
					failedMessages = append(failedMessages, message)
				}
			} else {
				writeCount++
				writeBytes += float64(len(message.Payload))
			}
		}
		// retry only the failed messages
		if len(failedMessages) > 0 {
			p.log.Warnw("Failed to write messages to isb inside pnf", zap.Errors("errors", writeErrs))
			writeMessages = failedMessages
			metrics.WriteMessagesError.With(map[string]string{
				metrics.LabelVertex:             p.vertexName,
				metrics.LabelPipeline:           p.pipelineName,
				metrics.LabelVertexType:         string(dfv1.VertexTypeReduceUDF),
				metrics.LabelVertexReplicaIndex: strconv.Itoa(int(p.vertexReplica)),
				metrics.LabelPartitionName:      p.toBuffers[edgeName][partition].GetName()}).Add(float64(len(failedMessages)))
			return false, nil
		}
		return true, nil
	})

	if ctxClosedErr != nil {
		p.log.Errorw("Ctx closed while writing messages to ISB", zap.Error(ctxClosedErr), zap.Any("partitionID", p.partitionId))
		return nil
	}

	metrics.DropMessagesCount.With(map[string]string{
		metrics.LabelVertex:             p.vertexName,
		metrics.LabelPipeline:           p.pipelineName,
		metrics.LabelVertexType:         string(dfv1.VertexTypeReduceUDF),
		metrics.LabelVertexReplicaIndex: strconv.Itoa(int(p.vertexReplica)),
		metrics.LabelPartitionName:      p.toBuffers[edgeName][partition].GetName()}).Add(float64(len(resultMessages) - writeCount))

	metrics.DropBytesCount.With(map[string]string{
		metrics.LabelVertex:             p.vertexName,
		metrics.LabelPipeline:           p.pipelineName,
		metrics.LabelVertexType:         string(dfv1.VertexTypeReduceUDF),
		metrics.LabelVertexReplicaIndex: strconv.Itoa(int(p.vertexReplica)),
		metrics.LabelPartitionName:      p.toBuffers[edgeName][partition].GetName()}).Add(dropBytes)

	metrics.WriteMessagesCount.With(map[string]string{
		metrics.LabelVertex:             p.vertexName,
		metrics.LabelPipeline:           p.pipelineName,
		metrics.LabelVertexType:         string(dfv1.VertexTypeReduceUDF),
		metrics.LabelVertexReplicaIndex: strconv.Itoa(int(p.vertexReplica)),
		metrics.LabelPartitionName:      p.toBuffers[edgeName][partition].GetName()}).Add(float64(writeCount))

	metrics.WriteBytesCount.With(map[string]string{
		metrics.LabelVertex:             p.vertexName,
		metrics.LabelPipeline:           p.pipelineName,
		metrics.LabelVertexType:         string(dfv1.VertexTypeReduceUDF),
		metrics.LabelVertexReplicaIndex: strconv.Itoa(int(p.vertexReplica)),
		metrics.LabelPartitionName:      p.toBuffers[edgeName][partition].GetName()}).Add(writeBytes)
	return offsets
}

// publishWM publishes the watermark to each edge.
// TODO: support multi partitioned edges.
func (p *processAndForward) publishWM(ctx context.Context, endTime time.Time) {
	// publish watermark, we publish window end time minus one millisecond  as watermark
	// but if there's a window that's about to be closed which has a end time before the current window end time,
	// we publish that window's end time as watermark. This is to ensure that the watermark is monotonically increasing.
	var wm wmb.Watermark
	oldestClosedWindowEndTime := p.windower.OldestWindowEndTime()
	if oldestClosedWindowEndTime != time.UnixMilli(-1) && oldestClosedWindowEndTime.Before(p.partitionId.End) {
		wm = wmb.Watermark(oldestClosedWindowEndTime.Add(-1 * time.Millisecond))
	} else {
		wm = wmb.Watermark(endTime.Add(-1 * time.Millisecond))
	}

	// activeWatermarkBuffers records the buffers that the publisher has published
	// a watermark in this batch processing cycle.
	// it's used to determine which buffers should receive an idle watermark.
	// Created as a slice since it tracks per partition of the buffer.
	var activeWatermarkBuffers = make(map[string][]bool)
	for toVertexName, bufferOffsets := range p.latestWriteOffsets {
		activeWatermarkBuffers[toVertexName] = make([]bool, len(bufferOffsets))
		if publisher, ok := p.wmPublishers[toVertexName]; ok {
			for index, offsets := range bufferOffsets {
				if len(offsets) > 0 {
					publisher.PublishWatermark(wm, offsets[len(offsets)-1], int32(index))
					activeWatermarkBuffers[toVertexName][index] = true
					// reset because the toBuffer partition is not idling
					p.idleManager.Reset("", p.toBuffers[toVertexName][index].GetName())
				}
			}
		}

	}

	// if there's any buffers that haven't received any watermark during this
	// batch processing cycle, send an idle watermark
	for toVertexName := range p.wmPublishers {
		for index, activePartition := range activeWatermarkBuffers[toVertexName] {
			if !activePartition {
				if publisher, ok := p.wmPublishers[toVertexName]; ok {
<<<<<<< HEAD
					idlehandler.PublishIdleWatermark(ctx, "", p.toBuffers[toVertexName][index], publisher, p.idleManager, p.log, dfv1.VertexTypeReduceUDF, wm)
=======
					idlehandler.PublishIdleWatermark(ctx, p.toBuffers[toVertexName][index], publisher, p.idleManager, p.log, p.vertexName, p.pipelineName, dfv1.VertexTypeReduceUDF, p.vertexReplica, wm)
>>>>>>> f4a4654b
				}
			}
		}
	}

	// reset the latestWriteOffsets after publishing watermark
	p.latestWriteOffsets = make(map[string][][]isb.Offset)
	for toVertexName, toVertexBuffer := range p.toBuffers {
		p.latestWriteOffsets[toVertexName] = make([][]isb.Offset, len(toVertexBuffer))
	}
}<|MERGE_RESOLUTION|>--- conflicted
+++ resolved
@@ -392,11 +392,7 @@
 		for index, activePartition := range activeWatermarkBuffers[toVertexName] {
 			if !activePartition {
 				if publisher, ok := p.wmPublishers[toVertexName]; ok {
-<<<<<<< HEAD
-					idlehandler.PublishIdleWatermark(ctx, "", p.toBuffers[toVertexName][index], publisher, p.idleManager, p.log, dfv1.VertexTypeReduceUDF, wm)
-=======
-					idlehandler.PublishIdleWatermark(ctx, p.toBuffers[toVertexName][index], publisher, p.idleManager, p.log, p.vertexName, p.pipelineName, dfv1.VertexTypeReduceUDF, p.vertexReplica, wm)
->>>>>>> f4a4654b
+					idlehandler.PublishIdleWatermark(ctx, "", p.toBuffers[toVertexName][index], publisher, p.idleManager, p.log, p.vertexName, p.pipelineName, dfv1.VertexTypeReduceUDF, p.vertexReplica, wm)
 				}
 			}
 		}
