--- conflicted
+++ resolved
@@ -52,11 +52,7 @@
 	vertexReplica  int32
 	PartitionID    partition.ID
 	UDF            applier.ReduceApplier
-<<<<<<< HEAD
-	result         []*isb.WriteMessage
-=======
 	writeMessages  []*isb.WriteMessage
->>>>>>> ecf6ed9f
 	pbqReader      pbq.Reader
 	log            *zap.SugaredLogger
 	toBuffers      map[string][]isb.BufferWriter
@@ -288,7 +284,6 @@
 	// activeWatermarkBuffers records the buffers that the publisher has published
 	// a watermark in this batch processing cycle.
 	// it's used to determine which buffers should receive an idle watermark.
-<<<<<<< HEAD
 	var activeWatermarkBuffers = make(map[string][]bool)
 	for toVertexName, bufferOffsets := range writeOffsets {
 		activeWatermarkBuffers[toVertexName] = make([]bool, len(bufferOffsets))
@@ -299,38 +294,17 @@
 					activeWatermarkBuffers[toVertexName][index] = true
 					// reset because the toBuffer partition is not idling
 					p.idleManager.Reset(p.toBuffers[toVertexName][index].GetName())
-=======
-	// Created as a slice since it tracks per partition of the buffer.
-	var activeWatermarkBuffers = make(map[string][]bool)
-	for toVertexName, bufferOffsets := range writeOffsets {
-		activeWatermarkBuffers[toVertexName] = make([]bool, len(bufferOffsets))
-		for index, offsets := range bufferOffsets {
-			if publisher, ok := p.wmPublishers[toVertexName]; ok {
-				if len(offsets) > 0 {
-					publisher.PublishWatermark(wm, offsets[len(offsets)-1], int32(index))
-					activeWatermarkBuffers[toVertexName][index] = true
-					// reset because the toBuffer is not idling
-					p.idleManager.Reset(toVertexName)
->>>>>>> ecf6ed9f
 				}
 			}
 		}
 
 	}
-<<<<<<< HEAD
-	// if there's any buffers that haven't received any watermark during this
-	// batch processing cycle, send an idle watermark
-	for toVertexName := range p.wmPublishers {
-		for index, active := range activeWatermarkBuffers[toVertexName] {
-			if !active {
-=======
 
 	// if there's any buffers that haven't received any watermark during this
 	// batch processing cycle, send an idle watermark
 	for toVertexName := range p.wmPublishers {
 		for index, activePartition := range activeWatermarkBuffers[toVertexName] {
 			if !activePartition {
->>>>>>> ecf6ed9f
 				if publisher, ok := p.wmPublishers[toVertexName]; ok {
 					idlehandler.PublishIdleWatermark(ctx, p.toBuffers[toVertexName][index], publisher, p.idleManager, int32(index), p.log, dfv1.VertexTypeReduceUDF, wm)
 				}
