/*
Copyright 2022 The Numaproj Authors.

Licensed under the Apache License, Version 2.0 (the "License");
you may not use this file except in compliance with the License.
You may obtain a copy of the License at

    http://www.apache.org/licenses/LICENSE-2.0

Unless required by applicable law or agreed to in writing, software
distributed under the License is distributed on an "AS IS" BASIS,
WITHOUT WARRANTIES OR CONDITIONS OF ANY KIND, either express or implied.
See the License for the specific language governing permissions and
limitations under the License.
*/

// Package pnf processes and then forwards messages belonging to a window. It reads the data from PBQ (which is populated
// by the `readloop`), calls the UDF reduce function, and then forwards to the next ISB. After a successful forward, it
// invokes `GC` to clean up the PBQ. Since pnf is a reducer, it mutates the watermark. The watermark after the pnf will
// be the end time of the window.
package pnf

import (
	"context"
	"errors"
	"math"
	"strconv"
	"sync"
	"time"

	dfv1 "github.com/numaproj/numaflow/pkg/apis/numaflow/v1alpha1"
	"github.com/numaproj/numaflow/pkg/shared/idlehandler"
	"go.uber.org/zap"
	"k8s.io/apimachinery/pkg/util/wait"

	"github.com/numaproj/numaflow/pkg/forward"
	"github.com/numaproj/numaflow/pkg/isb"
	"github.com/numaproj/numaflow/pkg/metrics"
	"github.com/numaproj/numaflow/pkg/reduce/applier"
	"github.com/numaproj/numaflow/pkg/reduce/pbq"
	"github.com/numaproj/numaflow/pkg/reduce/pbq/partition"
	"github.com/numaproj/numaflow/pkg/shared/logging"
	"github.com/numaproj/numaflow/pkg/watermark/publish"
	"github.com/numaproj/numaflow/pkg/watermark/wmb"
)

// ProcessAndForward reads messages from pbq, invokes udf using grpc, forwards the results to ISB, and then publishes
// the watermark for that partition.
type ProcessAndForward struct {
	vertexName       string
	pipelineName     string
	vertexReplica    int32
	PartitionID      partition.ID
	UDF              applier.ReduceApplier
	result           []*isb.Message
	pbqReader        pbq.Reader
	log              *zap.SugaredLogger
	toBuffers        map[string]isb.BufferWriter
	whereToDecider   forward.ToWhichStepDecider
	publishWatermark map[string]publish.Publisher
	idleManager      *wmb.IdleManager
}

// NewProcessAndForward will return a new ProcessAndForward instance
func NewProcessAndForward(ctx context.Context,
	vertexName string,
	pipelineName string,
	vr int32,
	partitionID partition.ID,
	udf applier.ReduceApplier,
	pbqReader pbq.Reader,
	toBuffers map[string]isb.BufferWriter,
	whereToDecider forward.ToWhichStepDecider,
<<<<<<< HEAD
	pw map[string]publish.Publisher,
	idleManager *wmb.IdleManager) *ProcessAndForward {
=======
	pw map[string]publish.Publisher) *ProcessAndForward {
>>>>>>> 3cf31d36
	return &ProcessAndForward{
		vertexName:       vertexName,
		pipelineName:     pipelineName,
		vertexReplica:    vr,
		PartitionID:      partitionID,
		UDF:              udf,
		pbqReader:        pbqReader,
		log:              logging.FromContext(ctx),
		toBuffers:        toBuffers,
		whereToDecider:   whereToDecider,
		publishWatermark: pw,
		idleManager:      idleManager,
	}
}

// Process method reads messages from the supplied PBQ, invokes UDF to reduce the result.
func (p *ProcessAndForward) Process(ctx context.Context) error {
	var err error
	startTime := time.Now()
	defer reduceProcessTime.With(map[string]string{
		metrics.LabelVertex:             p.vertexName,
		metrics.LabelPipeline:           p.pipelineName,
		metrics.LabelVertexReplicaIndex: strconv.Itoa(int(p.vertexReplica)),
	}).Observe(float64(time.Since(startTime).Milliseconds()))

	// blocking call, only returns the result after it has read all the messages from pbq
	p.result, err = p.UDF.ApplyReduce(ctx, &p.PartitionID, p.pbqReader.ReadCh())
	return err
}

// Forward writes messages to the ISBs, publishes watermark, and invokes GC on PBQ.
func (p *ProcessAndForward) Forward(ctx context.Context) error {
	// extract window end time from the partitionID, which will be used for watermark
	startTime := time.Now()
	defer reduceForwardTime.With(map[string]string{
		metrics.LabelVertex:             p.vertexName,
		metrics.LabelPipeline:           p.pipelineName,
		metrics.LabelVertexReplicaIndex: strconv.Itoa(int(p.vertexReplica)),
	}).Observe(float64(time.Since(startTime).Microseconds()))

	// millisecond is the lowest granularity currently supported.
	processorWM := wmb.Watermark(p.PartitionID.End.Add(-1 * time.Millisecond))

	messagesToStep := p.whereToStep()

	// store write offsets to publish watermark
	writeOffsets := make(map[string][]isb.Offset)

	// parallel writes to each isb
	var wg sync.WaitGroup
	var mu sync.Mutex
	success := true
	for key, messages := range messagesToStep {
		bufferID := key
		if len(messages) == 0 {
			continue
		}
		wg.Add(1)
		resultMessages := messages
		go func() {
			defer wg.Done()
			offsets, ctxClosedErr := p.writeToBuffer(ctx, bufferID, resultMessages)
			if ctxClosedErr != nil {
				success = false
				p.log.Errorw("Context closed while waiting to write the message to ISB", zap.Error(ctxClosedErr), zap.Any("partitionID", p.PartitionID))
				return
			}
			mu.Lock()
			// TODO: do we need lock? isn't each buffer isolated since we do sequential per ISB?
			writeOffsets[bufferID] = offsets
			mu.Unlock()
		}()
	}

	// wait until all the writer go routines return
	wg.Wait()
	// even if one write go routines fails, don't GC just return
	if !success {
		return errors.New("failed to forward the messages to isb")
	}

	p.publishWM(ctx, processorWM, writeOffsets)
	// delete the persisted messages
	err := p.pbqReader.GC()
	if err != nil {
		return err
	}
	return nil
}

// whereToStep assigns a message to the ISBs based on the Message.Key.
// TODO: we have to introduce support for shuffle, output of a reducer can be input to the next reducer.
func (p *ProcessAndForward) whereToStep() map[string][]isb.Message {
	// writer doesn't accept array of pointers
	messagesToStep := make(map[string][]isb.Message)

	var to []string
	var err error
	for _, msg := range p.result {
		to, err = p.whereToDecider.WhereTo(msg.Key)
		if err != nil {
			platformError.With(map[string]string{
				metrics.LabelVertex:             p.vertexName,
				metrics.LabelPipeline:           p.pipelineName,
				metrics.LabelVertexReplicaIndex: strconv.Itoa(int(p.vertexReplica)),
			}).Inc()
			p.log.Errorw("Got an error while invoking WhereTo, dropping the message", zap.String("key", msg.Key), zap.Error(err), zap.Any("partitionID", p.PartitionID))
			continue
		}

		if len(to) == 0 {
			continue
		}

		for _, bufferID := range to {
			if _, ok := messagesToStep[bufferID]; !ok {
				messagesToStep[bufferID] = make([]isb.Message, 0)
			}
			messagesToStep[bufferID] = append(messagesToStep[bufferID], *msg)
		}

	}
	return messagesToStep
}

// writeToBuffer writes to the ISBs.
// TODO: is there any point in returning an error here? this is an infinite loop and the only error is ctx.Done!
func (p *ProcessAndForward) writeToBuffer(ctx context.Context, bufferID string, resultMessages []isb.Message) ([]isb.Offset, error) {
	var (
		writeCount int
		writeBytes float64
		dropBytes  float64
	)

	var ISBWriteBackoff = wait.Backoff{
		Steps:    math.MaxInt,
		Duration: 100 * time.Millisecond,
		Factor:   1,
		Jitter:   0.1,
	}

	writeMessages := resultMessages

	// write to isb with infinite exponential backoff (until shutdown is triggered)
	var offsets []isb.Offset
	ctxClosedErr := wait.ExponentialBackoffWithContext(ctx, ISBWriteBackoff, func() (done bool, err error) {
		var writeErrs []error
		var failedMessages []isb.Message
		offsets, writeErrs = p.toBuffers[bufferID].Write(ctx, writeMessages)
		for i, message := range writeMessages {
			if writeErrs[i] != nil {
				if errors.As(writeErrs[i], &isb.NoRetryableBufferWriteErr{}) {
					// If toBuffer returns us a NoRetryableBufferWriteErr, we drop the message.
					dropBytes += float64(len(message.Payload))
				} else {
					failedMessages = append(failedMessages, message)
				}
			} else {
				writeCount++
				writeBytes += float64(len(message.Payload))
			}
		}
		// retry only the failed messages
		if len(failedMessages) > 0 {
			p.log.Warnw("Failed to write messages to isb inside pnf", zap.Errors("errors", writeErrs))
			writeMessages = failedMessages
			writeMessagesError.With(map[string]string{
				metrics.LabelVertex:             p.vertexName,
				metrics.LabelPipeline:           p.pipelineName,
				metrics.LabelVertexReplicaIndex: strconv.Itoa(int(p.vertexReplica)),
				"buffer":                        bufferID}).Add(float64(len(failedMessages)))
			return false, nil
		}
		return true, nil
	})

	dropMessagesCount.With(map[string]string{
		metrics.LabelVertex:             p.vertexName,
		metrics.LabelPipeline:           p.pipelineName,
		metrics.LabelVertexReplicaIndex: strconv.Itoa(int(p.vertexReplica)),
		"buffer":                        bufferID}).Add(float64(len(resultMessages) - writeCount))

	dropBytesCount.With(map[string]string{
		metrics.LabelVertex:             p.vertexName,
		metrics.LabelPipeline:           p.pipelineName,
		metrics.LabelVertexReplicaIndex: strconv.Itoa(int(p.vertexReplica)),
		"buffer":                        bufferID}).Add(dropBytes)

	writeMessagesCount.With(map[string]string{
		metrics.LabelVertex:             p.vertexName,
		metrics.LabelPipeline:           p.pipelineName,
		metrics.LabelVertexReplicaIndex: strconv.Itoa(int(p.vertexReplica)),
		"buffer":                        bufferID}).Add(float64(writeCount))

	writeBytesCount.With(map[string]string{
		metrics.LabelVertex:             p.vertexName,
		metrics.LabelPipeline:           p.pipelineName,
		metrics.LabelVertexReplicaIndex: strconv.Itoa(int(p.vertexReplica)),
		"buffer":                        bufferID}).Add(writeBytes)
	return offsets, ctxClosedErr
}

// publishWM publishes the watermark to each edge.
func (p *ProcessAndForward) publishWM(ctx context.Context, wm wmb.Watermark, writeOffsets map[string][]isb.Offset) {
	// activeWatermarkBuffers records the buffers that the publisher has published
	// a watermark in this batch processing cycle.
	// it's used to determine which buffers should receive an idle watermark.
	var activeWatermarkBuffers = make(map[string]bool)
	for bufferName, offsets := range writeOffsets {
		if publisher, ok := p.publishWatermark[bufferName]; ok {
			if len(offsets) > 0 {
				publisher.PublishWatermark(wm, offsets[len(offsets)-1])
				activeWatermarkBuffers[bufferName] = true
				// reset because the toBuffer is not idling
				p.idleManager.Reset(bufferName)
			}
		}
	}
	if len(activeWatermarkBuffers) < len(p.publishWatermark) {
		// if there's any buffers that haven't received any watermark during this
		// batch processing cycle, send an idle watermark
		for bufferName := range p.publishWatermark {
			if !activeWatermarkBuffers[bufferName] {
				if publisher, ok := p.publishWatermark[bufferName]; ok {
					idlehandler.PublishIdleWatermark(ctx, p.toBuffers[bufferName], publisher, p.idleManager, p.log, dfv1.VertexTypeReduceUDF, wm)
				}
			}
		}
	}
}<|MERGE_RESOLUTION|>--- conflicted
+++ resolved
@@ -71,12 +71,8 @@
 	pbqReader pbq.Reader,
 	toBuffers map[string]isb.BufferWriter,
 	whereToDecider forward.ToWhichStepDecider,
-<<<<<<< HEAD
 	pw map[string]publish.Publisher,
 	idleManager *wmb.IdleManager) *ProcessAndForward {
-=======
-	pw map[string]publish.Publisher) *ProcessAndForward {
->>>>>>> 3cf31d36
 	return &ProcessAndForward{
 		vertexName:       vertexName,
 		pipelineName:     pipelineName,
