/*
Copyright 2022 The Numaproj Authors.

Licensed under the Apache License, Version 2.0 (the "License");
you may not use this file except in compliance with the License.
You may obtain a copy of the License at

    http://www.apache.org/licenses/LICENSE-2.0

Unless required by applicable law or agreed to in writing, software
distributed under the License is distributed on an "AS IS" BASIS,
WITHOUT WARRANTIES OR CONDITIONS OF ANY KIND, either express or implied.
See the License for the specific language governing permissions and
limitations under the License.
*/

// Package pnf processes and then forwards messages belonging to a window. It reads the data from PBQ (which is populated
// by the `data forwarder`), calls the UDF reduce function, and then forwards to the next ISB. After a successful forward, it
// invokes `GC` to clean up the PBQ. Since pnf is a reducer, it mutates the watermark. The watermark after the pnf will
// be the end time of the window.
package pnf

import (
	"context"
	"errors"
	"math"
	"strconv"
	"sync"
	"time"

	"go.uber.org/zap"
	"k8s.io/apimachinery/pkg/util/wait"

	dfv1 "github.com/numaproj/numaflow/pkg/apis/numaflow/v1alpha1"
	"github.com/numaproj/numaflow/pkg/forward"
	"github.com/numaproj/numaflow/pkg/isb"
	"github.com/numaproj/numaflow/pkg/metrics"
	"github.com/numaproj/numaflow/pkg/reduce/applier"
	"github.com/numaproj/numaflow/pkg/reduce/pbq"
	"github.com/numaproj/numaflow/pkg/reduce/pbq/partition"
	"github.com/numaproj/numaflow/pkg/shared/idlehandler"
	"github.com/numaproj/numaflow/pkg/shared/logging"
	"github.com/numaproj/numaflow/pkg/watermark/publish"
	"github.com/numaproj/numaflow/pkg/watermark/wmb"
)

// ProcessAndForward reads messages from pbq, invokes udf using grpc, forwards the results to ISB, and then publishes
// the watermark for that partition.
type ProcessAndForward struct {
	vertexName     string
	pipelineName   string
	vertexReplica  int32
	PartitionID    partition.ID
	UDF            applier.ReduceApplier
	writeMessages  []*isb.WriteMessage
	pbqReader      pbq.Reader
	log            *zap.SugaredLogger
	toBuffers      map[string][]isb.BufferWriter
	whereToDecider forward.ToWhichStepDecider
	wmPublishers   map[string]publish.Publisher
	idleManager    wmb.IdleManager
	pbqManager     *pbq.Manager
}

// newProcessAndForward will return a new ProcessAndForward instance
func newProcessAndForward(ctx context.Context,
	vertexName string,
	pipelineName string,
	vr int32,
	partitionID partition.ID,
	udf applier.ReduceApplier,
	pbqReader pbq.Reader,
	toBuffers map[string][]isb.BufferWriter,
	whereToDecider forward.ToWhichStepDecider,
	pw map[string]publish.Publisher,
	idleManager wmb.IdleManager,
	manager *pbq.Manager) *ProcessAndForward {

	pf := &ProcessAndForward{
		vertexName:     vertexName,
		pipelineName:   pipelineName,
		vertexReplica:  vr,
		PartitionID:    partitionID,
		UDF:            udf,
		pbqReader:      pbqReader,
		log:            logging.FromContext(ctx),
		toBuffers:      toBuffers,
		whereToDecider: whereToDecider,
		wmPublishers:   pw,
		idleManager:    idleManager,
		pbqManager:     manager,
	}

	return pf
}

// Hmm.. Global Window is nothing but a session window with infinite gap duration?

// et 60 75 69 86
// wm 59 69 69 86

// 60 - 70
// 75 - 85
// since we got 69 with watermark 69, we have to merge the two windows and the updated window
// should be 60 - 85
// now we got a message with et 86, and wm 86 we can materialize the window 60 - 85
// and publish the watermark as 85

// Process method reads messages from the supplied PBQ, invokes UDF to reduce the writeMessages.
func (p *ProcessAndForward) Process(ctx context.Context) error {
	var err error
	defer func(t time.Time) {
		metrics.ReduceProcessTime.With(map[string]string{
			metrics.LabelVertex:             p.vertexName,
			metrics.LabelPipeline:           p.pipelineName,
			metrics.LabelVertexReplicaIndex: strconv.Itoa(int(p.vertexReplica)),
		}).Observe(float64(time.Since(t).Milliseconds()))
	}(time.Now())

	// blocking call, only returns the writeMessages after it has read all the messages from pbq
	p.writeMessages, err = p.UDF.ApplyReduce(ctx, &p.PartitionID, p.pbqReader.ReadCh())
	return err
}

// AsyncProcessForward reads messages from the supplied PBQ, invokes UDF to reduce the writeMessages, and then forwards
// the writeMessages to the ISBs. It also publishes the watermark and invokes GC on PBQ. This method invokes UDF in a async
// manner, which means it doesn't wait for the output of all the keys to be available before forwarding.
func (p *ProcessAndForward) AsyncProcessForward(ctx context.Context) {
	resultMessagesCh, errCh := p.UDF.AsyncApplyReduce(ctx, &p.PartitionID, p.pbqReader.ReadCh())

outerLoop:
	for {
		select {
		case <-ctx.Done():
			return
		case err := <-errCh:
			if err == ctx.Err() {
				return
			}
			p.log.Panic("Got an error while invoking AsyncApplyReduce", zap.Error(err), zap.Any("partitionID", p.PartitionID))
		case resultMessages, ok := <-resultMessagesCh:
			if !ok || resultMessages == nil {
				break outerLoop
			}
			messagesToStep := p.whereToStep(resultMessages)
			// store write offsets to publish watermark
			writeOffsets := make(map[string][][]isb.Offset)
			for toVertexName, toVertexBuffer := range p.toBuffers {
				writeOffsets[toVertexName] = make([][]isb.Offset, len(toVertexBuffer))
			}

			// parallel writes to each isb
			var wg sync.WaitGroup
			var mu sync.Mutex
			for key, value := range messagesToStep {
				for index, messages := range value {
					if len(messages) == 0 {
						continue
					}
					wg.Add(1)
					go func(toVertexName string, toVertexPartitionIdx int32, resultMessages []isb.Message) {
						defer wg.Done()
						offsets := p.writeToBuffer(ctx, toVertexName, toVertexPartitionIdx, resultMessages)
						mu.Lock()
						// TODO: do we need lock? isn't each buffer isolated since we do sequential per ISB?
						writeOffsets[toVertexName][toVertexPartitionIdx] = offsets
						mu.Unlock()
					}(key, int32(index), messages)
				}
			}

			// wait until all the writer go routines return
			wg.Wait()

			// publish watermark, we publish window end time as watermark
			// but if there's a window that's about to be closed which has a end time before the current window end time,
			// we publish that window's end time as watermark. This is to ensure that the watermark is monotonically increasing.
			nextWindowToBeClosed := p.pbqManager.NextWindowToBeMaterialized()
			if nextWindowToBeClosed != nil && nextWindowToBeClosed.EndTime().Before(p.PartitionID.End) {
				p.publishWM(ctx, wmb.Watermark(nextWindowToBeClosed.EndTime().Add(-1*time.Millisecond)), writeOffsets)
			} else {
				p.publishWM(ctx, wmb.Watermark(p.PartitionID.End.Add(-1*time.Millisecond)), writeOffsets)
			}
			// TODO: should we consider compacting the pbq here? Since we have successfully processed all the messages for a window + key.
			// it could be a async call, we don't need to wait for it to finish.
		}
	}

	// Since we have successfully processed all the messages for a window, we can now delete the persisted messages.
	err := p.pbqReader.GC()
	p.log.Infow("Finished GC", zap.Any("partitionID", p.PartitionID))
	if err != nil {
		p.log.Errorw("Got an error while invoking GC", zap.Error(err), zap.Any("partitionID", p.PartitionID))
		return
	}
}

// Forward writes messages to the ISBs, publishes watermark, and invokes GC on PBQ.
func (p *ProcessAndForward) Forward(ctx context.Context) error {
	// extract window end time from the partitionID, which will be used for watermark
	defer func(t time.Time) {
		metrics.ReduceForwardTime.With(map[string]string{
			metrics.LabelVertex:             p.vertexName,
			metrics.LabelPipeline:           p.pipelineName,
			metrics.LabelVertexReplicaIndex: strconv.Itoa(int(p.vertexReplica)),
		}).Observe(float64(time.Since(t).Microseconds()))
	}(time.Now())

	// millisecond is the lowest granularity currently supported.
	processorWM := wmb.Watermark(p.PartitionID.End.Add(-1 * time.Millisecond))

	messagesToStep := p.whereToStep(p.writeMessages)

	// store write offsets to publish watermark
	writeOffsets := make(map[string][][]isb.Offset)
	for toVertexName, toVertexBuffer := range p.toBuffers {
		writeOffsets[toVertexName] = make([][]isb.Offset, len(toVertexBuffer))
	}

	// parallel writes to each isb
	var wg sync.WaitGroup
	var mu sync.Mutex
	for key, value := range messagesToStep {
		for index, messages := range value {
			if len(messages) == 0 {
				continue
			}
			wg.Add(1)
			go func(toVertexName string, toVertexPartitionIdx int32, resultMessages []isb.Message) {
				defer wg.Done()
				offsets := p.writeToBuffer(ctx, toVertexName, toVertexPartitionIdx, resultMessages)
				mu.Lock()
				// TODO: do we need lock? isn't each buffer isolated since we do sequential per ISB?
				writeOffsets[toVertexName][toVertexPartitionIdx] = offsets
				mu.Unlock()
			}(key, int32(index), messages)
		}
	}

	// wait until all the writer go routines return
	wg.Wait()

	p.publishWM(ctx, processorWM, writeOffsets)
	// delete the persisted messages
	err := p.pbqReader.GC()
	if err != nil {
		return err
	}
	return nil
}

// whereToStep assigns a message to the ISBs based on the Message.Keys.
func (p *ProcessAndForward) whereToStep(writeMessages []*isb.WriteMessage) map[string][][]isb.Message {
	// writer doesn't accept array of pointers
	messagesToStep := make(map[string][][]isb.Message)

	var to []forward.VertexBuffer
	var err error
	for _, msg := range writeMessages {
		to, err = p.whereToDecider.WhereTo(msg.Keys, msg.Tags)
		if err != nil {
			metrics.PlatformError.With(map[string]string{
				metrics.LabelVertex:             p.vertexName,
				metrics.LabelPipeline:           p.pipelineName,
				metrics.LabelVertexType:         string(dfv1.VertexTypeReduceUDF),
				metrics.LabelVertexReplicaIndex: strconv.Itoa(int(p.vertexReplica)),
			}).Inc()
			p.log.Errorw("Got an error while invoking WhereTo, dropping the message", zap.Strings("keys", msg.Keys), zap.Error(err), zap.Any("partitionID", p.PartitionID))
			continue
		}

		if len(to) == 0 {
			continue
		}

		for _, step := range to {
			if _, ok := messagesToStep[step.ToVertexName]; !ok {
				messagesToStep[step.ToVertexName] = make([][]isb.Message, len(p.toBuffers[step.ToVertexName]))
			}
			messagesToStep[step.ToVertexName][step.ToVertexPartitionIdx] = append(messagesToStep[step.ToVertexName][step.ToVertexPartitionIdx], msg.Message)
		}

	}
	return messagesToStep
}

// writeToBuffer writes to the ISBs.
// TODO: is there any point in returning an error here? this is an infinite loop and the only error is ctx.Done!
func (p *ProcessAndForward) writeToBuffer(ctx context.Context, edgeName string, partition int32, resultMessages []isb.Message) []isb.Offset {
	var (
		writeCount int
		writeBytes float64
		dropBytes  float64
	)

	var ISBWriteBackoff = wait.Backoff{
		Steps:    math.MaxInt,
		Duration: 100 * time.Millisecond,
		Factor:   1,
		Jitter:   0.1,
	}

	writeMessages := resultMessages

	// write to isb with infinite exponential backoff (until shutdown is triggered)
	var offsets []isb.Offset
	ctxClosedErr := wait.ExponentialBackoffWithContext(ctx, ISBWriteBackoff, func() (done bool, err error) {
		var writeErrs []error
		var failedMessages []isb.Message
		offsets, writeErrs = p.toBuffers[edgeName][partition].Write(ctx, writeMessages)
		for i, message := range writeMessages {
			if writeErrs[i] != nil {
				if errors.As(writeErrs[i], &isb.NoRetryableBufferWriteErr{}) {
					// If toBuffer returns us a NoRetryableBufferWriteErr, we drop the message.
					dropBytes += float64(len(message.Payload))
				} else {
					failedMessages = append(failedMessages, message)
				}
			} else {
				writeCount++
				writeBytes += float64(len(message.Payload))
			}
		}
		// retry only the failed messages
		if len(failedMessages) > 0 {
			p.log.Warnw("Failed to write messages to isb inside pnf", zap.Errors("errors", writeErrs))
			writeMessages = failedMessages
			metrics.WriteMessagesError.With(map[string]string{
				metrics.LabelVertex:             p.vertexName,
				metrics.LabelPipeline:           p.pipelineName,
				metrics.LabelVertexType:         string(dfv1.VertexTypeReduceUDF),
				metrics.LabelVertexReplicaIndex: strconv.Itoa(int(p.vertexReplica)),
				metrics.LabelPartitionName:      p.toBuffers[edgeName][partition].GetName()}).Add(float64(len(failedMessages)))
			return false, nil
		}
		return true, nil
	})

<<<<<<< HEAD
	if ctxClosedErr != nil {
		p.log.Errorw("Ctx closed while writing messages to ISB", zap.Error(ctxClosedErr), zap.Any("partitionID", p.PartitionID))
		return nil
	}

	dropMessagesCount.With(map[string]string{
=======
	metrics.DropMessagesCount.With(map[string]string{
>>>>>>> a7270426
		metrics.LabelVertex:             p.vertexName,
		metrics.LabelPipeline:           p.pipelineName,
		metrics.LabelVertexType:         string(dfv1.VertexTypeReduceUDF),
		metrics.LabelVertexReplicaIndex: strconv.Itoa(int(p.vertexReplica)),
		metrics.LabelPartitionName:      p.toBuffers[edgeName][partition].GetName()}).Add(float64(len(resultMessages) - writeCount))

	metrics.DropBytesCount.With(map[string]string{
		metrics.LabelVertex:             p.vertexName,
		metrics.LabelPipeline:           p.pipelineName,
		metrics.LabelVertexType:         string(dfv1.VertexTypeReduceUDF),
		metrics.LabelVertexReplicaIndex: strconv.Itoa(int(p.vertexReplica)),
		metrics.LabelPartitionName:      p.toBuffers[edgeName][partition].GetName()}).Add(dropBytes)

	metrics.WriteMessagesCount.With(map[string]string{
		metrics.LabelVertex:             p.vertexName,
		metrics.LabelPipeline:           p.pipelineName,
		metrics.LabelVertexType:         string(dfv1.VertexTypeReduceUDF),
		metrics.LabelVertexReplicaIndex: strconv.Itoa(int(p.vertexReplica)),
		metrics.LabelPartitionName:      p.toBuffers[edgeName][partition].GetName()}).Add(float64(writeCount))

	metrics.WriteBytesCount.With(map[string]string{
		metrics.LabelVertex:             p.vertexName,
		metrics.LabelPipeline:           p.pipelineName,
		metrics.LabelVertexType:         string(dfv1.VertexTypeReduceUDF),
		metrics.LabelVertexReplicaIndex: strconv.Itoa(int(p.vertexReplica)),
		metrics.LabelPartitionName:      p.toBuffers[edgeName][partition].GetName()}).Add(writeBytes)
	return offsets
}

// publishWM publishes the watermark to each edge.
// TODO: support multi partitioned edges.
func (p *ProcessAndForward) publishWM(ctx context.Context, wm wmb.Watermark, writeOffsets map[string][][]isb.Offset) {
	// activeWatermarkBuffers records the buffers that the publisher has published
	// a watermark in this batch processing cycle.
	// it's used to determine which buffers should receive an idle watermark.
	// Created as a slice since it tracks per partition of the buffer.
	var activeWatermarkBuffers = make(map[string][]bool)
	for toVertexName, bufferOffsets := range writeOffsets {
		activeWatermarkBuffers[toVertexName] = make([]bool, len(bufferOffsets))
		if publisher, ok := p.wmPublishers[toVertexName]; ok {
			for index, offsets := range bufferOffsets {
				if len(offsets) > 0 {
					publisher.PublishWatermark(wm, offsets[len(offsets)-1], int32(index))
					activeWatermarkBuffers[toVertexName][index] = true
					// reset because the toBuffer partition is not idling
					p.idleManager.Reset(p.toBuffers[toVertexName][index].GetName())
				}
			}
		}

	}

	// if there's any buffers that haven't received any watermark during this
	// batch processing cycle, send an idle watermark
	for toVertexName := range p.wmPublishers {
		for index, activePartition := range activeWatermarkBuffers[toVertexName] {
			if !activePartition {
				if publisher, ok := p.wmPublishers[toVertexName]; ok {
					idlehandler.PublishIdleWatermark(ctx, p.toBuffers[toVertexName][index], publisher, p.idleManager, p.log, dfv1.VertexTypeReduceUDF, wm)
				}
			}
		}
	}
}<|MERGE_RESOLUTION|>--- conflicted
+++ resolved
@@ -336,16 +336,12 @@
 		return true, nil
 	})
 
-<<<<<<< HEAD
 	if ctxClosedErr != nil {
 		p.log.Errorw("Ctx closed while writing messages to ISB", zap.Error(ctxClosedErr), zap.Any("partitionID", p.PartitionID))
 		return nil
 	}
 
 	dropMessagesCount.With(map[string]string{
-=======
-	metrics.DropMessagesCount.With(map[string]string{
->>>>>>> a7270426
 		metrics.LabelVertex:             p.vertexName,
 		metrics.LabelPipeline:           p.pipelineName,
 		metrics.LabelVertexType:         string(dfv1.VertexTypeReduceUDF),
