--- conflicted
+++ resolved
@@ -137,13 +137,8 @@
 				kw := keyed.NewKeyedWindow(_partition.Start, _partition.End)
 				kw.AddSlot(_partition.Slot)
 
-<<<<<<< HEAD
-				q, _ := pbqManager.CreateNewPBQ(ctx, _partition, kw)
+				q, _ := pbqManager.CreateNewPBQ(ctx, _partition)
 				t := op.SchedulePnF(cCtx, _partition, q)
-=======
-				_, _ = pbqManager.CreateNewPBQ(ctx, _partition)
-				t := op.SchedulePnF(cCtx, _partition)
->>>>>>> a7270426
 				op.InsertTask(t)
 			}
 			assert.Equal(t, op.taskQueue.Len(), tt.expectedBefore)
