/*
Copyright 2022 The Numaproj Authors.

Licensed under the Apache License, Version 2.0 (the "License");
you may not use this file except in compliance with the License.
You may obtain a copy of the License at

    http://www.apache.org/licenses/LICENSE-2.0

Unless required by applicable law or agreed to in writing, software
distributed under the License is distributed on an "AS IS" BASIS,
WITHOUT WARRANTIES OR CONDITIONS OF ANY KIND, either express or implied.
See the License for the specific language governing permissions and
limitations under the License.
*/

package readloop

import (
	"container/list"
	"context"
	"sync"
	"time"

	"github.com/numaproj/numaflow/pkg/metrics"
	"go.uber.org/zap"

	"github.com/numaproj/numaflow/pkg/isb"
	"github.com/numaproj/numaflow/pkg/isb/forward"
	"github.com/numaproj/numaflow/pkg/watermark/publish"

	"github.com/numaproj/numaflow/pkg/pbq"
	"github.com/numaproj/numaflow/pkg/pbq/partition"
	"github.com/numaproj/numaflow/pkg/reduce/pnf"
	"github.com/numaproj/numaflow/pkg/shared/logging"
	"github.com/numaproj/numaflow/pkg/udf/applier"
)

var retryDelay = 1 * time.Second

// task wraps the `ProcessAndForward`.
type task struct {
	// doneCh is used to notify when the task has been completed.
	doneCh chan struct{}
	pf     *pnf.ProcessAndForward
}

// orderedForwarder orders the forwarding of the result of the execution of the tasks, even though the tasks itself are
// run concurrently in an out of ordered fashion.
type orderedForwarder struct {
	vertexName   string
	pipelineName string
	sync.RWMutex
	taskDone  chan struct{}
	taskQueue *list.List
	log       *zap.SugaredLogger
}

// newOrderedForwarder returns an orderedForwarder.
func newOrderedForwarder(ctx context.Context, vertexName string, pipelineName string) *orderedForwarder {
	of := &orderedForwarder{
		vertexName:   vertexName,
		pipelineName: pipelineName,
		taskDone:     make(chan struct{}),
		taskQueue:    list.New(),
		log:          logging.FromContext(ctx),
	}

	go of.forward(ctx)

	return of
}

func (of *orderedForwarder) insertTask(tx context.Context, t *task) {
	of.Lock()
	defer of.Unlock()

	if of.taskQueue.Len() == 0 {
		of.taskQueue.PushBack(t)
		return
	}

	earliestTask := of.taskQueue.Front().Value.(*task)
	recentTask := of.taskQueue.Back().Value.(*task)

	// late arrival
	if !earliestTask.pf.PartitionID.End.Before(t.pf.PartitionID.End) {
		of.taskQueue.PushFront(t)
	} else if !recentTask.pf.PartitionID.End.After(t.pf.PartitionID.End) {
		// early arrival
		of.taskQueue.PushBack(t)
	} else {
		// a task in the middle
		for e := of.taskQueue.Back(); e != nil; e = e.Prev() {
			_task := e.Value.(*task)
			if !_task.pf.PartitionID.End.After(t.pf.PartitionID.End) {
				of.taskQueue.InsertAfter(t, e)
				break
			}
		}
	}
}

// schedulePnF creates and schedules the PnF routine.
func (of *orderedForwarder) schedulePnF(ctx context.Context,
	udf applier.ReduceApplier,
	pbq pbq.Reader,
	partitionID partition.ID,
	toBuffers map[string]isb.BufferWriter,
	whereToDecider forward.ToWhichStepDecider,
	pw map[string]publish.Publisher) {

	pf := pnf.NewProcessAndForward(ctx, of.vertexName, of.pipelineName, partitionID, udf, pbq, toBuffers, whereToDecider, pw)
	doneCh := make(chan struct{})
	t := &task{
		doneCh: doneCh,
		pf:     pf,
	}

<<<<<<< HEAD
	of.Lock()
	defer of.Unlock()
	of.taskQueue.PushBack(t)
	partitionsInFlight.With(map[string]string{metrics.LabelVertex: of.vertexName, metrics.LabelPipeline: of.pipelineName}).Inc()
=======
	of.insertTask(ctx, t)
>>>>>>> 11b04699

	// invoke the reduce function
	go of.reduceOp(ctx, t)
}

// reduceOp invokes the reduce function. The reducer is a long running function since we stream in the data and it has
// to wait for the close-of-book on the PBQ to materialize the result.
func (of *orderedForwarder) reduceOp(ctx context.Context, t *task) {
	start := time.Now()
	for {
		// FIXME: this error handling won't work with streams. We cannot do infinite retries
		//  because whatever is written to the stream is lost between retries.
		err := t.pf.Process(ctx)
		if err == nil {
			break
		} else if err == ctx.Err() {
			udfError.With(map[string]string{metrics.LabelVertex: of.vertexName, metrics.LabelPipeline: of.pipelineName}).Inc()
			of.log.Infow("ReduceOp exiting", zap.String("partitionID", t.pf.PartitionID.String()), zap.Error(ctx.Err()))
			return
		}
		of.log.Errorw("Process failed", zap.String("partitionID", t.pf.PartitionID.String()), zap.Error(err))
		time.Sleep(retryDelay)
	}
	// indicate that we are done with reduce UDF invocation.
	close(t.doneCh)
	of.log.Debugw("Process->Reduce call took ", zap.String("partitionID", t.pf.PartitionID.String()), zap.Int64("duration(ms)", time.Since(start).Milliseconds()))

	// notify that some work has been completed
	select {
	case of.taskDone <- struct{}{}:
	case <-ctx.Done():
		return
	}
}

// forward monitors the task queue, as soon as the task at the head of the queue has been completed, the result is
// forwarded to the next ISB. It keeps doing this for forever or until ctx.Done() happens.
func (of *orderedForwarder) forward(ctx context.Context) {
	var currElement *list.Element
	var t *task

	for {
		start := time.Now()
		// block till we have some work
		select {
		case <-of.taskDone:
		case <-ctx.Done():
			of.log.Infow("Forward exiting while waiting for task completion event", zap.Error(ctx.Err()))
			return
		}
		of.log.Debugw("Time waited for a completion event to happen ", zap.Int64("duration(ms)", time.Since(start).Milliseconds()))

		// a signal does not mean that we have any pending work to be done because
		// for every signal, we try to empty out the task-queue.
		of.RLock()
		n := of.taskQueue.Len()
		of.log.Debugw("Received a signal in task queue ", zap.Int("task count", n))

		of.RUnlock()
		// n could be 0 because we have emptied the queue
		if n == 0 {
			continue
		}

		// now that we know there is at least an element, let's start from the front.
		of.RLock()
		currElement = of.taskQueue.Front()
		of.RUnlock()

		// empty out the entire task-queue everytime there has been some work done
		startLoop := time.Now()
		for i := 0; i < n; i++ {
			t = currElement.Value.(*task)
			select {
			case <-t.doneCh:
				for {
					err := t.pf.Forward(ctx)
					if err != nil {
						logging.FromContext(ctx).Error(err)
						time.Sleep(retryDelay)
					} else {
						break
					}
				}
				of.Lock()
				rm := currElement
				currElement = currElement.Next()
				of.taskQueue.Remove(rm)
				partitionsInFlight.With(map[string]string{metrics.LabelVertex: of.vertexName, metrics.LabelPipeline: of.pipelineName}).Dec()
				of.log.Debugw("Removing task post forward call", zap.String("partitionID", t.pf.PartitionID.String()))
				of.Unlock()
			case <-ctx.Done():
				of.log.Infow("Forward exiting while waiting on the head of the queue task", zap.String("partitionID", t.pf.PartitionID.String()), zap.Error(ctx.Err()))
				return
			}
		}
		of.log.Debugw("One iteration of the ordered tasks queue loop took ", zap.Int64("duration(ms)", time.Since(startLoop).Milliseconds()), zap.Int("elements", n))
	}
}<|MERGE_RESOLUTION|>--- conflicted
+++ resolved
@@ -117,14 +117,8 @@
 		pf:     pf,
 	}
 
-<<<<<<< HEAD
-	of.Lock()
-	defer of.Unlock()
-	of.taskQueue.PushBack(t)
+	of.insertTask(ctx, t)
 	partitionsInFlight.With(map[string]string{metrics.LabelVertex: of.vertexName, metrics.LabelPipeline: of.pipelineName}).Inc()
-=======
-	of.insertTask(ctx, t)
->>>>>>> 11b04699
 
 	// invoke the reduce function
 	go of.reduceOp(ctx, t)
