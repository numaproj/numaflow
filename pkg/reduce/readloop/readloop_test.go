--- conflicted
+++ resolved
@@ -119,11 +119,7 @@
 
 	window := fixed.NewFixed(60 * time.Second)
 
-<<<<<<< HEAD
 	rl := NewReadLoop(ctx, "reduce", "test-pipeline", &SumReduceTest{}, pManager, window, toSteps, &SumReduceTest{}, pw)
-=======
-	rl, _ := NewReadLoop(ctx, &SumReduceTest{}, pManager, window, toSteps, &SumReduceTest{}, pw)
->>>>>>> 23de2e59
 
 	err := rl.Startup(ctx)
 	assert.NoError(t, err)
