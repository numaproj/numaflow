/*
Copyright 2022 The Numaproj Authors.

Licensed under the Apache License, Version 2.0 (the "License");
you may not use this file except in compliance with the License.
You may obtain a copy of the License at

    http://www.apache.org/licenses/LICENSE-2.0

Unless required by applicable law or agreed to in writing, software
distributed under the License is distributed on an "AS IS" BASIS,
WITHOUT WARRANTIES OR CONDITIONS OF ANY KIND, either express or implied.
See the License for the specific language governing permissions and
limitations under the License.
*/

// Package readloop is responsible for the first part of reduce subsystem. It is responsible for feeding in the data
// to the second part of the reduce subsystem called ProcessAndForward. `readloop` processes the read data from the ISB,
// writes to the outbound channel called PBQ so the message can be asynchronously processed by `ProcessAndForward`, and
// then closes the partition if possible based on watermark progression. To write to the outbound channel (PBQ),
// `readloop` has to partition the message first. Hence, `readloop` also contains partitioning logic.
// Partitioner identifies a set of elements with a common key and time, and buckets them in to a common window. A
// partition is uniquely identified using a tuple {window, key}. Type of window does not matter. Partitioner is
// responsible for managing the persistence and processing of each partition. It uses PBQ for durable persistence of
// elements that belong to a partition and orchestrates the processing of elements using ProcessAndForward function.
// Partitioner tracks active partitions, closes the partitions based on watermark progression and co-ordinates the
// materialization and forwarding the results to the next vertex in the pipeline.
package readloop

import (
	"context"
	"math"
	"time"

	"go.uber.org/zap"
	"k8s.io/apimachinery/pkg/util/wait"

	"github.com/numaproj/numaflow/pkg/isb"
	"github.com/numaproj/numaflow/pkg/isb/forward"
	"github.com/numaproj/numaflow/pkg/pbq"
	"github.com/numaproj/numaflow/pkg/pbq/partition"
	"github.com/numaproj/numaflow/pkg/shared/logging"
	"github.com/numaproj/numaflow/pkg/udf/applier"
	"github.com/numaproj/numaflow/pkg/watermark/processor"
	"github.com/numaproj/numaflow/pkg/watermark/publish"
	"github.com/numaproj/numaflow/pkg/window"
	"github.com/numaproj/numaflow/pkg/window/keyed"
)

// ReadLoop is responsible for reading and forwarding the message from ISB to PBQ.
type ReadLoop struct {
	UDF              applier.ReduceApplier
	pbqManager       *pbq.Manager
	windower         window.Windower
	op               *orderedForwarder
	log              *zap.SugaredLogger
	toBuffers        map[string]isb.BufferWriter
	whereToDecider   forward.ToWhichStepDecider
	publishWatermark map[string]publish.Publisher
}

// NewReadLoop initializes  and returns ReadLoop.
func NewReadLoop(ctx context.Context,
	udf applier.ReduceApplier,
	pbqManager *pbq.Manager,
	windowingStrategy window.Windower,
	toBuffers map[string]isb.BufferWriter,
	whereToDecider forward.ToWhichStepDecider,
	pw map[string]publish.Publisher,
	_ *window.Options) *ReadLoop {

	op := newOrderedForwarder(ctx)

	rl := &ReadLoop{
		UDF:              udf,
		windower:         windowingStrategy,
		pbqManager:       pbqManager,
		op:               op,
		log:              logging.FromContext(ctx),
		toBuffers:        toBuffers,
		whereToDecider:   whereToDecider,
		publishWatermark: pw,
	}
	op.startUp(ctx)
	return rl
}

// Startup starts up the read-loop, because during boot up, it has to replay the data from the persistent store of
// PBQ before it can start reading from ISB. Startup will return only after the replay has been completed.
func (rl *ReadLoop) Startup(ctx context.Context) error {
	// start the PBQManager which discovers and builds the state from persistent store of the PBQ.
	partitions, err := rl.pbqManager.GetExistingPartitions(ctx)
	if err != nil {
		return err
	}

	rl.log.Infow("Partitions to be replayed ", zap.Int("count", len(partitions)), zap.Any("partitions", partitions))

	for _, p := range partitions {
		// Create keyed window for a given partition
		// so that the window can be closed when the watermark
		// crosses the window.

		alignedKeyedWindow := keyed.NewKeyedWindow(p.Start, p.End)

		// These windows have to be recreated as they are completely in-memory
		rl.windower.CreateWindow(alignedKeyedWindow)

		// create and invoke process and forward for the partition
		rl.associatePBQAndPnF(ctx, p)
	}

	// replays the data (replay internally writes the data from persistent store on to the PBQ)
	rl.pbqManager.Replay(ctx)
	return nil
}

// Process is one iteration of the read loop.
func (rl *ReadLoop) Process(ctx context.Context, messages []*isb.ReadMessage) {
	// There is no Cap on backoff because setting a Cap will result in
	// backoff stopped once the duration exceeds the Cap
	var pbqWriteBackoff = wait.Backoff{
		Steps:    math.MaxInt,
		Duration: 1 * time.Second,
		Factor:   1.5,
		Jitter:   0.1,
	}

	select {
	case <-ctx.Done():
		return

	default:
		for _, m := range messages {
			// identify and add window for the message
			windows := rl.upsertWindowsAndKeys(m)
			// for each window we will have a PBQ. A message could belong to multiple windows (e.g., sliding).
			for _, kw := range windows {
				// identify partition for message
				partitionID := partition.ID{
					Start: kw.StartTime(),
					End:   kw.EndTime(),
					Key:   m.Key,
				}

				q := rl.associatePBQAndPnF(ctx, partitionID)

				// write the message to PBQ
				// we use a background context since these messages have to be written to pbq
				cctx := context.Background()
				attempt := 0
				timeoutErr := wait.ExponentialBackoff(pbqWriteBackoff, func() (done bool, err error) {
					rErr := q.Write(cctx, m)
					attempt += 1
					if rErr != nil {
						rl.log.Errorw("Failed to write message", zap.Any("msgOffSet", m.ReadOffset.String()), zap.String("partitionID", partitionID.String()), zap.Any("attempt", attempt), zap.Error(rErr))
						return false, nil
					}
					return true, nil
				})

				if timeoutErr != nil {
					rl.log.Errorw("Not able to write the messages to all partitions. To avoid message loss, this message will not be acked", zap.String("msgOffSet", m.ReadOffset.String()))
					return
				}

			}

			// Ack the message to ISB
			attempt := 0
			timeoutErr := wait.ExponentialBackoff(pbqWriteBackoff, func() (done bool, err error) {
				rErr := m.ReadOffset.AckIt()
				attempt += 1
				if rErr != nil {
					rl.log.Errorw("Failed to ack message", zap.String("msgOffSet", m.ReadOffset.String()), zap.Int("attempt", attempt), zap.Error(rErr))
					return false, nil
				}
				rl.log.Debugw("Successfully acked message", zap.String("msgOffSet", m.ReadOffset.String()))

				return true, nil
			})

			if timeoutErr != nil {
				rl.log.Errorw("Timed out while trying to ack a message.", zap.String("msgOffSet", m.ReadOffset.String()))
				return
			}

<<<<<<< HEAD
		// close any windows that need to be closed.
		wm := processor.Watermark(m.Watermark)
		closedWindows := rl.windower.RemoveWindows(time.Time(wm))
		rl.log.Infow("closing windows", zap.Int("length", len(closedWindows)), zap.Time("watermark", time.Time(wm)))
=======
			// close any windows that need to be closed.
			wm := processor.Watermark(m.Watermark)
			closedWindows := rl.windower.RemoveWindows(time.Time(wm))
			rl.log.Debugw("closing windows", zap.Int("length", len(closedWindows)), zap.Time("watermark", time.Time(wm)))
>>>>>>> 2d521e88

			for _, cw := range closedWindows {
				partitions := cw.Partitions()
				rl.closePartitions(partitions)
				rl.log.Debugw("Closing Window", zap.Time("windowStart", cw.StartTime()), zap.Time("windowEnd", cw.EndTime()))
			}
		}
	}

}

// associatePBQAndPnF associates a PBQ with the partition if a PBQ exists, else creates a new one and then associates
// it to the partition.
func (rl *ReadLoop) associatePBQAndPnF(ctx context.Context, partitionID partition.ID) pbq.ReadWriteCloser {
	// look for existing pbq
	q := rl.pbqManager.GetPBQ(partitionID)

	// if we do not have already created PBQ, we have to create a new one.
	if q == nil {
		var pbqErr error
		var infiniteBackoff = wait.Backoff{
			Steps:    math.MaxInt,
			Duration: 1 * time.Second,
			Factor:   1.5,
			Jitter:   0.1,
		}
		pbqErr = wait.ExponentialBackoffWithContext(ctx, infiniteBackoff, func() (done bool, err error) {
			var attempt int
			q, pbqErr = rl.pbqManager.CreateNewPBQ(ctx, partitionID)
			if pbqErr != nil {
				attempt += 1
				rl.log.Warnw("Failed to create pbq during startup, retrying", zap.Any("attempt", attempt), zap.String("partitionID", partitionID.String()), zap.Error(pbqErr))
				return false, nil
			}
			return true, nil
		})
		// since we created a brand new PBQ it means there is no PnF listening on this PBQ.
		// we should create and attach the read side of the loop (PnF) to the partition and then
		// start process-and-forward (pnf) loop
		rl.op.schedulePnF(ctx, rl.UDF, q, partitionID, rl.toBuffers, rl.whereToDecider, rl.publishWatermark)
		rl.log.Debugw("Successfully Created/Found pbq and started PnF", zap.String("partitionID", partitionID.String()))
	}

	return q
}

// ShutDown shutdowns the read-loop.
func (rl *ReadLoop) ShutDown(ctx context.Context) {
	rl.pbqManager.ShutDown(ctx)
}

// upsertWindowsAndKeys will create or assigns (if already present) a window to the message. It is an upsert operation
// because windows are created out of order, but they will be closed in-order.
func (rl *ReadLoop) upsertWindowsAndKeys(m *isb.ReadMessage) []window.AlignedKeyedWindower {
	// drop the late messages
	if m.IsLate {
		rl.log.Warnw("Dropping the late message", zap.Time("eventTime", m.EventTime), zap.Time("watermark", m.Watermark))
		return []window.AlignedKeyedWindower{}
	}

	processingWindows := rl.windower.AssignWindow(m.EventTime)
	var kWindows []window.AlignedKeyedWindower
	for _, win := range processingWindows {
		w := rl.windower.GetWindow(win)
		if w == nil {
			w = rl.windower.CreateWindow(win)
<<<<<<< HEAD
			rl.log.Debugw("Creating new keyed window", zap.Any("key", w.Keys()), zap.String("msg.offset", m.ID), zap.Int64("startTime", w.StartTime().UnixMilli()), zap.Int64("endTime", w.EndTime().UnixMilli()))
		} else {
			rl.log.Debugw("Found an existing window", zap.Any("key", w.Keys()), zap.String("msg.offset", m.ID), zap.Int64("startTime", w.StartTime().UnixMilli()), zap.Int64("endTime", w.EndTime().UnixMilli()))

=======
			rl.log.Debugw("Creating new keyed window", zap.Any("key", w.Keys()), zap.Int64("startTime", w.StartTime().UnixMilli()), zap.Int64("endTime", w.EndTime().UnixMilli()))
		} else {
			rl.log.Debugw("Found existing window", zap.Any("key", w.Keys()), zap.Int64("startTime", w.StartTime().UnixMilli()), zap.Int64("endTime", w.EndTime().UnixMilli()))
>>>>>>> 2d521e88
		}
		// track the key to window relationship
		w.AddKey(m.Key)
		kWindows = append(kWindows, w)
	}
	return kWindows
}

// closePartitions closes the partitions by invoking close-of-book (COB).
func (rl *ReadLoop) closePartitions(partitions []partition.ID) {
	for _, p := range partitions {
		q := rl.pbqManager.GetPBQ(p)
		rl.log.Infow("Close of book", zap.String("partitionID", p.String()))
		q.CloseOfBook()
	}
}<|MERGE_RESOLUTION|>--- conflicted
+++ resolved
@@ -146,15 +146,20 @@
 				q := rl.associatePBQAndPnF(ctx, partitionID)
 
 				// write the message to PBQ
-				// we use a background context since these messages have to be written to pbq
-				cctx := context.Background()
 				attempt := 0
 				timeoutErr := wait.ExponentialBackoff(pbqWriteBackoff, func() (done bool, err error) {
-					rErr := q.Write(cctx, m)
+					// FIXME(p0): temporarily fixing happy path
+					rErr := q.Write(context.Background(), m)
 					attempt += 1
 					if rErr != nil {
-						rl.log.Errorw("Failed to write message", zap.Any("msgOffSet", m.ReadOffset.String()), zap.String("partitionID", partitionID.String()), zap.Any("attempt", attempt), zap.Error(rErr))
-						return false, nil
+						select {
+						case <-ctx.Done():
+							rl.log.Errorw("Failed to write message and context closed.", zap.Any("msgOffSet", m.ReadOffset.String()), zap.String("partitionID", partitionID.String()), zap.Any("attempt", attempt), zap.Error(ctx.Err()))
+							return true, nil
+						default:
+							rl.log.Errorw("Failed to write message", zap.Any("msgOffSet", m.ReadOffset.String()), zap.String("partitionID", partitionID.String()), zap.Any("attempt", attempt), zap.Error(rErr))
+							return false, nil
+						}
 					}
 					return true, nil
 				})
@@ -185,17 +190,10 @@
 				return
 			}
 
-<<<<<<< HEAD
-		// close any windows that need to be closed.
-		wm := processor.Watermark(m.Watermark)
-		closedWindows := rl.windower.RemoveWindows(time.Time(wm))
-		rl.log.Infow("closing windows", zap.Int("length", len(closedWindows)), zap.Time("watermark", time.Time(wm)))
-=======
 			// close any windows that need to be closed.
 			wm := processor.Watermark(m.Watermark)
 			closedWindows := rl.windower.RemoveWindows(time.Time(wm))
-			rl.log.Debugw("closing windows", zap.Int("length", len(closedWindows)), zap.Time("watermark", time.Time(wm)))
->>>>>>> 2d521e88
+			rl.log.Infow("closing windows", zap.Int("length", len(closedWindows)), zap.Time("watermark", time.Time(wm)))
 
 			for _, cw := range closedWindows {
 				partitions := cw.Partitions()
@@ -262,16 +260,9 @@
 		w := rl.windower.GetWindow(win)
 		if w == nil {
 			w = rl.windower.CreateWindow(win)
-<<<<<<< HEAD
 			rl.log.Debugw("Creating new keyed window", zap.Any("key", w.Keys()), zap.String("msg.offset", m.ID), zap.Int64("startTime", w.StartTime().UnixMilli()), zap.Int64("endTime", w.EndTime().UnixMilli()))
 		} else {
 			rl.log.Debugw("Found an existing window", zap.Any("key", w.Keys()), zap.String("msg.offset", m.ID), zap.Int64("startTime", w.StartTime().UnixMilli()), zap.Int64("endTime", w.EndTime().UnixMilli()))
-
-=======
-			rl.log.Debugw("Creating new keyed window", zap.Any("key", w.Keys()), zap.Int64("startTime", w.StartTime().UnixMilli()), zap.Int64("endTime", w.EndTime().UnixMilli()))
-		} else {
-			rl.log.Debugw("Found existing window", zap.Any("key", w.Keys()), zap.Int64("startTime", w.StartTime().UnixMilli()), zap.Int64("endTime", w.EndTime().UnixMilli()))
->>>>>>> 2d521e88
 		}
 		// track the key to window relationship
 		w.AddKey(m.Key)
