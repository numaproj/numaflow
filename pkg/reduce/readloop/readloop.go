--- conflicted
+++ resolved
@@ -152,11 +152,7 @@
 				rErr := q.Write(ctx, m)
 				attempt += 1
 				if rErr != nil {
-<<<<<<< HEAD
-					rl.log.Errorw("failed to write message", zap.Any("msgOffSet", m.ReadOffset.String()), zap.Any("partitionID", partitionID.String()), zap.Any("attempt", attempt), zap.Error(rErr))
-=======
 					rl.log.Errorw("Failed to write message", zap.Any("msgOffSet", m.ReadOffset.String()), zap.String("partitionID", partitionID.String()), zap.Any("attempt", attempt), zap.Error(rErr))
->>>>>>> 89516277
 					return false, nil
 				}
 				return true, nil
@@ -173,11 +169,7 @@
 				rErr := m.ReadOffset.AckIt()
 				attempt += 1
 				if rErr != nil {
-<<<<<<< HEAD
-					rl.log.Errorw("failed to ack message", zap.Any("msgOffSet", m.ReadOffset.String()), zap.Any("attempt", attempt), zap.Error(rErr))
-=======
 					rl.log.Errorw("Failed to ack message", zap.String("msgOffSet", m.ReadOffset.String()), zap.Int("attempt", attempt), zap.Error(rErr))
->>>>>>> 89516277
 					return false, nil
 				}
 				return true, nil
@@ -190,11 +182,7 @@
 		}
 
 		// close any windows that need to be closed.
-<<<<<<< HEAD
-		wm := rl.waterMark(m)
-=======
 		wm := processor.Watermark(m.Watermark)
->>>>>>> 89516277
 		closedWindows := rl.aw.RemoveWindow(time.Time(wm))
 		rl.log.Debugw("closing windows", zap.Int("length", len(closedWindows)), zap.Time("watermark", time.Time(wm)))
 
@@ -249,11 +237,7 @@
 func (rl *ReadLoop) upsertWindowsAndKeys(m *isb.ReadMessage) []*keyed.KeyedWindow {
 	// drop the late messages
 	if m.IsLate {
-<<<<<<< HEAD
-		rl.log.Infow("dropping the late message", zap.Time("eventTime", m.EventTime))
-=======
 		rl.log.Warnw("Dropping the late message", zap.Time("eventTime", m.EventTime), zap.Time("watermark", m.Watermark))
->>>>>>> 89516277
 		return []*keyed.KeyedWindow{}
 	}
 
