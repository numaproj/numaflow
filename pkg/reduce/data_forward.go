--- conflicted
+++ resolved
@@ -600,15 +600,9 @@
 	// This could be due to a couple of problem, eg. ack was not registered, etc.
 	// Please do not confuse this with late data! This is a platform related problem causing the watermark inequality
 	// to be violated.
-<<<<<<< HEAD
-	// df.currentWatermark cannot be -1 except for the first time till it gets a valid watermark (wm > -1)
-	if !message.IsLate && message.EventTime.Before(df.currentWatermark.Add(-1*df.opts.allowedLateness)) {
-		df.log.Errorw("An old message just popped up", zap.Any("msgOffSet", message.ReadOffset.String()), zap.Int64("eventTime", message.EventTime.UnixMilli()), zap.Int64("watermark", message.Watermark.UnixMilli()), zap.Any("message", message.Message))
-=======
 	if message.EventTime.Before(df.currentWatermark.Add(-1 * df.opts.allowedLateness)) {
 		df.log.Errorw("An old message just popped up", zap.Any("msgOffSet", message.ReadOffset.String()), zap.Int64("eventTime", message.EventTime.UnixMilli()),
 			zap.Int64("msg_watermark", message.Watermark.UnixMilli()), zap.Any("message", message.Message), zap.Int64("currentWatermark", df.currentWatermark.UnixMilli()))
->>>>>>> 74ab70aa
 		// mark it as a successfully written message as the message will be acked to avoid subsequent retries
 		// let's not continue processing this message, most likely the window has already been closed and the message
 		// won't be processed anyways.
