/*
Copyright 2022 The Numaproj Authors.

Licensed under the Apache License, Version 2.0 (the "License");
you may not use this file except in compliance with the License.
You may obtain a copy of the License at

    http://www.apache.org/licenses/LICENSE-2.0

Unless required by applicable law or agreed to in writing, software
distributed under the License is distributed on an "AS IS" BASIS,
WITHOUT WARRANTIES OR CONDITIONS OF ANY KIND, either express or implied.
See the License for the specific language governing permissions and
limitations under the License.
*/

package isb

import (
	"time"
)

// PaneInfo is the time window of the payload.
type PaneInfo struct {
	EventTime time.Time
	// IsLate is used to indicate if it's a late data .
	IsLate bool
}

// Header is the header of the message
type Header struct {
	PaneInfo
	// ID is used for exactly-once-semantics. ID is usually populated from the offset, if offset is available.
	ID string
	// Key is (key,value) in the map-reduce paradigm which will be used for conditional forwarding.
	Key string
}

// Body is the body of the message
type Body struct {
	Payload []byte
}

// Message is inter step message
type Message struct {
	Header
	Body
}

// ReadMessage is the message read from the buffer.
type ReadMessage struct {
	Message
	ReadOffset Offset
	Watermark  time.Time
<<<<<<< HEAD
}

// MarshalBinary encodes header to a binary format
func (h Header) MarshalBinary() (data []byte, err error) {
	return json.Marshal(h)
}

// MarshalBinary encodes header to a binary format
func (b Body) MarshalBinary() (data []byte, err error) {
	return json.Marshal(b)
}

// UnmarshalBinary decodes header from the binary format
func (h *Header) UnmarshalBinary(data []byte) (err error) {
	return json.Unmarshal(data, &h)
}

// UnmarshalBinary decodes header from the binary format
func (b *Body) UnmarshalBinary(data []byte) (err error) {
	return json.Unmarshal(data, &b)
}

// ToReadMessage converts Message to a ReadMessage by providing the offset and watermark
func (m *Message) ToReadMessage(ot Offset, wm time.Time) *ReadMessage {
	return &ReadMessage{Message: *m, ReadOffset: ot, Watermark: wm}
=======
>>>>>>> d561867f
}<|MERGE_RESOLUTION|>--- conflicted
+++ resolved
@@ -52,32 +52,4 @@
 	Message
 	ReadOffset Offset
 	Watermark  time.Time
-<<<<<<< HEAD
-}
-
-// MarshalBinary encodes header to a binary format
-func (h Header) MarshalBinary() (data []byte, err error) {
-	return json.Marshal(h)
-}
-
-// MarshalBinary encodes header to a binary format
-func (b Body) MarshalBinary() (data []byte, err error) {
-	return json.Marshal(b)
-}
-
-// UnmarshalBinary decodes header from the binary format
-func (h *Header) UnmarshalBinary(data []byte) (err error) {
-	return json.Unmarshal(data, &h)
-}
-
-// UnmarshalBinary decodes header from the binary format
-func (b *Body) UnmarshalBinary(data []byte) (err error) {
-	return json.Unmarshal(data, &b)
-}
-
-// ToReadMessage converts Message to a ReadMessage by providing the offset and watermark
-func (m *Message) ToReadMessage(ot Offset, wm time.Time) *ReadMessage {
-	return &ReadMessage{Message: *m, ReadOffset: ot, Watermark: wm}
-=======
->>>>>>> d561867f
 }