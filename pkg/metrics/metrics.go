package metrics

import (
	"github.com/prometheus/client_golang/prometheus"
	"github.com/prometheus/client_golang/prometheus/promauto"
)

const (
	LabelVersion            = "version"
	LabelPlatform           = "platform"
	LabelNamespace          = "ns"
	LabelISBService         = "isbsvc"
	LabelPipeline           = "pipeline"
	LabelVertex             = "vertex"
	LabelVertexReplicaIndex = "replica"
	LabelVertexType         = "vertex_type"
	LabelPartitionName      = "partition_name"
	LabelMonoVertexName     = "mvtx_name"
	LabelComponent          = "component"
	LabelComponentName      = "component_name"
	LabelSDKLanguage        = "language"
	LabelSDKVersion         = "version"
	LabelSDKType            = "type" // container type, e.g sourcer, sourcetransformer, sinker, etc. see serverinfo.ContainerType
	LabelReason             = "reason"
	LabelPeriod             = "period"
)

var (
	// BuildInfo provides the Numaflow binary build information including version and platform, etc.
	BuildInfo = promauto.NewGaugeVec(prometheus.GaugeOpts{
		Name: "build_info",
		Help: "A metric with a constant value '1', labeled by Numaflow binary version, platform, and other information",
	}, []string{LabelComponent, LabelComponentName, LabelVersion, LabelPlatform})

	// VertexLookBackSecs is a gauge used to indicate what is the current lookback window value being used by a given vertex.
	VertexLookBackSecs = promauto.NewGaugeVec(prometheus.GaugeOpts{
		Subsystem: "vertex",
		Name:      "lookback_window_seconds",
		Help: "A metric to show what is the lookback window value being used by a given vertex. " +
			"Look back Seconds is critical in autoscaling calculations",
	}, []string{LabelVertex, LabelVertexType})

	// Vertex Pending Messages is a gauge used to represent pending messages for a given vertex
	VertexPendingMessages = promauto.NewGaugeVec(prometheus.GaugeOpts{
		Subsystem: "vertex",
		Name:      "pending_messages",
		Help:      "A Gauge to keep track of the total number of pending messages for the vertex",
	}, []string{LabelPipeline, LabelVertex, LabelVertexType, LabelPartitionName, LabelPeriod})

	// MonoVertexLookBackSecs is a gauge used to indicate what is the current lookback window value being used
	// by a given monovertex. It is used as how many seconds to lookback for vertex average processing rate
	// (tps) and pending messages calculation, defaults to 120. Rate and pending messages metrics are
	// critical for autoscaling.
	MonoVertexLookBackSecs = promauto.NewGaugeVec(prometheus.GaugeOpts{
		Subsystem: "monovtx",
		Name:      "lookback_window_seconds",
		Help: "A metric to show what is the lookback window value being used by a given monovertex. " +
			"Look back Seconds is critical in autoscaling calculations",
	}, []string{LabelMonoVertexName})

	// MonoVertexPendingMessages is a gauge used to represent pending messages for a given monovertex
	MonoVertexPendingMessages = promauto.NewGaugeVec(prometheus.GaugeOpts{
		Subsystem: "monovtx",
		Name:      "pending",
		Help:      "A Gauge to keep track of the total number of pending messages for the monovtx",
	}, []string{LabelMonoVertexName, LabelPeriod})
)

var (
<<<<<<< HEAD
	// Deprecated: Use pkg/metrics.BuildInfo instead.
	DeprecatedPipelineInfo = promauto.NewGaugeVec(prometheus.GaugeOpts{
		Subsystem: "pipeline",
		Name:      "build_info",
		Help:      "A metric with a constant value '1', labeled by Numaflow binary version and platform, as well as the pipeline name. Deprecated: Use build_info instead",
	}, []string{LabelVersion, LabelPlatform, LabelPipeline})

=======
>>>>>>> 05f580c5
	// Pipeline processing lag, max(watermark) - min(watermark)
	PipelineProcessingLag = promauto.NewGaugeVec(prometheus.GaugeOpts{
		Subsystem: "pipeline",
		Name:      "processing_lag",
		Help:      "Pipeline processing lag in milliseconds (max watermark - min watermark)",
	}, []string{LabelPipeline})

	// Now - max(watermark)
	WatermarkCmpNow = promauto.NewGaugeVec(prometheus.GaugeOpts{
		Subsystem: "pipeline",
		Name:      "watermark_cmp_now",
		Help:      "Max source watermark compared with current time in milliseconds",
	}, []string{LabelPipeline})

	DataProcessingHealth = promauto.NewGaugeVec(prometheus.GaugeOpts{
		Subsystem: "pipeline",
		Name:      "data_processing_health",
		Help:      "Pipeline data processing health status. 1: Healthy, 0: Unknown, -1: Warning, -2: Critical",
	}, []string{LabelPipeline})
)<|MERGE_RESOLUTION|>--- conflicted
+++ resolved
@@ -67,16 +67,6 @@
 )
 
 var (
-<<<<<<< HEAD
-	// Deprecated: Use pkg/metrics.BuildInfo instead.
-	DeprecatedPipelineInfo = promauto.NewGaugeVec(prometheus.GaugeOpts{
-		Subsystem: "pipeline",
-		Name:      "build_info",
-		Help:      "A metric with a constant value '1', labeled by Numaflow binary version and platform, as well as the pipeline name. Deprecated: Use build_info instead",
-	}, []string{LabelVersion, LabelPlatform, LabelPipeline})
-
-=======
->>>>>>> 05f580c5
 	// Pipeline processing lag, max(watermark) - min(watermark)
 	PipelineProcessingLag = promauto.NewGaugeVec(prometheus.GaugeOpts{
 		Subsystem: "pipeline",
