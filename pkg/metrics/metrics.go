/*
Copyright 2022 The Numaproj Authors.

Licensed under the Apache License, Version 2.0 (the "License");
you may not use this file except in compliance with the License.
You may obtain a copy of the License at

    http://www.apache.org/licenses/LICENSE-2.0

Unless required by applicable law or agreed to in writing, software
distributed under the License is distributed on an "AS IS" BASIS,
WITHOUT WARRANTIES OR CONDITIONS OF ANY KIND, either express or implied.
See the License for the specific language governing permissions and
limitations under the License.
*/

package metrics

import (
	"github.com/prometheus/client_golang/prometheus"
	"github.com/prometheus/client_golang/prometheus/promauto"
)

const (
	LabelVersion            = "version"
	LabelPlatform           = "platform"
	LabelNamespace          = "ns"
	LabelISBService         = "isbsvc"
	LabelPipeline           = "pipeline"
	LabelVertex             = "vertex"
	LabelVertexReplicaIndex = "replica"
	LabelVertexType         = "vertex_type"
	LabelPartitionName      = "partition_name"
	LabelMonoVertexName     = "mvtx_name"
	LabelReason             = "reason"
)

// Generic forwarder metrics
var (
	// ReadMessagesCount is used to indicate the number of total messages read
	ReadMessagesCount = promauto.NewCounterVec(prometheus.CounterOpts{
		Subsystem: "forwarder",
		Name:      "read_total",
		Help:      "Total number of Messages Read",
	}, []string{LabelVertex, LabelPipeline, LabelVertexType, LabelVertexReplicaIndex, LabelPartitionName})

	// ReadDataMessagesCount is used to indicate the number of data messages read
	ReadDataMessagesCount = promauto.NewCounterVec(prometheus.CounterOpts{
		Subsystem: "forwarder",
		Name:      "data_read_total",
		Help:      "Total number of Data Messages Read",
	}, []string{LabelVertex, LabelPipeline, LabelVertexType, LabelVertexReplicaIndex, LabelPartitionName})

	// ReadBytesCount is to indicate the number of bytes read
	ReadBytesCount = promauto.NewCounterVec(prometheus.CounterOpts{
		Subsystem: "forwarder",
		Name:      "read_bytes_total",
		Help:      "Total number of bytes read",
	}, []string{LabelVertex, LabelPipeline, LabelVertexType, LabelVertexReplicaIndex, LabelPartitionName})

	ReadDataBytesCount = promauto.NewCounterVec(prometheus.CounterOpts{
		Subsystem: "forwarder",
		Name:      "data_read_bytes_total",
		Help:      "Total number of Data message bytes read",
	}, []string{LabelVertex, LabelPipeline, LabelVertexType, LabelVertexReplicaIndex, LabelPartitionName})

	// ReadMessagesError is used to indicate the number of errors messages read
	ReadMessagesError = promauto.NewCounterVec(prometheus.CounterOpts{
		Subsystem: "forwarder",
		Name:      "read_error_total",
		Help:      "Total number of Read Errors",
	}, []string{LabelVertex, LabelPipeline, LabelVertexType, LabelVertexReplicaIndex, LabelPartitionName})

	// ReadProcessingTime is a histogram to observe read operation latency
	ReadProcessingTime = promauto.NewHistogramVec(prometheus.HistogramOpts{
		Subsystem: "forwarder",
		Name:      "read_processing_time",
		Help:      "Processing times of read operations (100 microseconds to 10 minutes)",
		Buckets:   prometheus.ExponentialBucketsRange(100, 60000000*10, 10),
	}, []string{LabelVertex, LabelPipeline, LabelVertexType, LabelVertexReplicaIndex, LabelPartitionName})
<<<<<<< HEAD

=======
>>>>>>> 6f946fa0
	// WriteMessagesCount is used to indicate the number of messages written
	WriteMessagesCount = promauto.NewCounterVec(prometheus.CounterOpts{
		Subsystem: "forwarder",
		Name:      "write_total",
		Help:      "Total number of Messages Written",
	}, []string{LabelVertex, LabelPipeline, LabelVertexType, LabelVertexReplicaIndex, LabelPartitionName})

	// WriteBytesCount is to indicate the number of bytes written
	WriteBytesCount = promauto.NewCounterVec(prometheus.CounterOpts{
		Subsystem: "forwarder",
		Name:      "write_bytes_total",
		Help:      "Total number of bytes written",
	}, []string{LabelVertex, LabelPipeline, LabelVertexType, LabelVertexReplicaIndex, LabelPartitionName})

	// WriteMessagesError is used to indicate the number of errors encountered while writing messages
	WriteMessagesError = promauto.NewCounterVec(prometheus.CounterOpts{
		Subsystem: "forwarder",
		Name:      "write_error_total",
		Help:      "Total number of Write Errors",
	}, []string{LabelVertex, LabelPipeline, LabelVertexType, LabelVertexReplicaIndex, LabelPartitionName})

	// WriteProcessingTime is a histogram to observe write operation latency
	WriteProcessingTime = promauto.NewHistogramVec(prometheus.HistogramOpts{
		Subsystem: "forwarder",
		Name:      "write_processing_time",
		Help:      "Processing times of write operations (100 microseconds to 20 minutes)",
		Buckets:   prometheus.ExponentialBucketsRange(100, 60000000*20, 10),
	}, []string{LabelVertex, LabelPipeline, LabelVertexType, LabelVertexReplicaIndex, LabelPartitionName})

	// DropMessagesCount is used to indicate the number of messages dropped
	DropMessagesCount = promauto.NewCounterVec(prometheus.CounterOpts{
		Subsystem: "forwarder",
		Name:      "drop_total",
		Help:      "Total number of Messages Dropped",
	}, []string{LabelVertex, LabelPipeline, LabelVertexType, LabelVertexReplicaIndex, LabelPartitionName, LabelReason})

	// DropBytesCount is to indicate the number of bytes dropped
	DropBytesCount = promauto.NewCounterVec(prometheus.CounterOpts{
		Subsystem: "forwarder",
		Name:      "drop_bytes_total",
		Help:      "Total number of Bytes Dropped",
	}, []string{LabelVertex, LabelPipeline, LabelVertexType, LabelVertexReplicaIndex, LabelPartitionName, LabelReason})

	// AckMessagesCount is used to indicate the number of  messages acknowledged
	AckMessagesCount = promauto.NewCounterVec(prometheus.CounterOpts{
		Subsystem: "forwarder",
		Name:      "ack_total",
		Help:      "Total number of Messages Acknowledged",
	}, []string{LabelVertex, LabelPipeline, LabelVertexType, LabelVertexReplicaIndex, LabelPartitionName})

	// AckProcessingTime is a histogram to observe acknowledgment operation latency
	AckProcessingTime = promauto.NewHistogramVec(prometheus.HistogramOpts{
		Subsystem: "forwarder",
		Name:      "ack_processing_time",
		Help:      "Processing times of acknowledgment operations (100 microseconds to 10 minutes)",
		Buckets:   prometheus.ExponentialBucketsRange(100, 60000000*10, 10),
	}, []string{LabelVertex, LabelPipeline, LabelVertexType, LabelVertexReplicaIndex, LabelPartitionName})

	// AckMessageError is used to indicate the errors in the number of  messages acknowledged
	AckMessageError = promauto.NewCounterVec(prometheus.CounterOpts{
		Subsystem: "forwarder",
		Name:      "ack_error_total",
		Help:      "Total number of Acknowledged Errors",
	}, []string{LabelVertex, LabelPipeline, LabelVertexType, LabelVertexReplicaIndex, LabelPartitionName})

	// UDFError is used to indicate the number of UDF errors
	UDFError = promauto.NewCounterVec(prometheus.CounterOpts{
		Subsystem: "forwarder",
		Name:      "udf_error_total",
		Help:      "Total number of UDF Errors",
	}, []string{LabelVertex, LabelPipeline, LabelVertexType, LabelVertexReplicaIndex})

	// PlatformError is used to indicate the number of Internal/Platform errors
	PlatformError = promauto.NewCounterVec(prometheus.CounterOpts{
		Subsystem: "forwarder",
		Name:      "platform_error_total",
		Help:      "Total number of platform Errors",
	}, []string{LabelVertex, LabelPipeline, LabelVertexType, LabelVertexReplicaIndex})

	// ForwardAChunkProcessingTime is a histogram to Observe forwardAChunk Processing times as a whole
	ForwardAChunkProcessingTime = promauto.NewHistogramVec(prometheus.HistogramOpts{
		Subsystem: "forwarder",
		Name:      "forward_chunk_processing_time",
		Help:      "Processing times of the entire forward a chunk (100 microseconds to 20 minutes)",
		Buckets:   prometheus.ExponentialBucketsRange(100, 60000000*20, 10),
	}, []string{LabelVertex, LabelPipeline, LabelVertexType, LabelVertexReplicaIndex})

	// UDFProcessingTime is a histogram to Observe UDF Processing times as a whole
	UDFProcessingTime = promauto.NewHistogramVec(prometheus.HistogramOpts{
		Subsystem: "forwarder",
		Name:      "udf_processing_time",
		Help:      "Processing times of UDF (100 microseconds to 15 minutes)",
		Buckets:   prometheus.ExponentialBucketsRange(100, 60000000*15, 10),
	}, []string{LabelVertex, LabelPipeline, LabelVertexType, LabelVertexReplicaIndex})

	// ConcurrentUDFProcessingTime is a histogram to Observe UDF Processing times as a whole
	ConcurrentUDFProcessingTime = promauto.NewHistogramVec(prometheus.HistogramOpts{
		Subsystem: "forwarder",
		Name:      "concurrent_udf_processing_time",
		Help:      "Processing times of Concurrent UDF (100 microseconds to 20 minutes)",
		Buckets:   prometheus.ExponentialBucketsRange(100, 60000000*20, 10),
	}, []string{LabelVertex, LabelPipeline, LabelVertexType, LabelVertexReplicaIndex})

	// UDFReadMessagesCount is used to indicate the number of messages read by UDF
	UDFReadMessagesCount = promauto.NewCounterVec(prometheus.CounterOpts{
		Subsystem: "forwarder",
		Name:      "udf_read_total",
		Help:      "Total number of Messages Read by UDF",
	}, []string{LabelVertex, LabelPipeline, LabelVertexType, LabelVertexReplicaIndex, LabelPartitionName})

	// UDFWriteMessagesCount is used to indicate the number of messages written by UDF
	UDFWriteMessagesCount = promauto.NewCounterVec(prometheus.CounterOpts{
		Subsystem: "forwarder",
		Name:      "udf_write_total",
		Help:      "Total number of Messages Written by UDF",
	}, []string{LabelVertex, LabelPipeline, LabelVertexType, LabelVertexReplicaIndex, LabelPartitionName})

	UserDroppedMessages = promauto.NewCounterVec(prometheus.CounterOpts{
		Subsystem: "forwarder",
		Name:      "ud_drop_total",
		Help:      "Total messages dropped by the user",
	}, []string{LabelVertex, LabelPipeline, LabelVertexType, LabelVertexReplicaIndex})
)

// Source forwarder specific metrics
var (
	// SourceTransformerError is used to indicate the number of source transformer errors
	SourceTransformerError = promauto.NewCounterVec(prometheus.CounterOpts{
		Subsystem: "source_forwarder",
		Name:      "transformer_error_total",
		Help:      "Total number of source transformer Errors",
	}, []string{LabelVertex, LabelPipeline, LabelVertexReplicaIndex, LabelPartitionName})

	// SourceTransformerProcessingTime is a histogram to Observe Source Transformer Processing times as a whole
	SourceTransformerProcessingTime = promauto.NewHistogramVec(prometheus.HistogramOpts{
		Subsystem: "source_forwarder",
		Name:      "transformer_processing_time",
		Help:      "Processing times of source transformer (100 microseconds to 15 minutes)",
		Buckets:   prometheus.ExponentialBucketsRange(100, 60000000*15, 10),
	}, []string{LabelVertex, LabelPipeline, LabelVertexReplicaIndex, LabelPartitionName})

	// SourceTransformerConcurrentProcessingTime is a histogram to Observe Source Transformer Processing times as a whole
	SourceTransformerConcurrentProcessingTime = promauto.NewHistogramVec(prometheus.HistogramOpts{
		Subsystem: "source_forwarder",
		Name:      "concurrent_transformer_processing_time",
		Help:      "Processing times of Concurrent source transformer (100 microseconds to 20 minutes)",
		Buckets:   prometheus.ExponentialBucketsRange(100, 60000000*20, 10),
	}, []string{LabelVertex, LabelPipeline, LabelVertexReplicaIndex, LabelPartitionName})

	// SourceTransformerReadMessagesCount is used to indicate the number of messages read by source transformer
	SourceTransformerReadMessagesCount = promauto.NewCounterVec(prometheus.CounterOpts{
		Subsystem: "source_forwarder",
		Name:      "transformer_read_total",
		Help:      "Total number of Messages Read by source transformer",
	}, []string{LabelVertex, LabelPipeline, LabelVertexReplicaIndex, LabelPartitionName})

	// SourceTransformerWriteMessagesCount is used to indicate the number of messages written by source transformer
	SourceTransformerWriteMessagesCount = promauto.NewCounterVec(prometheus.CounterOpts{
		Subsystem: "source_forwarder",
		Name:      "transformer_write_total",
		Help:      "Total number of Messages Written by source transformer",
	}, []string{LabelVertex, LabelPipeline, LabelVertexReplicaIndex, LabelPartitionName})
)

// Reduce forwarder specific metrics
var (
	// ReduceDroppedMessagesCount is used to indicate the number of messages dropped
	ReduceDroppedMessagesCount = promauto.NewCounterVec(prometheus.CounterOpts{
		Subsystem: "reduce_data_forward",
		Name:      "dropped_total",
		Help:      "Total number of Messages Dropped",
	}, []string{LabelVertex, LabelPipeline, LabelVertexReplicaIndex, LabelReason})

	// PBQWriteErrorCount is used to indicate the number of errors while writing to pbq
	PBQWriteErrorCount = promauto.NewCounterVec(prometheus.CounterOpts{
		Subsystem: "reduce_pbq",
		Name:      "write_error_total",
		Help:      "Total number of PBQ Write Errors",
	}, []string{LabelVertex, LabelPipeline, LabelVertexReplicaIndex})

	// PBQWriteMessagesCount is used to indicate the number of messages written to pbq
	PBQWriteMessagesCount = promauto.NewCounterVec(prometheus.CounterOpts{
		Subsystem: "reduce_pbq",
		Name:      "write_total",
		Help:      "Total number of Messages Written to PBQ",
	}, []string{LabelVertex, LabelPipeline, LabelVertexReplicaIndex})

	// PBQWriteTime pbq write latency
	PBQWriteTime = promauto.NewHistogramVec(prometheus.HistogramOpts{
		Subsystem: "reduce_pbq",
		Name:      "write_time",
		Help:      "Entry write time (1 to 5000 microseconds)",
		Buckets:   prometheus.ExponentialBucketsRange(1, 5000, 5),
	}, []string{LabelPipeline, LabelVertex, LabelVertexReplicaIndex})

	// ReduceProcessTime reduce ForwardTask processing latency
	ReduceProcessTime = promauto.NewHistogramVec(prometheus.HistogramOpts{
		Subsystem: "reduce_pnf",
		Name:      "process_time",
		Help:      "Reduce process time (1 to 1200000 milliseconds)",
		Buckets:   prometheus.ExponentialBucketsRange(1, 1200000, 5),
	}, []string{LabelVertex, LabelPipeline, LabelVertexReplicaIndex})

	// ReduceForwardTime is used to indicate the time it took to forward the writeMessages
	ReduceForwardTime = promauto.NewHistogramVec(prometheus.HistogramOpts{
		Subsystem: "reduce_pnf",
		Name:      "forward_time",
		Help:      "Reduce forward time (1 to 100000 microseconds)",
		Buckets:   prometheus.ExponentialBucketsRange(1, 100000, 5),
	}, []string{LabelPipeline, LabelVertex, LabelVertexReplicaIndex})

	// ReducePartitionsInFlight is used to indicate the partitions in flight
	ReducePartitionsInFlight = promauto.NewGaugeVec(prometheus.GaugeOpts{
		Subsystem: "reduce_pnf",
		Name:      "partitions_inflight",
		Help:      "Total number of partitions in flight",
	}, []string{LabelVertex, LabelPipeline, LabelVertexReplicaIndex})

	// ActiveWindowsCount is used to indicate the number of active windows
	ActiveWindowsCount = promauto.NewGaugeVec(prometheus.GaugeOpts{
		Subsystem: "reduce",
		Name:      "active_windows",
		Help:      "Total number of active windows",
	}, []string{LabelVertex, LabelPipeline, LabelVertexReplicaIndex})

	// ClosedWindowsCount is used to indicate the number of closed windows
	ClosedWindowsCount = promauto.NewGaugeVec(prometheus.GaugeOpts{
		Subsystem: "reduce",
		Name:      "closed_windows",
		Help:      "Total number of closed windows",
	}, []string{LabelVertex, LabelPipeline, LabelVertexReplicaIndex})
)

// Ctrl Message Metric
var (
	// CtrlMessagesCount is used to indicate the number of total ctrl messages sent.
	CtrlMessagesCount = promauto.NewCounterVec(prometheus.CounterOpts{
		Subsystem: "idlemanager",
		Name:      "ctrl_msg_total",
		Help:      "Total number of ctrl Messages sent",
	}, []string{LabelVertex, LabelPipeline, LabelVertexType, LabelVertexReplicaIndex, LabelPartitionName})
)

// Sink forwarder metrics
var (
	// FbSinkWriteMessagesCount is used to indicate the number of messages written to a fallback sink
	FbSinkWriteMessagesCount = promauto.NewCounterVec(prometheus.CounterOpts{
		Subsystem: "forwarder",
		Name:      "fbsink_write_total",
		Help:      "Total number of Messages written to a fallback sink",
	}, []string{LabelVertex, LabelPipeline, LabelVertexType, LabelVertexReplicaIndex, LabelPartitionName})

	// FbSinkWriteBytesCount is to indicate the number of bytes written to a fallback sink
	FbSinkWriteBytesCount = promauto.NewCounterVec(prometheus.CounterOpts{
		Subsystem: "forwarder",
		Name:      "fbsink_write_bytes_total",
		Help:      "Total number of bytes written to a fallback sink",
	}, []string{LabelVertex, LabelPipeline, LabelVertexType, LabelVertexReplicaIndex, LabelPartitionName})

	// FbSinkWriteProcessingTime is a histogram to observe write operation latency to a fallback sink
	FbSinkWriteProcessingTime = promauto.NewHistogramVec(prometheus.HistogramOpts{
		Subsystem: "forwarder",
		Name:      "fbsink_write_processing_time",
		Help:      "Processing times of write operations to a fallback sink (100 microseconds to 20 minutes)",
		Buckets:   prometheus.ExponentialBucketsRange(100, 60000000*20, 10),
	}, []string{LabelVertex, LabelPipeline, LabelVertexType, LabelVertexReplicaIndex, LabelPartitionName})

	// FbSinkWriteMessagesError is used to indicate the number of errors while writing to a fallback sink
	FbSinkWriteMessagesError = promauto.NewCounterVec(prometheus.CounterOpts{
		Subsystem: "forwarder",
		Name:      "fbsink_write_error_total",
		Help:      "Total number of Write Errors while writing to a fallback sink",
	}, []string{LabelVertex, LabelPipeline, LabelVertexType, LabelVertexReplicaIndex, LabelPartitionName})
)<|MERGE_RESOLUTION|>--- conflicted
+++ resolved
@@ -78,10 +78,7 @@
 		Help:      "Processing times of read operations (100 microseconds to 10 minutes)",
 		Buckets:   prometheus.ExponentialBucketsRange(100, 60000000*10, 10),
 	}, []string{LabelVertex, LabelPipeline, LabelVertexType, LabelVertexReplicaIndex, LabelPartitionName})
-<<<<<<< HEAD
-
-=======
->>>>>>> 6f946fa0
+
 	// WriteMessagesCount is used to indicate the number of messages written
 	WriteMessagesCount = promauto.NewCounterVec(prometheus.CounterOpts{
 		Subsystem: "forwarder",
