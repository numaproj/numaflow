/*
Copyright 2022 The Numaproj Authors.

Licensed under the Apache License, Version 2.0 (the "License");
you may not use this file except in compliance with the License.
You may obtain a copy of the License at

    http://www.apache.org/licenses/LICENSE-2.0

Unless required by applicable law or agreed to in writing, software
distributed under the License is distributed on an "AS IS" BASIS,
WITHOUT WARRANTIES OR CONDITIONS OF ANY KIND, either express or implied.
See the License for the specific language governing permissions and
limitations under the License.
*/

package blackhole

import (
	"context"
	"testing"
	"time"

	"github.com/stretchr/testify/assert"

	dfv1 "github.com/numaproj/numaflow/pkg/apis/numaflow/v1alpha1"
	"github.com/numaproj/numaflow/pkg/isb/stores/simplebuffer"
	"github.com/numaproj/numaflow/pkg/isb/testutils"
	"github.com/numaproj/numaflow/pkg/watermark/generic"
<<<<<<< HEAD
	"github.com/numaproj/numaflow/pkg/watermark/wmb"

	"github.com/stretchr/testify/assert"
)

var (
	testStartTime = time.Unix(1636470000, 0).UTC()
=======
>>>>>>> 8b41a397
)

func TestBlackhole_Start(t *testing.T) {
	fromStep := simplebuffer.NewInMemoryBuffer("from", 25, 0)
	ctx, cancel := context.WithTimeout(context.Background(), time.Second*10)
	defer cancel()

	startTime := time.Unix(1636470000, 0)
	writeMessages := testutils.BuildTestWriteMessages(int64(20), startTime)

	vertex := &dfv1.Vertex{Spec: dfv1.VertexSpec{
		AbstractVertex: dfv1.AbstractVertex{
			Name: "sinks.blackhole",
			Sink: &dfv1.Sink{
				Blackhole: &dfv1.Blackhole{},
			},
		},
	}}
	fetchWatermark, publishWatermark := generic.BuildNoOpWatermarkProgressorsFromBufferList([]string{vertex.Spec.Name})
	s, err := NewBlackhole(vertex, fromStep, fetchWatermark, publishWatermark[vertex.Spec.Name])
	assert.NoError(t, err)

	stopped := s.Start()
	// write some data
	_, errs := fromStep.Write(ctx, writeMessages[0:5])
	assert.Equal(t, make([]error, 5), errs)

	// write some data
	_, errs = fromStep.Write(ctx, writeMessages[5:20])
	assert.Equal(t, make([]error, 15), errs)

	s.Stop()

	<-stopped
<<<<<<< HEAD
}

// TestBlackhole_ForwardToTwoVertex writes to 2 vertices and have a blackhole sinks attached to each vertex.
func TestBlackhole_ForwardToTwoVertex(t *testing.T) {
	ctx, cancel := context.WithTimeout(context.Background(), time.Second*10)
	defer cancel()

	fromStep := simplebuffer.NewInMemoryBuffer("from", 25, 0)
	to1 := simplebuffer.NewInMemoryBuffer("to1", 25, 0)
	to2 := simplebuffer.NewInMemoryBuffer("to2", 25, 0)

	// start the last vertex first
	// add 2 sinks per vertex
	vertex1 := &dfv1.Vertex{Spec: dfv1.VertexSpec{
		AbstractVertex: dfv1.AbstractVertex{
			Name: "sinks.blackhole1",
			Sink: &dfv1.Sink{
				Blackhole: &dfv1.Blackhole{},
			},
		},
	}}

	vertex2 := &dfv1.Vertex{Spec: dfv1.VertexSpec{
		AbstractVertex: dfv1.AbstractVertex{
			Name: "sinks.blackhole2",
			Sink: &dfv1.Sink{
				Blackhole: &dfv1.Blackhole{},
			},
		},
	}}
	fetchWatermark1, publishWatermark1 := generic.BuildNoOpWatermarkProgressorsFromBufferList([]string{vertex1.Spec.Name})
	bh1, _ := NewBlackhole(vertex1, to1, fetchWatermark1, publishWatermark1, getSinkGoWhereDecider(vertex1.Spec.Name))
	fetchWatermark2, publishWatermark2 := generic.BuildNoOpWatermarkProgressorsFromBufferList([]string{vertex2.Spec.Name})
	bh2, _ := NewBlackhole(vertex2, to2, fetchWatermark2, publishWatermark2, getSinkGoWhereDecider(vertex2.Spec.Name))
	bh1Stopped := bh1.Start()
	bh2Stopped := bh2.Start()

	toSteps := map[string][]isb.BufferWriter{
		"to1": {to1},
		"to2": {to2},
	}

	writeMessages := testutils.BuildTestWriteMessages(int64(20), testStartTime)
	vertex := &dfv1.Vertex{Spec: dfv1.VertexSpec{
		PipelineName: "testPipeline",
		AbstractVertex: dfv1.AbstractVertex{
			Name: "testVertex",
		},
	}}
	fetchWatermark, publishWatermark := generic.BuildNoOpWatermarkProgressorsFromBufferMap(toSteps)
	f, err := forward.NewInterStepDataForward(vertex, fromStep, toSteps, myForwardToAllTest{}, applier.Terminal, applier.TerminalMapStream, fetchWatermark, publishWatermark, wmb.NewIdleManager(2))
	assert.NoError(t, err)

	stopped := f.Start()
	// write some data
	_, errs := fromStep.Write(ctx, writeMessages[0:5])
	assert.Equal(t, make([]error, 5), errs)
	f.Stop()
	<-stopped
	// downstream should be stopped only after upstream is stopped
	bh1.Stop()
	bh2.Stop()

	<-bh1Stopped
	<-bh2Stopped
}

func getSinkGoWhereDecider(vertexName string) forward.GoWhere {
	fsd := forward.GoWhere(func(keys []string, tags []string) ([]forward.VertexBuffer, error) {
		var result []forward.VertexBuffer
		result = append(result, forward.VertexBuffer{
			ToVertexName:         vertexName,
			ToVertexPartitionIdx: 0,
		})
		return result, nil
	})
	return fsd
=======
>>>>>>> 8b41a397
}<|MERGE_RESOLUTION|>--- conflicted
+++ resolved
@@ -27,16 +27,6 @@
 	"github.com/numaproj/numaflow/pkg/isb/stores/simplebuffer"
 	"github.com/numaproj/numaflow/pkg/isb/testutils"
 	"github.com/numaproj/numaflow/pkg/watermark/generic"
-<<<<<<< HEAD
-	"github.com/numaproj/numaflow/pkg/watermark/wmb"
-
-	"github.com/stretchr/testify/assert"
-)
-
-var (
-	testStartTime = time.Unix(1636470000, 0).UTC()
-=======
->>>>>>> 8b41a397
 )
 
 func TestBlackhole_Start(t *testing.T) {
@@ -71,84 +61,4 @@
 	s.Stop()
 
 	<-stopped
-<<<<<<< HEAD
-}
-
-// TestBlackhole_ForwardToTwoVertex writes to 2 vertices and have a blackhole sinks attached to each vertex.
-func TestBlackhole_ForwardToTwoVertex(t *testing.T) {
-	ctx, cancel := context.WithTimeout(context.Background(), time.Second*10)
-	defer cancel()
-
-	fromStep := simplebuffer.NewInMemoryBuffer("from", 25, 0)
-	to1 := simplebuffer.NewInMemoryBuffer("to1", 25, 0)
-	to2 := simplebuffer.NewInMemoryBuffer("to2", 25, 0)
-
-	// start the last vertex first
-	// add 2 sinks per vertex
-	vertex1 := &dfv1.Vertex{Spec: dfv1.VertexSpec{
-		AbstractVertex: dfv1.AbstractVertex{
-			Name: "sinks.blackhole1",
-			Sink: &dfv1.Sink{
-				Blackhole: &dfv1.Blackhole{},
-			},
-		},
-	}}
-
-	vertex2 := &dfv1.Vertex{Spec: dfv1.VertexSpec{
-		AbstractVertex: dfv1.AbstractVertex{
-			Name: "sinks.blackhole2",
-			Sink: &dfv1.Sink{
-				Blackhole: &dfv1.Blackhole{},
-			},
-		},
-	}}
-	fetchWatermark1, publishWatermark1 := generic.BuildNoOpWatermarkProgressorsFromBufferList([]string{vertex1.Spec.Name})
-	bh1, _ := NewBlackhole(vertex1, to1, fetchWatermark1, publishWatermark1, getSinkGoWhereDecider(vertex1.Spec.Name))
-	fetchWatermark2, publishWatermark2 := generic.BuildNoOpWatermarkProgressorsFromBufferList([]string{vertex2.Spec.Name})
-	bh2, _ := NewBlackhole(vertex2, to2, fetchWatermark2, publishWatermark2, getSinkGoWhereDecider(vertex2.Spec.Name))
-	bh1Stopped := bh1.Start()
-	bh2Stopped := bh2.Start()
-
-	toSteps := map[string][]isb.BufferWriter{
-		"to1": {to1},
-		"to2": {to2},
-	}
-
-	writeMessages := testutils.BuildTestWriteMessages(int64(20), testStartTime)
-	vertex := &dfv1.Vertex{Spec: dfv1.VertexSpec{
-		PipelineName: "testPipeline",
-		AbstractVertex: dfv1.AbstractVertex{
-			Name: "testVertex",
-		},
-	}}
-	fetchWatermark, publishWatermark := generic.BuildNoOpWatermarkProgressorsFromBufferMap(toSteps)
-	f, err := forward.NewInterStepDataForward(vertex, fromStep, toSteps, myForwardToAllTest{}, applier.Terminal, applier.TerminalMapStream, fetchWatermark, publishWatermark, wmb.NewIdleManager(2))
-	assert.NoError(t, err)
-
-	stopped := f.Start()
-	// write some data
-	_, errs := fromStep.Write(ctx, writeMessages[0:5])
-	assert.Equal(t, make([]error, 5), errs)
-	f.Stop()
-	<-stopped
-	// downstream should be stopped only after upstream is stopped
-	bh1.Stop()
-	bh2.Stop()
-
-	<-bh1Stopped
-	<-bh2Stopped
-}
-
-func getSinkGoWhereDecider(vertexName string) forward.GoWhere {
-	fsd := forward.GoWhere(func(keys []string, tags []string) ([]forward.VertexBuffer, error) {
-		var result []forward.VertexBuffer
-		result = append(result, forward.VertexBuffer{
-			ToVertexName:         vertexName,
-			ToVertexPartitionIdx: 0,
-		})
-		return result, nil
-	})
-	return fsd
-=======
->>>>>>> 8b41a397
 }