--- conflicted
+++ resolved
@@ -65,13 +65,7 @@
 	switch u.ISBSvcType {
 	case dfv1.ISBSvcTypeRedis:
 		redisClient := redisclient.NewInClusterRedisClient()
-<<<<<<< HEAD
 		readOptions := []redisclient.Option{}
-=======
-		fromGroup := fromBufferName + "-group"
-		consumer := fmt.Sprintf("%s-%v", u.VertexInstance.Vertex.Name, u.VertexInstance.Replica)
-		var readOptions []redisclient.Option
->>>>>>> ecf6ed9f
 		if x := u.VertexInstance.Vertex.Spec.Limits; x != nil && x.ReadTimeout != nil {
 			readOptions = append(readOptions, redisclient.WithReadTimeOut(x.ReadTimeout.Duration))
 		}
@@ -82,14 +76,9 @@
 			readers = append(readers, reader)
 		}
 	case dfv1.ISBSvcTypeJetStream:
-<<<<<<< HEAD
 		readOptions := []jetstreamisb.ReadOption{
 			jetstreamisb.WithUsingAckInfoAsRate(true),
 		}
-=======
-		streamName := isbsvc.JetStreamName(fromBufferName)
-		var readOptions []jetstreamisb.ReadOption
->>>>>>> ecf6ed9f
 		if x := u.VertexInstance.Vertex.Spec.Limits; x != nil && x.ReadTimeout != nil {
 			readOptions = append(readOptions, jetstreamisb.WithReadTimeOut(x.ReadTimeout.Duration))
 		}
@@ -147,22 +136,13 @@
 
 	var metricsOpts []metrics.Option
 	if udSink := u.VertexInstance.Vertex.Spec.Sink.UDSink; udSink != nil {
-<<<<<<< HEAD
 		if serverHandler, ok := sinkerForMetrics.(*udsink.UserDefinedSink); ok {
 			metricsOpts = metrics.NewMetricsOptions(ctx, u.VertexInstance.Vertex, serverHandler, readers, nil)
-=======
-		if serverHandler, ok := sinker.(*udsink.UserDefinedSink); ok {
-			metricsOpts = metrics.NewMetricsOptions(ctx, u.VertexInstance.Vertex, serverHandler, reader)
->>>>>>> ecf6ed9f
 		} else {
 			return fmt.Errorf("unable to get the metrics options for the udsink")
 		}
 	} else {
-<<<<<<< HEAD
 		metricsOpts = metrics.NewMetricsOptions(ctx, u.VertexInstance.Vertex, nil, readers, nil)
-=======
-		metricsOpts = metrics.NewMetricsOptions(ctx, u.VertexInstance.Vertex, nil, reader)
->>>>>>> ecf6ed9f
 	}
 	ms := metrics.NewMetricsServer(u.VertexInstance.Vertex, metricsOpts...)
 	if shutdown, err := ms.Start(ctx); err != nil {
