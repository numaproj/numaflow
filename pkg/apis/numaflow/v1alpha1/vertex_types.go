--- conflicted
+++ resolved
@@ -384,7 +384,6 @@
 	// Read batch size
 	// +optional
 	ReadBatchSize *uint64 `json:"readBatchSize,omitempty" protobuf:"varint,1,opt,name=readBatchSize"`
-<<<<<<< HEAD
 	// Workers used to concurrently call UDF functions, it's only meaningful for UDF vertex, and will be ignored by source and sink vertices.
 	// It overrides the setting in pipeline limits.
 	// +optional
@@ -393,8 +392,6 @@
 	// +kubebuilder:default=1
 	// +optional
 	ReadTimeoutSeconds *uint32 `json:"readTimeoutSeconds,omitempty" protobuf:"varint,3,opt,name=readTimeoutSeconds"`
-=======
->>>>>>> 6312ace3
 }
 
 func (v VertexSpec) getType() containerSupplier {
