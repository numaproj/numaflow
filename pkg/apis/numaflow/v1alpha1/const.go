package v1alpha1

import (
	"fmt"
	"time"

	corev1 "k8s.io/api/core/v1"
	resource "k8s.io/apimachinery/pkg/api/resource"
)

const (
	Project = "numaflow"

	// label/annotation keys.
	KeyHash         = "numaflow.numaproj.io/hash" // hash of the object
	KeyComponent    = "app.kubernetes.io/component"
	KeyPartOf       = "app.kubernetes.io/part-of"
	KeyManagedBy    = "app.kubernetes.io/managed-by"
	KeyAppName      = "app.kubernetes.io/name"
	KeyISBSvcName   = "numaflow.numaproj.io/isbsvc-name"
	KeyISBSvcType   = "numaflow.numaproj.io/isbsvc-type"
	KeyPipelineName = "numaflow.numaproj.io/pipeline-name"
	KeyVertexName   = "numaflow.numaproj.io/vertex-name"
	KeyReplica      = "numaflow.numaproj.io/replica"

	// ID key in the header of sources like http
	KeyMetaID        = "x-numaflow-id"
	KeyMetaEventTime = "x-numaflow-event-time"

	DefaultISBSvcName = "default"

	DefaultRedisSentinelMasterName = "mymaster"
	RedisAuthSecretKey             = "redis-password" // Redis password secret key

	JetStreamServerSecretAuthKey         = "auth"                 // key for auth server secret
	JetStreamServerSecretEncryptionKey   = "encryption"           // key for encryption server secret
	JetStreamServerPrivateKeyKey         = "private-key"          // key for server private key
	JetStreamServerCertKey               = "cert"                 // key for server TLS certificate
	JetStreamServerCACertKey             = "ca-cert"              // key for server CA certificate
	JetStreamClusterPrivateKeyKey        = "cluster-private-key"  // key for server private key
	JetStreamClusterCertKey              = "cluster-cert"         // key for server TLS certificate
	JetStreamClusterCACertKey            = "cluster-ca-cert"      // key for server CA certificate
	JetStreamClientAuthSecretUserKey     = "client-auth-user"     // key for client auth user secret
	JetStreamClientAuthSecretPasswordKey = "client-auth-password" // key for client auth password secret
	JetStreamConfigMapKey                = "nats-js"              // key for nats-js.conf in the configmap

	// container names.
	CtrInit   = "init"
	CtrMain   = "main"
	CtrUdf    = "udf"
	CtrUdsink = "udsink"

	// components
	ComponentISBSvc = "isbsvc"
	ComponentDaemon = "daemon"
	ComponentVertex = "vertex"

	// controllers
	ControllerISBSvc   = "isbsvc-controller"
	ControllerPipeline = "pipeline-controller"
	ControllerVertex   = "vertex-controller"
	ControllerWatchdog = "watchdog"

	// ENV vars
	EnvNamespace                   = "NUMAFLOW_NAMESPACE"
	EnvPipelineName                = "NUMAFLOW_PIPELINE_NAME"
	EnvVertexName                  = "NUMAFLOW_VERTEX_NAME"
	EnvPod                         = "NUMAFLOW_POD"
	EnvReplica                     = "NUMAFLOW_REPLICA"
	EnvVertexObject                = "NUMAFLOW_VERTEX_OBJECT"
	EnvPipelineObject              = "NUMAFLOW_PIPELINE_OBJECT"
	EnvImage                       = "NUMAFLOW_IMAGE"
	EnvImagePullPolicy             = "NUMAFLOW_IMAGE_PULL_POLICY"
	EnvISBSvcRedisSentinelURL      = "NUMAFLOW_ISBSVC_REDIS_SENTINEL_URL"
	EnvISBSvcSentinelMaster        = "NUMAFLOW_ISBSVC_REDIS_SENTINEL_MASTER"
	EnvISBSvcRedisURL              = "NUMAFLOW_ISBSVC_REDIS_URL"
	EnvISBSvcRedisUser             = "NUMAFLOW_ISBSVC_REDIS_USER"
	EnvISBSvcRedisPassword         = "NUMAFLOW_ISBSVC_REDIS_PASSWORD"
	EnvISBSvcRedisSentinelPassword = "NUMAFLOW_ISBSVC_REDIS_SENTINEL_PASSWORD"
	EnvISBSvcJetStreamUser         = "NUMAFLOW_ISBSVC_JETSTREAM_USER"
	EnvISBSvcJetStreamPassword     = "NUMAFLOW_ISBSVC_JETSTREAM_PASSWORD"
	EnvISBSvcJetStreamURL          = "NUMAFLOW_ISBSVC_JETSTREAM_URL"
	EnvISBSvcJetStreamTLSEnabled   = "NUMAFLOW_ISBSVC_JETSTREAM_TLS_ENABLED"
	EnvISBSvcConfig                = "NUMAFLOW_ISBSVC_CONFIG"
	EnvDebug                       = "NUMAFLOW_DEBUG"

	// Watermark
	EnvWatermarkDisabled = "NUMAFLOW_WATERMARK_DISABLED"
	EnvWatermarkMaxDelay = "NUMAFLOW_WATERMARK_MAX_DELAY"

	PathVarRun            = "/var/run/numaflow"
	VertexMetricsPort     = 2469
	VertexMetricsPortName = "metrics"
	VertexHTTPSPort       = 8443
	VertexHTTPSPortName   = "https"
	DaemonServicePort     = 4327

	DefaultRequeueAfter = 10 * time.Second

	DefaultBufferLength     = 50000
	DefaultBufferUsageLimit = 0.8

<<<<<<< HEAD
	UDFApplierMessageKey = "x-numa-message-key" // The key in the UDF function HTTP header used to pass the map-reduce key

=======
>>>>>>> 1db39612
	// Auto scaling
	DefaultLookbackSeconds         = 180 // Default lookback seconds for calculating avg rate and pending
	DefaultCooldownSeconds         = 90  // Default cooldown seconds after a scaling operation
	DefaultZeroReplicaSleepSeconds = 180 // Default sleep time in seconds after scaling down to 0, before peeking
	DefaultMaxReplicas             = 50  // Default max replicas
	DefaultTargetProcessingSeconds = 20  // Default targeted time in seconds to finish processing all the pending messages for a source
	DefaultTargetBufferUsage       = 50  // Default targeted percentage of balanced buffer usage
	DefaultReplicasPerScale        = 2   // Default maximum replicas to be scaled up or down at once

	// Default persistent buffer queue options
	DefaultPBQChannelBufferSize = 10000           // Default channel size in int
	DefaultPBQReadTimeout       = 1 * time.Second // Default read timeout for pbq
	DefaultPBQReadBatchSize     = 100             // Default read batch size for pbq

	// Default persistent store options
	DefaultStoreSyncDuration  = 2 * time.Second // Default sync duration for pbq
	DefaultStoreType          = NoOpType        // Default store type
	DefaultStoreSize          = 1000000         // Default persistent store size
	DefaultStoreMaxBufferSize = 100000          // Default buffer size for pbq in bytes

)

type StoreType string

func (st StoreType) String() string {
	switch st {
	case InMemoryType:
		return string(InMemoryType)
	case FileSystemType:
		return string(FileSystemType)
	case NoOpType:
		return string(NoOpType)
	default:
		return "unknownStoreType"
	}
}

const (
	InMemoryType   StoreType = "in-memory"
	FileSystemType StoreType = "file-system"
	NoOpType       StoreType = "no-op"
)

var (
	MessageKeyDrop = fmt.Sprintf("%U__DROP__", '\\') // U+005C__DROP__
	MessageKeyAll  = fmt.Sprintf("%U__ALL__", '\\')  // U+005C__ALL__

	// the standard resources used by the `init` and `main`containers.
	standardResources = corev1.ResourceRequirements{
		Requests: corev1.ResourceList{
			"cpu":    resource.MustParse("100m"),
			"memory": resource.MustParse("128Mi"),
		},
	}
)<|MERGE_RESOLUTION|>--- conflicted
+++ resolved
@@ -100,11 +100,6 @@
 	DefaultBufferLength     = 50000
 	DefaultBufferUsageLimit = 0.8
 
-<<<<<<< HEAD
-	UDFApplierMessageKey = "x-numa-message-key" // The key in the UDF function HTTP header used to pass the map-reduce key
-
-=======
->>>>>>> 1db39612
 	// Auto scaling
 	DefaultLookbackSeconds         = 180 // Default lookback seconds for calculating avg rate and pending
 	DefaultCooldownSeconds         = 90  // Default cooldown seconds after a scaling operation
