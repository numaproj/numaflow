--- conflicted
+++ resolved
@@ -159,20 +159,12 @@
 	VertexMetricsPort           = 2469
 	VertexMetricsPortName       = "metrics"
 	VertexMonitorPort           = 2470
-<<<<<<< HEAD
-=======
-	VertexMonitorPortName       = "monitor"
->>>>>>> 5b05202a
 	VertexHTTPSPort             = 8443
 	VertexHTTPSPortName         = "https"
 	DaemonServicePort           = 4327
 	MonoVertexMetricsPort       = 2469
 	MonoVertexMetricsPortName   = "metrics"
 	MonoVertexMonitorPort       = 2470
-<<<<<<< HEAD
-=======
-	MonoVertexMonitorPortName   = "monitor"
->>>>>>> 5b05202a
 	MonoVertexDaemonServicePort = 4327
 
 	DefaultRequeueAfter = 10 * time.Second
