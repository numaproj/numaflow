/*
Copyright 2022 The Numaproj Authors.

Licensed under the Apache License, Version 2.0 (the "License");
you may not use this file except in compliance with the License.
You may obtain a copy of the License at

    http://www.apache.org/licenses/LICENSE-2.0

Unless required by applicable law or agreed to in writing, software
distributed under the License is distributed on an "AS IS" BASIS,
WITHOUT WARRANTIES OR CONDITIONS OF ANY KIND, either express or implied.
See the License for the specific language governing permissions and
limitations under the License.
*/

package v1alpha1

import (
	"fmt"
	"math"
	"time"
)

const (
	Project = "numaflow"

	// label/annotation keys.
	KeyInstance            = "numaflow.numaproj.io/instance" // instance key of the object
	KeyHash                = "numaflow.numaproj.io/hash"     // hash of the object
	KeyComponent           = "app.kubernetes.io/component"
	KeyPartOf              = "app.kubernetes.io/part-of"
	KeyManagedBy           = "app.kubernetes.io/managed-by"
	KeyAppName             = "app.kubernetes.io/name"
	KeyISBSvcName          = "numaflow.numaproj.io/isbsvc-name"
	KeyISBSvcType          = "numaflow.numaproj.io/isbsvc-type"
	KeyPipelineName        = "numaflow.numaproj.io/pipeline-name"
	KeyVertexName          = "numaflow.numaproj.io/vertex-name"
	KeyMonoVertexName      = "numaflow.numaproj.io/mono-vertex-name"
	KeyServingPipelineName = "numaflow.numaproj.io/serving-pipeline-name"
	KeyReplica             = "numaflow.numaproj.io/replica"
	KeySideInputName       = "numaflow.numaproj.io/side-input-name"
	KeyPauseTimestamp      = "numaflow.numaproj.io/pause-timestamp"
	KeyDefaultContainer    = "kubectl.kubernetes.io/default-container"

	// ID key in the header of sources like http
	KeyMetaID          = "X-Numaflow-Id"
	KeyMetaEventTime   = "X-Numaflow-Event-Time"
	KeyMetaCallbackURL = "X-Numaflow-Callback-Url"

	DefaultISBSvcName = "default"

	DefaultRedisSentinelMasterName = "mymaster"
	RedisAuthSecretKey             = "redis-password" // Redis password secret key

	JetStreamServerSecretAuthKey         = "auth"                 // key for auth server secret
	JetStreamServerSecretEncryptionKey   = "encryption"           // key for encryption server secret
	JetStreamServerPrivateKeyKey         = "private-key"          // key for server private key
	JetStreamServerCertKey               = "cert"                 // key for server TLS certificate
	JetStreamServerCACertKey             = "ca-cert"              // key for server CA certificate
	JetStreamClusterPrivateKeyKey        = "cluster-private-key"  // key for server private key
	JetStreamClusterCertKey              = "cluster-cert"         // key for server TLS certificate
	JetStreamClusterCACertKey            = "cluster-ca-cert"      // key for server CA certificate
	JetStreamClientAuthSecretUserKey     = "client-auth-user"     // key for client auth user secret
	JetStreamClientAuthSecretPasswordKey = "client-auth-password" // key for client auth password secret
	JetStreamConfigMapKey                = "nats-js"              // key for nats-js.conf in the configmap

	// container names.
	CtrInit              = "init"
	CtrMain              = "numa"
	CtrUdf               = "udf"
	CtrUdsink            = "udsink"
	CtrFallbackUdsink    = "fb-udsink"
	CtrUdsource          = "udsource"
	CtrUdtransformer     = "transformer"
	CtrUdSideInput       = "udsi"
	CtrInitSideInputs    = "init-side-inputs"
	CtrSideInputsWatcher = "side-inputs-synchronizer"
	CtrServing           = "serving"
	CtrMonitor           = "monitor"
	CtrUdStore           = "udstore"

	// user-defined container types
	UDContainerFunction     = "udf"
	UDContainerSink         = "udsink"
	UDContainerFallbackSink = "fb-udsink"
	UDContainerTransformer  = "transformer"
	UDContainerSource       = "udsource"
	UDContainerSideInputs   = "udsi"
	UDContainerStore        = "udstore"

	// components
	ComponentISBSvc            = "isbsvc"
	ComponentDaemon            = "daemon"
	ComponentVertex            = "vertex"
	ComponentMonoVertex        = "mono-vertex"
	ComponentMonoVertexDaemon  = "mono-vertex-daemon"
	ComponentJob               = "job"
	ComponentSideInputManager  = "side-inputs-manager"
	ComponentUXServer          = "numaflow-ux"
	ComponentControllerManager = "controller-manager"
	ComponentPipeline          = "pipeline"
	ComponentServingServer     = "serving-server"

	// controllers
	ControllerISBSvc          = "isbsvc-controller"
	ControllerPipeline        = "pipeline-controller"
	ControllerVertex          = "vertex-controller"
	ControllerMonoVertex      = "mono-vertex-controller"
	ControllerServingPipeline = "serving-pipeline-controller"

	// ENV vars
	EnvNamespace                        = "NUMAFLOW_NAMESPACE"
	EnvPipelineName                     = "NUMAFLOW_PIPELINE_NAME"
	EnvVertexName                       = "NUMAFLOW_VERTEX_NAME"
	EnvMonoVertexName                   = "NUMAFLOW_MONO_VERTEX_NAME"
	EnvCallbackEnabled                  = "NUMAFLOW_CALLBACK_ENABLED"
	EnvCallbackURL                      = "NUMAFLOW_CALLBACK_URL"
	EnvPod                              = "NUMAFLOW_POD"
	EnvReplica                          = "NUMAFLOW_REPLICA"
	EnvVertexObject                     = "NUMAFLOW_VERTEX_OBJECT"
	EnvPipelineObject                   = "NUMAFLOW_PIPELINE_OBJECT"
	EnvMonoVertexObject                 = "NUMAFLOW_MONO_VERTEX_OBJECT"
	EnvSideInputObject                  = "NUMAFLOW_SIDE_INPUT_OBJECT"
	EnvImage                            = "NUMAFLOW_IMAGE"
	EnvImagePullPolicy                  = "NUMAFLOW_IMAGE_PULL_POLICY"
	EnvISBSvcRedisSentinelURL           = "NUMAFLOW_ISBSVC_REDIS_SENTINEL_URL"
	EnvISBSvcSentinelMaster             = "NUMAFLOW_ISBSVC_REDIS_SENTINEL_MASTER"
	EnvISBSvcRedisURL                   = "NUMAFLOW_ISBSVC_REDIS_URL"
	EnvISBSvcRedisUser                  = "NUMAFLOW_ISBSVC_REDIS_USER"
	EnvISBSvcRedisPassword              = "NUMAFLOW_ISBSVC_REDIS_PASSWORD"
	EnvISBSvcRedisSentinelPassword      = "NUMAFLOW_ISBSVC_REDIS_SENTINEL_PASSWORD"
	EnvISBSvcRedisClusterMaxRedirects   = "NUMAFLOW_ISBSVC_REDIS_CLUSTER_MAX_REDIRECTS"
	EnvISBSvcJetStreamUser              = "NUMAFLOW_ISBSVC_JETSTREAM_USER"
	EnvISBSvcJetStreamPassword          = "NUMAFLOW_ISBSVC_JETSTREAM_PASSWORD"
	EnvISBSvcJetStreamURL               = "NUMAFLOW_ISBSVC_JETSTREAM_URL"
	EnvISBSvcJetStreamTLSEnabled        = "NUMAFLOW_ISBSVC_JETSTREAM_TLS_ENABLED"
	EnvISBSvcConfig                     = "NUMAFLOW_ISBSVC_CONFIG"
	EnvLeaderElectionDisabled           = "NUMAFLOW_LEADER_ELECTION_DISABLED"
	EnvLeaderElectionLeaseDuration      = "NUMAFLOW_LEADER_ELECTION_LEASE_DURATION"
	EnvLeaderElectionLeaseRenewDeadline = "NUMAFLOW_LEADER_ELECTION_LEASE_RENEW_DEADLINE"
	EnvLeaderElectionLeaseRenewPeriod   = "NUMAFLOW_LEADER_ELECTION_LEASE_RENEW_PERIOD"
	EnvUDContainerType                  = "NUMAFLOW_UD_CONTAINER_TYPE"
	EnvDebug                            = "NUMAFLOW_DEBUG"
	EnvPPROF                            = "NUMAFLOW_PPROF"
	EnvHealthCheckDisabled              = "NUMAFLOW_HEALTH_CHECK_DISABLED"
	EnvGRPCMaxMessageSize               = "NUMAFLOW_GRPC_MAX_MESSAGE_SIZE"
	EnvCPURequest                       = "NUMAFLOW_CPU_REQUEST"
	EnvCPULimit                         = "NUMAFLOW_CPU_LIMIT"
	EnvMemoryRequest                    = "NUMAFLOW_MEMORY_REQUEST"
	EnvMemoryLimit                      = "NUMAFLOW_MEMORY_LIMIT"
	EnvGoDebug                          = "GODEBUG"
	EnvServingJetstreamStream           = "NUMAFLOW_SERVING_JETSTREAM_STREAM"
	EnvServingPort                      = "NUMAFLOW_SERVING_APP_LISTEN_PORT"
	EnvServingMinPipelineSpec           = "NUMAFLOW_SERVING_MIN_PIPELINE_SPEC"
	EnvServingHostIP                    = "NUMAFLOW_SERVING_HOST_IP"
<<<<<<< HEAD
	EnvExecuteRustBinary                = "NUMAFLOW_EXECUTE_RUST_BINARY"
	EnvK8sServerVersion                 = "K8S_SERVER_VERSION"
	EnvGrpcAlpnEnabled                  = "GRPC_ENFORCE_ALPN_ENABLED" // FIXME: should be removed once grpc go supports a way to disable alpn without setting env

=======
	EnvK8sServerVersion                 = "K8S_SERVER_VERSION"
	EnvNumaflowRuntime                  = "NUMAFLOW_RUNTIME"
	EnvServingSettings                  = "NUMAFLOW_SERVING_SOURCE_SETTINGS"
	EnvServingStore                     = "NUMAFLOW_SERVING_KV_STORE"

	NumaflowRustBinary          = "/bin/numaflow-rs"
>>>>>>> 7b44bd30
	PathVarRun                  = "/var/run/numaflow"
	VertexMetricsPort           = 2469
	VertexMetricsPortName       = "metrics"
	VertexMonitorPort           = 2470
	VertexMonitorPortName       = "monitor"
	VertexHTTPSPort             = 8443
	VertexHTTPSPortName         = "https"
	DaemonServicePort           = 4327
	MonoVertexMetricsPort       = 2469
	MonoVertexMetricsPortName   = "metrics"
	MonoVertexMonitorPort       = 2470
	MonoVertexMonitorPortName   = "monitor"
	MonoVertexDaemonServicePort = 4327
	ServingServicePort          = 8443

	DefaultRequeueAfter = 10 * time.Second

	PathSideInputsMount = "/var/numaflow/side-inputs"

	// ISB
	DefaultBufferLength     = 30000
	DefaultBufferUsageLimit = 0.8
	DefaultReadBatchSize    = 500
	DefaultReadTimeout      = 1 * time.Second

	// Auto scaling
	DefaultLookbackSeconds          = 120 // Default lookback seconds for calculating avg rate and pending
	DefaultCooldownSeconds          = 90  // Default cooldown seconds after a scaling operation
	DefaultZeroReplicaSleepSeconds  = 120 // Default sleep time in seconds after scaling down to 0, before peeking
	DefaultMaxReplicas              = 50  // Default max replicas
	DefaultTargetProcessingSeconds  = 20  // Default targeted time in seconds to finish processing all the pending messages for a source
	DefaultTargetBufferAvailability = 50  // Default targeted percentage of buffer availability
	DefaultReplicasPerScale         = 2   // Default maximum replicas to be scaled up or down at once
	MaxLookbackSeconds              = 600 // Max lookback seconds for calculating avg rate and pending

	// Default persistent buffer queue options
	DefaultPBQChannelBufferSize = 100             // Default channel size in int (what should be right value?)
	DefaultPBQReadTimeout       = 1 * time.Second // Default read timeout for pbq
	DefaultPBQReadBatchSize     = 100             // Default read batch size for pbq

	// PVC mount path for PBQ
	PathPBQMount = "/var/numaflow/pbq"

	// Default WAL options
	DefaultWALSyncDuration            = 30 * time.Second       // Default sync duration for pbq
	DefaultWALMaxSyncSize             = 5 * 1024 * 1024        // Default size to wait for an explicit sync
	DefaultSegmentWALPath             = PathPBQMount + "/wals" // Default segment wal path
	DefaultWALSegmentRotationDuration = 60 * time.Second       // Default segment rotation duration
	DefaultWALSegmentSize             = 30 * 1024 * 1024       // Default segment size

	// Default GC-events WAL options
	DefaultGCEventsWALRotationDuration    = 60 * time.Second         // Default rotation duration for the GC tracker
	DefaultGCEventsWALEventsPath          = PathPBQMount + "/events" // Default store path for operations
	DefaultGCEventsWALSyncDuration        = 30 * time.Second         // Default sync duration for the GC tracker
	DefaultGCEventsWALRotationEventsCount = 3000                     // Default rotation events count for the GC tracker

	// Default WAL Compactor options
	DefaultWALCompactorSyncDuration = 30 * time.Second               // Default sync duration for the compactor
	DefaultWALCompactorMaxFileSize  = 30 * 1024 * 1024               // Default max file size for the compactor
	DefaultWALCompactionDuration    = 60 * time.Second               // Default compaction duration
	DefaultCompactWALPath           = PathPBQMount + "/compact-wals" // Default compaction wal path

	// DefaultKafkaHandlerChannelSize is the default channel size for kafka handler
	DefaultKafkaHandlerChannelSize = 100

	// DefaultKeyForNonKeyedData Default key for non keyed stream
	DefaultKeyForNonKeyedData = "NON_KEYED_STREAM"

	// KeysDelimitter is the delimitter used to join keys
	KeysDelimitter = ":"

	// Pipeline health status
	PipelineStatusHealthy   = "healthy"
	PipelineStatusUnknown   = "unknown"
	PipelineStatusCritical  = "critical"
	PipelineStatusWarning   = "warning"
	PipelineStatusInactive  = "inactive"
	PipelineStatusDeleting  = "deleting"
	PipelineStatusUnhealthy = "unhealthy"

	// MonoVertex health status
	// TODO - more statuses to be added
	MonoVertexStatusHealthy   = "healthy"
	MonoVertexStatusUnhealthy = "unhealthy"
	MonoVertexStatusUnknown   = "unknown"
	MonoVertexStatusCritical  = "critical"
	MonoVertexStatusWarning   = "warning"

	// Callback annotation keys
	CallbackEnabledKey = "numaflow.numaproj.io/callback"
	CallbackURLKey     = "numaflow.numaproj.io/callback-url"

	// Serving source
	DefaultServingTTL = 24 * time.Hour

	// Retry Strategy

	// DefaultRetryInterval specifies the default time interval between retry attempts.
	// This value can be adjusted depending on the specific requirements
	// for responsiveness and system load considerations.
	DefaultRetryInterval = 1 * time.Millisecond

	// DefaultRetrySteps is defined to dictate how many times the platform should attempt to retry
	// a write operation to a sink following a failure. The value is set to math.MaxInt32 - 1,
	// effectively indicating an almost indefinite number of retries. This large default is chosen
	// to ensure that the system will try persistently to carry out the operation unless explicitly
	// configured otherwise. This approach can be useful in environments where loss of data
	// due to intermittent failures is unacceptable.
	DefaultRetrySteps = math.MaxInt32 - 1

	// DefaultOnFailureRetryStrategy specifies the strategy to be used when the write to a sink fails and
	// the retries count specified are exhausted.
	// Setting this to 'OnFailureRetry' means the system is configured by default
	// to retry the failed operation until successful completion.
	// This strategy argues for robustness in operations, aiming
	// to minimize the chances of data loss or failed deliveries in transient failure scenarios.
	DefaultOnFailureRetryStrategy = OnFailureRetry

	// Defeault values for readiness and liveness probes
	NumaContainerReadyzInitialDelaySeconds = 5
	NumaContainerReadyzPeriodSeconds       = 10
	NumaContainerReadyzTimeoutSeconds      = 30
	NumaContainerReadyzFailureThreshold    = 6
	NumaContainerLivezInitialDelaySeconds  = 20
	NumaContainerLivezPeriodSeconds        = 60
	NumaContainerLivezTimeoutSeconds       = 30
	NumaContainerLivezFailureThreshold     = 5
	UDContainerLivezInitialDelaySeconds    = 30
	UDContainerLivezPeriodSeconds          = 60
	UDContainerLivezTimeoutSeconds         = 30
	UDContainerLivezFailureThreshold       = 5

	//Runtime Info
	RuntimeDirVolume    = "runtime-vol"
	RuntimeDirMountPath = "/var/numaflow/runtime"
	RuntimeDirSizeLimit = 20 * 1024 * 1024
)

var (
	MessageTagDrop = fmt.Sprintf("%U__DROP__", '\\') // U+005C__DROP__
	MessageTagAll  = fmt.Sprintf("%U__ALL__", '\\')  // U+005C__ALL__
)<|MERGE_RESOLUTION|>--- conflicted
+++ resolved
@@ -154,19 +154,13 @@
 	EnvServingPort                      = "NUMAFLOW_SERVING_APP_LISTEN_PORT"
 	EnvServingMinPipelineSpec           = "NUMAFLOW_SERVING_MIN_PIPELINE_SPEC"
 	EnvServingHostIP                    = "NUMAFLOW_SERVING_HOST_IP"
-<<<<<<< HEAD
-	EnvExecuteRustBinary                = "NUMAFLOW_EXECUTE_RUST_BINARY"
-	EnvK8sServerVersion                 = "K8S_SERVER_VERSION"
 	EnvGrpcAlpnEnabled                  = "GRPC_ENFORCE_ALPN_ENABLED" // FIXME: should be removed once grpc go supports a way to disable alpn without setting env
-
-=======
 	EnvK8sServerVersion                 = "K8S_SERVER_VERSION"
 	EnvNumaflowRuntime                  = "NUMAFLOW_RUNTIME"
 	EnvServingSettings                  = "NUMAFLOW_SERVING_SOURCE_SETTINGS"
 	EnvServingStore                     = "NUMAFLOW_SERVING_KV_STORE"
 
 	NumaflowRustBinary          = "/bin/numaflow-rs"
->>>>>>> 7b44bd30
 	PathVarRun                  = "/var/run/numaflow"
 	VertexMetricsPort           = 2469
 	VertexMetricsPortName       = "metrics"
