/*
Copyright 2022 The Numaproj Authors.

Licensed under the Apache License, Version 2.0 (the "License");
you may not use this file except in compliance with the License.
You may obtain a copy of the License at

    http://www.apache.org/licenses/LICENSE-2.0

Unless required by applicable law or agreed to in writing, software
distributed under the License is distributed on an "AS IS" BASIS,
WITHOUT WARRANTIES OR CONDITIONS OF ANY KIND, either express or implied.
See the License for the specific language governing permissions and
limitations under the License.
*/

package v1alpha1

import (
	"fmt"
	"math"
	"time"
)

const (
	Project = "numaflow"

	// label/annotation keys.
	KeyInstance         = "numaflow.numaproj.io/instance" // instance key of the object
	KeyHash             = "numaflow.numaproj.io/hash"     // hash of the object
	KeyComponent        = "app.kubernetes.io/component"
	KeyPartOf           = "app.kubernetes.io/part-of"
	KeyManagedBy        = "app.kubernetes.io/managed-by"
	KeyAppName          = "app.kubernetes.io/name"
	KeyISBSvcName       = "numaflow.numaproj.io/isbsvc-name"
	KeyISBSvcType       = "numaflow.numaproj.io/isbsvc-type"
	KeyPipelineName     = "numaflow.numaproj.io/pipeline-name"
	KeyVertexName       = "numaflow.numaproj.io/vertex-name"
	KeyMonoVertexName   = "numaflow.numaproj.io/mono-vertex-name"
	KeyReplica          = "numaflow.numaproj.io/replica"
	KeySideInputName    = "numaflow.numaproj.io/side-input-name"
	KeyPauseTimestamp   = "numaflow.numaproj.io/pause-timestamp"
	KeyDefaultContainer = "kubectl.kubernetes.io/default-container"

	// ID key in the header of sources like http
	KeyMetaID          = "X-Numaflow-Id"
	KeyMetaEventTime   = "X-Numaflow-Event-Time"
	KeyMetaCallbackURL = "X-Numaflow-Callback-Url"

	DefaultISBSvcName = "default"

	DefaultRedisSentinelMasterName = "mymaster"
	RedisAuthSecretKey             = "redis-password" // Redis password secret key

	JetStreamServerSecretAuthKey         = "auth"                 // key for auth server secret
	JetStreamServerSecretEncryptionKey   = "encryption"           // key for encryption server secret
	JetStreamServerPrivateKeyKey         = "private-key"          // key for server private key
	JetStreamServerCertKey               = "cert"                 // key for server TLS certificate
	JetStreamServerCACertKey             = "ca-cert"              // key for server CA certificate
	JetStreamClusterPrivateKeyKey        = "cluster-private-key"  // key for server private key
	JetStreamClusterCertKey              = "cluster-cert"         // key for server TLS certificate
	JetStreamClusterCACertKey            = "cluster-ca-cert"      // key for server CA certificate
	JetStreamClientAuthSecretUserKey     = "client-auth-user"     // key for client auth user secret
	JetStreamClientAuthSecretPasswordKey = "client-auth-password" // key for client auth password secret
	JetStreamConfigMapKey                = "nats-js"              // key for nats-js.conf in the configmap

	// container names.
	CtrInit              = "init"
	CtrMain              = "numa"
	CtrUdf               = "udf"
	CtrUdsink            = "udsink"
	CtrFallbackUdsink    = "fb-udsink"
	CtrUdsource          = "udsource"
	CtrUdtransformer     = "transformer"
	CtrUdSideInput       = "udsi"
	CtrInitSideInputs    = "init-side-inputs"
	CtrSideInputsWatcher = "side-inputs-synchronizer"
	CtrServing           = "serving"
<<<<<<< HEAD
	CtrMonitor           = "monitor"
=======
	CtrUdStore           = "udstore"
>>>>>>> 19b57d2b

	// user-defined container types
	UDContainerFunction     = "udf"
	UDContainerSink         = "udsink"
	UDContainerFallbackSink = "fb-udsink"
	UDContainerTransformer  = "transformer"
	UDContainerSource       = "udsource"
	UDContainerSideInputs   = "udsi"
	UDContainerStore        = "udstore"

	// components
	ComponentISBSvc            = "isbsvc"
	ComponentDaemon            = "daemon"
	ComponentVertex            = "vertex"
	ComponentMonoVertex        = "mono-vertex"
	ComponentMonoVertexDaemon  = "mono-vertex-daemon"
	ComponentJob               = "job"
	ComponentSideInputManager  = "side-inputs-manager"
	ComponentUXServer          = "numaflow-ux"
	ComponentControllerManager = "controller-manager"

	// controllers
	ControllerISBSvc     = "isbsvc-controller"
	ControllerPipeline   = "pipeline-controller"
	ControllerVertex     = "vertex-controller"
	ControllerMonoVertex = "mono-vertex-controller"

	// ENV vars
	EnvNamespace                        = "NUMAFLOW_NAMESPACE"
	EnvPipelineName                     = "NUMAFLOW_PIPELINE_NAME"
	EnvVertexName                       = "NUMAFLOW_VERTEX_NAME"
	EnvMonoVertexName                   = "NUMAFLOW_MONO_VERTEX_NAME"
	EnvCallbackEnabled                  = "NUMAFLOW_CALLBACK_ENABLED"
	EnvCallbackURL                      = "NUMAFLOW_CALLBACK_URL"
	EnvPod                              = "NUMAFLOW_POD"
	EnvReplica                          = "NUMAFLOW_REPLICA"
	EnvVertexObject                     = "NUMAFLOW_VERTEX_OBJECT"
	EnvPipelineObject                   = "NUMAFLOW_PIPELINE_OBJECT"
	EnvMonoVertexObject                 = "NUMAFLOW_MONO_VERTEX_OBJECT"
	EnvSideInputObject                  = "NUMAFLOW_SIDE_INPUT_OBJECT"
	EnvImage                            = "NUMAFLOW_IMAGE"
	EnvImagePullPolicy                  = "NUMAFLOW_IMAGE_PULL_POLICY"
	EnvISBSvcRedisSentinelURL           = "NUMAFLOW_ISBSVC_REDIS_SENTINEL_URL"
	EnvISBSvcSentinelMaster             = "NUMAFLOW_ISBSVC_REDIS_SENTINEL_MASTER"
	EnvISBSvcRedisURL                   = "NUMAFLOW_ISBSVC_REDIS_URL"
	EnvISBSvcRedisUser                  = "NUMAFLOW_ISBSVC_REDIS_USER"
	EnvISBSvcRedisPassword              = "NUMAFLOW_ISBSVC_REDIS_PASSWORD"
	EnvISBSvcRedisSentinelPassword      = "NUMAFLOW_ISBSVC_REDIS_SENTINEL_PASSWORD"
	EnvISBSvcRedisClusterMaxRedirects   = "NUMAFLOW_ISBSVC_REDIS_CLUSTER_MAX_REDIRECTS"
	EnvISBSvcJetStreamUser              = "NUMAFLOW_ISBSVC_JETSTREAM_USER"
	EnvISBSvcJetStreamPassword          = "NUMAFLOW_ISBSVC_JETSTREAM_PASSWORD"
	EnvISBSvcJetStreamURL               = "NUMAFLOW_ISBSVC_JETSTREAM_URL"
	EnvISBSvcJetStreamTLSEnabled        = "NUMAFLOW_ISBSVC_JETSTREAM_TLS_ENABLED"
	EnvISBSvcConfig                     = "NUMAFLOW_ISBSVC_CONFIG"
	EnvLeaderElectionDisabled           = "NUMAFLOW_LEADER_ELECTION_DISABLED"
	EnvLeaderElectionLeaseDuration      = "NUMAFLOW_LEADER_ELECTION_LEASE_DURATION"
	EnvLeaderElectionLeaseRenewDeadline = "NUMAFLOW_LEADER_ELECTION_LEASE_RENEW_DEADLINE"
	EnvLeaderElectionLeaseRenewPeriod   = "NUMAFLOW_LEADER_ELECTION_LEASE_RENEW_PERIOD"
	EnvUDContainerType                  = "NUMAFLOW_UD_CONTAINER_TYPE"
	EnvDebug                            = "NUMAFLOW_DEBUG"
	EnvPPROF                            = "NUMAFLOW_PPROF"
	EnvHealthCheckDisabled              = "NUMAFLOW_HEALTH_CHECK_DISABLED"
	EnvGRPCMaxMessageSize               = "NUMAFLOW_GRPC_MAX_MESSAGE_SIZE"
	EnvCPURequest                       = "NUMAFLOW_CPU_REQUEST"
	EnvCPULimit                         = "NUMAFLOW_CPU_LIMIT"
	EnvMemoryRequest                    = "NUMAFLOW_MEMORY_REQUEST"
	EnvMemoryLimit                      = "NUMAFLOW_MEMORY_LIMIT"
	EnvGoDebug                          = "GODEBUG"
	EnvServingJetstreamStream           = "NUMAFLOW_SERVING_JETSTREAM_STREAM"
	EnvServingPort                      = "NUMAFLOW_SERVING_APP_LISTEN_PORT"
	EnvServingMinPipelineSpec           = "NUMAFLOW_SERVING_MIN_PIPELINE_SPEC"
	EnvServingHostIP                    = "NUMAFLOW_SERVING_HOST_IP"

	EnvExecuteRustBinary = "NUMAFLOW_EXECUTE_RUST_BINARY"

	EnvK8sServerVersion = "K8S_SERVER_VERSION"

	PathVarRun                  = "/var/run/numaflow"
	VertexMetricsPort           = 2469
	VertexMetricsPortName       = "metrics"
	VertexMonitorPort           = 2470
	VertexMonitorPortName       = "monitor"
	VertexHTTPSPort             = 8443
	VertexHTTPSPortName         = "https"
	DaemonServicePort           = 4327
	MonoVertexMetricsPort       = 2469
	MonoVertexMetricsPortName   = "metrics"
	MonoVertexMonitorPort       = 2470
	MonoVertexMonitorPortName   = "monitor"
	MonoVertexDaemonServicePort = 4327

	DefaultRequeueAfter = 10 * time.Second

	PathSideInputsMount = "/var/numaflow/side-inputs"

	// ISB
	DefaultBufferLength     = 30000
	DefaultBufferUsageLimit = 0.8
	DefaultReadBatchSize    = 500
	DefaultReadTimeout      = 1 * time.Second

	// Auto scaling
	DefaultLookbackSeconds          = 120 // Default lookback seconds for calculating avg rate and pending
	DefaultCooldownSeconds          = 90  // Default cooldown seconds after a scaling operation
	DefaultZeroReplicaSleepSeconds  = 120 // Default sleep time in seconds after scaling down to 0, before peeking
	DefaultMaxReplicas              = 50  // Default max replicas
	DefaultTargetProcessingSeconds  = 20  // Default targeted time in seconds to finish processing all the pending messages for a source
	DefaultTargetBufferAvailability = 50  // Default targeted percentage of buffer availability
	DefaultReplicasPerScale         = 2   // Default maximum replicas to be scaled up or down at once
	MaxLookbackSeconds              = 600 // Max lookback seconds for calculating avg rate and pending

	// Default persistent buffer queue options
	DefaultPBQChannelBufferSize = 100             // Default channel size in int (what should be right value?)
	DefaultPBQReadTimeout       = 1 * time.Second // Default read timeout for pbq
	DefaultPBQReadBatchSize     = 100             // Default read batch size for pbq

	// PVC mount path for PBQ
	PathPBQMount = "/var/numaflow/pbq"

	// Default WAL options
	DefaultWALSyncDuration            = 30 * time.Second       // Default sync duration for pbq
	DefaultWALMaxSyncSize             = 5 * 1024 * 1024        // Default size to wait for an explicit sync
	DefaultSegmentWALPath             = PathPBQMount + "/wals" // Default segment wal path
	DefaultWALSegmentRotationDuration = 60 * time.Second       // Default segment rotation duration
	DefaultWALSegmentSize             = 30 * 1024 * 1024       // Default segment size

	// Default GC-events WAL options
	DefaultGCEventsWALRotationDuration    = 60 * time.Second         // Default rotation duration for the GC tracker
	DefaultGCEventsWALEventsPath          = PathPBQMount + "/events" // Default store path for operations
	DefaultGCEventsWALSyncDuration        = 30 * time.Second         // Default sync duration for the GC tracker
	DefaultGCEventsWALRotationEventsCount = 3000                     // Default rotation events count for the GC tracker

	// Default WAL Compactor options
	DefaultWALCompactorSyncDuration = 30 * time.Second               // Default sync duration for the compactor
	DefaultWALCompactorMaxFileSize  = 30 * 1024 * 1024               // Default max file size for the compactor
	DefaultWALCompactionDuration    = 60 * time.Second               // Default compaction duration
	DefaultCompactWALPath           = PathPBQMount + "/compact-wals" // Default compaction wal path

	// Default Pnf options
	DefaultPnfBatchSize     = 100         // Default flush batch size for pnf
	DefaultPnfFlushDuration = time.Second // Default flush duration for pnf

	// DefaultKafkaHandlerChannelSize is the default channel size for kafka handler
	DefaultKafkaHandlerChannelSize = 100

	// DefaultKeyForNonKeyedData Default key for non keyed stream
	DefaultKeyForNonKeyedData = "NON_KEYED_STREAM"

	// KeysDelimitter is the delimitter used to join keys
	KeysDelimitter = ":"

	// Pipeline health status
	PipelineStatusHealthy   = "healthy"
	PipelineStatusUnknown   = "unknown"
	PipelineStatusCritical  = "critical"
	PipelineStatusWarning   = "warning"
	PipelineStatusInactive  = "inactive"
	PipelineStatusDeleting  = "deleting"
	PipelineStatusUnhealthy = "unhealthy"

	// MonoVertex health status
	// TODO - more statuses to be added
	MonoVertexStatusHealthy   = "healthy"
	MonoVertexStatusUnhealthy = "unhealthy"
	MonoVertexStatusUnknown   = "unknown"
	MonoVertexStatusCritical  = "critical"
	MonoVertexStatusWarning   = "warning"

	// Callback annotation keys
	CallbackEnabledKey = "numaflow.numaproj.io/callback"
	CallbackURLKey     = "numaflow.numaproj.io/callback-url"

	// Serving source
	DefaultServingTTL = 24 * time.Hour

	// Retry Strategy

	// DefaultRetryInterval specifies the default time interval between retry attempts.
	// This value can be adjusted depending on the specific requirements
	// for responsiveness and system load considerations.
	DefaultRetryInterval = 1 * time.Millisecond

	// DefaultRetrySteps is defined to dictate how many times the platform should attempt to retry
	// a write operation to a sink following a failure. The value is set to math.MaxInt32 - 1,
	// effectively indicating an almost indefinite number of retries. This large default is chosen
	// to ensure that the system will try persistently to carry out the operation unless explicitly
	// configured otherwise. This approach can be useful in environments where loss of data
	// due to intermittent failures is unacceptable.
	DefaultRetrySteps = math.MaxInt32 - 1

	// DefaultOnFailureRetryStrategy specifies the strategy to be used when the write to a sink fails and
	// the retries count specified are exhausted.
	// Setting this to 'OnFailureRetry' means the system is configured by default
	// to retry the failed operation until successful completion.
	// This strategy argues for robustness in operations, aiming
	// to minimize the chances of data loss or failed deliveries in transient failure scenarios.
	DefaultOnFailureRetryStrategy = OnFailureRetry

	// Defeault values for readiness and liveness probes
	NumaContainerReadyzInitialDelaySeconds = 5
	NumaContainerReadyzPeriodSeconds       = 10
	NumaContainerReadyzTimeoutSeconds      = 30
	NumaContainerReadyzFailureThreshold    = 6
	NumaContainerLivezInitialDelaySeconds  = 20
	NumaContainerLivezPeriodSeconds        = 60
	NumaContainerLivezTimeoutSeconds       = 30
	NumaContainerLivezFailureThreshold     = 5
	UDContainerLivezInitialDelaySeconds    = 30
	UDContainerLivezPeriodSeconds          = 60
	UDContainerLivezTimeoutSeconds         = 30
	UDContainerLivezFailureThreshold       = 5

	//Runtime Info
	RuntimeDirVolume    = "runtime-vol"
	RuntimeDirMountPath = "/var/numaflow/runtime"
	RuntimeDirSizeLimit = 20 * 1024 * 1024
)

var (
	MessageTagDrop = fmt.Sprintf("%U__DROP__", '\\') // U+005C__DROP__
	MessageTagAll  = fmt.Sprintf("%U__ALL__", '\\')  // U+005C__ALL__
)<|MERGE_RESOLUTION|>--- conflicted
+++ resolved
@@ -76,11 +76,8 @@
 	CtrInitSideInputs    = "init-side-inputs"
 	CtrSideInputsWatcher = "side-inputs-synchronizer"
 	CtrServing           = "serving"
-<<<<<<< HEAD
 	CtrMonitor           = "monitor"
-=======
 	CtrUdStore           = "udstore"
->>>>>>> 19b57d2b
 
 	// user-defined container types
 	UDContainerFunction     = "udf"
