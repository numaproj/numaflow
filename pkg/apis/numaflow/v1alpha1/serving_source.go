package v1alpha1

import metav1 "k8s.io/apimachinery/pkg/apis/meta/v1"

// ServingSource is the HTTP endpoint for Numaflow.
type ServingSource struct {
	// +optional
	Auth *Authorization `json:"auth" protobuf:"bytes,1,opt,name=auth"`
	// Whether to create a ClusterIP Service
	// +optional
	Service bool `json:"service" protobuf:"bytes,2,opt,name=service"`
	// The header key from which the message id will be extracted
	MsgIDHeaderKey *string `json:"msgIDHeaderKey" protobuf:"bytes,3,opt,name=msgIDHeaderKey"`
	// Persistent store for the callbacks for serving and tracking
<<<<<<< HEAD
	Store *ServingStore `json:"store" protobuf:"bytes,4,opt,name=store"`
	// Request timeout in seconds. Default value is 120 seconds.
	// +optional
	RequestTimeoutSecs *uint32 `json:"requestTimeoutSeconds,omitempty" protobuf:"varint,5,opt,name=requestTimeoutSeconds"`
=======
	Store *BuiltInServingStore `json:"store" protobuf:"bytes,4,opt,name=store"`
>>>>>>> af967584
}

// BuiltInServingStore to track and store data and metadata for tracking and serving.
type BuiltInServingStore struct {
	// URL of the persistent store to write the callbacks
	URL *string `json:"url" protobuf:"bytes,1,opt,name=url"`
	// TTL for the data in the store and tracker
	// +optional
	TTL *metav1.Duration `json:"ttl,omitempty" protobuf:"bytes,2,opt,name=ttl"`
	// TODO auth
}

// GetTTL returns the TTL for the data in the store. If the TTL is not set, it returns 24 hours.
func (ss *BuiltInServingStore) GetTTL() *metav1.Duration {
	if ss.TTL == nil {
		return &metav1.Duration{Duration: DefaultServingTTL}
	}
	return ss.TTL
}<|MERGE_RESOLUTION|>--- conflicted
+++ resolved
@@ -12,14 +12,7 @@
 	// The header key from which the message id will be extracted
 	MsgIDHeaderKey *string `json:"msgIDHeaderKey" protobuf:"bytes,3,opt,name=msgIDHeaderKey"`
 	// Persistent store for the callbacks for serving and tracking
-<<<<<<< HEAD
-	Store *ServingStore `json:"store" protobuf:"bytes,4,opt,name=store"`
-	// Request timeout in seconds. Default value is 120 seconds.
-	// +optional
-	RequestTimeoutSecs *uint32 `json:"requestTimeoutSeconds,omitempty" protobuf:"varint,5,opt,name=requestTimeoutSeconds"`
-=======
 	Store *BuiltInServingStore `json:"store" protobuf:"bytes,4,opt,name=store"`
->>>>>>> af967584
 }
 
 // BuiltInServingStore to track and store data and metadata for tracking and serving.
