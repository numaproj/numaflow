--- conflicted
+++ resolved
@@ -94,6 +94,8 @@
 		r.scaler.StopWatching(vertexKey)
 		return ctrl.Result{}, nil
 	}
+
+	vertex.Status.SetObservedGeneration(vertex.Generation)
 
 	isbSvc := &dfv1.InterStepBufferService{}
 	isbSvcName := dfv1.DefaultISBSvcName
@@ -321,24 +323,18 @@
 
 	// Mark it running before checking the status of the pods
 	vertex.Status.MarkPhaseRunning()
-<<<<<<< HEAD
 
 	// Check status of the pods
 	var podList corev1.PodList
 	if err := r.client.List(ctx, &podList, &client.ListOptions{Namespace: vertex.GetNamespace(), LabelSelector: selector}); err != nil {
 		vertex.Status.MarkPodNotHealthy("ListVerticesPodsFailed", err.Error())
-		return ctrl.Result{}, fmt.Errorf("failed to check the status of the pods: %w", err)
+		return ctrl.Result{}, fmt.Errorf("failed to get pods of a vertex: %w", err)
 	}
 	if healthy, reason, msg := reconciler.CheckVertexPodsStatus(&podList); healthy {
 		vertex.Status.MarkPodHealthy(reason, msg)
 	} else {
 		// Do not need to explicitly requeue, since the it keeps watching the status change of the pods
 		vertex.Status.MarkPodNotHealthy(reason, msg)
-=======
-	vertex.Status.SetObservedGeneration(vertex.Generation)
-	if err = checkChildrenResourceStatus(ctx, r.client, vertex); err != nil {
-		return ctrl.Result{}, fmt.Errorf("failed to check children resource status: %w", err)
->>>>>>> bc1451a3
 	}
 
 	return ctrl.Result{}, nil
