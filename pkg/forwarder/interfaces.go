/*
Copyright 2022 The Numaproj Authors.

Licensed under the Apache License, Version 2.0 (the "License");
you may not use this file except in compliance with the License.
You may obtain a copy of the License at

    http://www.apache.org/licenses/LICENSE-2.0

Unless required by applicable law or agreed to in writing, software
distributed under the License is distributed on an "AS IS" BASIS,
WITHOUT WARRANTIES OR CONDITIONS OF ANY KIND, either express or implied.
See the License for the specific language governing permissions and
limitations under the License.
*/

package forwarder

// VertexBuffer points to the partition of a buffer owned by the vertex.
type VertexBuffer struct {
	ToVertexName         string
	ToVertexPartitionIdx int32
}

// ToWhichStepDecider decides which step to forward after applying the WhereTo function.
type ToWhichStepDecider interface {
<<<<<<< HEAD
	// WhereTo decides where to forward the result based on the name of the step it returns.
	// It supports 2 additional keywords which need not be a step name. They are "ALL" and "DROP"
=======
	// WhereTo decides where to forward the result to based on the name of the step it returns.
	// It is deterministic and will forward the same message-id to the partition using a hashing algorithm.
	// It supports 2 addition keywords which need not be a step name. They are "ALL" and "DROP"
>>>>>>> c852f8a5
	// where former means, forward to all the neighbouring steps and latter means do not forward anywhere.
	//
	// Parameters:
	// - keys: Used by shuffle to decide which partition to write, if the toVertex is 'reduce' and has multiple partitions.
	// - tags: Used for conditional forwarding.
	// - id: Used by shuffle to decide which partition to write, if the toVertex is a 'map' and has multiple partitions.
	WhereTo([]string, []string, string) ([]VertexBuffer, error)
}

// GoWhere is the step decider on where it needs to go
type GoWhere func([]string, []string, string) ([]VertexBuffer, error)

// WhereTo decides where the data goes to.
func (gw GoWhere) WhereTo(ks []string, ts []string, id string) ([]VertexBuffer, error) {
	return gw(ks, ts, id)
}

// StarterStopper starts/stops the forwarding.
type StarterStopper interface {
	Start() <-chan struct{}
	Stop()
	ForceStop()
}<|MERGE_RESOLUTION|>--- conflicted
+++ resolved
@@ -24,20 +24,18 @@
 
 // ToWhichStepDecider decides which step to forward after applying the WhereTo function.
 type ToWhichStepDecider interface {
-<<<<<<< HEAD
 	// WhereTo decides where to forward the result based on the name of the step it returns.
 	// It supports 2 additional keywords which need not be a step name. They are "ALL" and "DROP"
-=======
-	// WhereTo decides where to forward the result to based on the name of the step it returns.
-	// It is deterministic and will forward the same message-id to the partition using a hashing algorithm.
-	// It supports 2 addition keywords which need not be a step name. They are "ALL" and "DROP"
->>>>>>> c852f8a5
 	// where former means, forward to all the neighbouring steps and latter means do not forward anywhere.
 	//
 	// Parameters:
-	// - keys: Used by shuffle to decide which partition to write, if the toVertex is 'reduce' and has multiple partitions.
+	// - keys: Used by shuffle to decide which partition to write, if the toVertex is 'reduce' and has
+	// multiple partitions. It is deterministic messages with same set of keys will always go to the same partition.
+	//
 	// - tags: Used for conditional forwarding.
-	// - id: Used by shuffle to decide which partition to write, if the toVertex is a 'map' and has multiple partitions.
+	//
+	// - id: Used by shuffle to decide which partition to write, if the toVertex is a 'map' and has
+	// multiple partitions. It is deterministic messages with same id will always go to the same partition.
 	WhereTo([]string, []string, string) ([]VertexBuffer, error)
 }
 
