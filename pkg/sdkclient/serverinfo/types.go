/*
Copyright 2022 The Numaproj Authors.

Licensed under the Apache License, Version 2.0 (the "License");
you may not use this file except in compliance with the License.
You may obtain a copy of the License at

    http://www.apache.org/licenses/LICENSE-2.0

Unless required by applicable law or agreed to in writing, software
distributed under the License is distributed on an "AS IS" BASIS,
WITHOUT WARRANTIES OR CONDITIONS OF ANY KIND, either express or implied.
See the License for the specific language governing permissions and
limitations under the License.
*/

package serverinfo

import "strings"

type Language string

const (
	Go     Language = "go"
	Python Language = "python"
	Java   Language = "java"
	Rust   Language = "rust"
)

type sdkConstraints map[Language]string

/*
minimumSupportedSDKVersions is the minimum supported version of each SDK for the current numaflow version.
It is used to check if the SDK is compatible with the current numaflow version.

NOTE: when updating it, please also update MINIMUM_SUPPORTED_SDK_VERSIONS for mono vertex at rust/monovertex/server_info.rs

Python SDK versioning follows PEP 440 (https://www.python.org/dev/peps/pep-0440/).
The other SDKs follow the semver versioning scheme (https://semver.org/).

How to update this map:

There are two types of releases, one is the stable release and the other is the pre-release.
Below are the typical formats of the versioning scheme:

	+------------------+-------------------------+-----------------------------+
	|                  |          PEP 440        |            semver           |
	+------------------+-------------------------+-----------------------------+
	|      stable      |          0.8.0          |           0.8.0             |
	+------------------+-------------------------+-----------------------------+
	|   pre-release    |    0.8.0a1,             |       0.8.0-rc1,            |
	|                  |    0.8.0b3,             |  0.8.0-0.20240913163521,    |
	|                  |    or 0.8.0rc1          |            etc.             |
	+------------------+-------------------------+-----------------------------+

There are two cases to consider when updating the map:

1. The minimum supported version is a pre-release version.
In this case, directly put the exact pre-release version in the map.
E.g., if the minimum supported version is "0.8.0-rc1", then put "0.8.0-rc1" for java, go, rust.
"0.8.0b1", "0.8.0b1" for python.
2. The minimum supported version is a stable version.
In this case, put (almost) the largest available pre-release version of the stable version in the map.
This is because the go semver library considers pre-releases to be invalid if the constraint range does not include pre-releases.
Therefore, we have to put a pre-release version of the stable version in the map and choose the largest one.
For python, we use "rc100" as the largest pre-release version. For go, rust, we use "-z" as the largest pre-release version.
E.g., if the minimum supported version is "0.8.0", then put "0.8.0-z" for java, go, rust, "0.8.0rc100" for python.
A constraint ">=0.8.0-z" will match any pre-release version of 0.8.0, including "0.8.0-rc1", "0.8.0-rc2", etc.

More details about version comparison can be found in the PEP 440 and semver documentation.
*/
var minimumSupportedSDKVersions = sdkConstraints{
<<<<<<< HEAD
	Go:     "0.8.0-0",
	Python: "0.8.0",
	Java:   "0.8.0",
	Rust:   "0.1.0",
=======
	// meaning the minimum supported python SDK version is 0.8.0
	Python: "0.8.0rc100",
	// meaning the minimum supported go SDK version is 0.8.0
	Go: "0.8.0-z",
	// meaning the minimum supported java SDK version is 0.8.0
	Java: "0.8.0-z",
	// meaning the minimum supported rust SDK version is 0.1.0
	Rust: "0.1.0-z",
}

// humanReadable returns the human-readable minimum supported version.
// it's used for logging purposes.
// it translates the version we used in the constraints to the real minimum supported version.
// e.g., if the given version is "0.8.0rc100", human-readable version is "0.8.0".
// if the given version is "0.8.0-z", "0.8.0".
// if "0.8.0-rc1", "0.8.0-rc1".
func humanReadable(ver string) string {
	if ver == "" {
		return ""
	}
	// semver
	if strings.HasSuffix(ver, "-z") {
		return ver[:len(ver)-2]
	}
	// PEP 440
	if strings.HasSuffix(ver, "rc100") {
		return ver[:len(ver)-5]
	}
	return ver
>>>>>>> ed543ad2
}

type Protocol string

const (
	UDS Protocol = "uds"
	TCP Protocol = "tcp"
)

type MapMode string

const (
	UnaryMap  MapMode = "unary-map"
	StreamMap MapMode = "stream-map"
	BatchMap  MapMode = "batch-map"
)

// Metadata keys used in the server info file
const (
	// MultiProcKey is the field used to indicate that MultiProc map mode is enabled
	// The value contains the number of servers spawned.
	MultiProcKey = "MULTIPROC"
	// MapModeKey field is used to indicate which map mode is enabled
	// If none is set, we consider the unary map as default
	MapModeKey = "MAP_MODE"
)

// ServerInfo is the information about the server
type ServerInfo struct {
	Protocol               Protocol          `json:"protocol"`
	Language               Language          `json:"language"`
	MinimumNumaflowVersion string            `json:"minimum_numaflow_version"`
	Version                string            `json:"version"`
	Metadata               map[string]string `json:"metadata"`
}<|MERGE_RESOLUTION|>--- conflicted
+++ resolved
@@ -70,12 +70,6 @@
 More details about version comparison can be found in the PEP 440 and semver documentation.
 */
 var minimumSupportedSDKVersions = sdkConstraints{
-<<<<<<< HEAD
-	Go:     "0.8.0-0",
-	Python: "0.8.0",
-	Java:   "0.8.0",
-	Rust:   "0.1.0",
-=======
 	// meaning the minimum supported python SDK version is 0.8.0
 	Python: "0.8.0rc100",
 	// meaning the minimum supported go SDK version is 0.8.0
@@ -105,7 +99,6 @@
 		return ver[:len(ver)-5]
 	}
 	return ver
->>>>>>> ed543ad2
 }
 
 type Protocol string
