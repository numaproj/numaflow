--- conflicted
+++ resolved
@@ -25,12 +25,6 @@
 	"google.golang.org/grpc"
 	"google.golang.org/protobuf/types/known/emptypb"
 
-<<<<<<< HEAD
-	sourcepb "github.com/numaproj/numaflow-go/pkg/apis/proto/source/v1"
-	"github.com/numaproj/numaflow-go/pkg/info"
-
-=======
->>>>>>> 910ff9b4
 	"github.com/numaproj/numaflow/pkg/sdkclient"
 	grpcutil "github.com/numaproj/numaflow/pkg/sdkclient/grpc"
 	"github.com/numaproj/numaflow/pkg/sdkclient/serverinfo"
@@ -46,11 +40,7 @@
 
 var _ Client = (*client)(nil)
 
-<<<<<<< HEAD
-func New(ctx context.Context, serverInfo *info.ServerInfo, inputOptions ...sdkclient.Option) (Client, error) {
-=======
-func New(serverInfo *serverinfo.ServerInfo, inputOptions ...sdkclient.Option) (Client, error) {
->>>>>>> 910ff9b4
+func New(ctx context.Context, serverInfo *serverinfo.ServerInfo, inputOptions ...sdkclient.Option) (Client, error) {
 	var opts = sdkclient.DefaultOptions(sdkclient.SourceAddr)
 
 	for _, inputOption := range inputOptions {
@@ -98,7 +88,7 @@
 }
 
 // CloseConn closes the grpc client connection.
-func (c *client) CloseConn(ctx context.Context) error {
+func (c *client) CloseConn(context.Context) error {
 	err := c.readStream.CloseSend()
 	if err != nil {
 		return err
@@ -119,7 +109,7 @@
 	return resp.GetReady(), nil
 }
 
-func (c *client) ReadFn(ctx context.Context, req *sourcepb.ReadRequest, datumCh chan<- *sourcepb.ReadResponse) error {
+func (c *client) ReadFn(_ context.Context, req *sourcepb.ReadRequest, datumCh chan<- *sourcepb.ReadResponse) error {
 	err := c.readStream.Send(req)
 	if err != nil {
 		return fmt.Errorf("failed to send read request: %v", err)
@@ -143,7 +133,7 @@
 }
 
 // AckFn acknowledges the data from the source.
-func (c *client) AckFn(ctx context.Context, req *sourcepb.AckRequest) (*sourcepb.AckResponse, error) {
+func (c *client) AckFn(_ context.Context, req *sourcepb.AckRequest) (*sourcepb.AckResponse, error) {
 	err := c.ackStream.Send(req)
 	if err != nil {
 		return nil, err
