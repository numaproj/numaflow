/*
Copyright 2022 The Numaproj Authors.

Licensed under the Apache License, Version 2.0 (the "License");
you may not use this file except in compliance with the License.
You may obtain a copy of the License at

    http://www.apache.org/licenses/LICENSE-2.0

Unless required by applicable law or agreed to in writing, software
distributed under the License is distributed on an "AS IS" BASIS,
WITHOUT WARRANTIES OR CONDITIONS OF ANY KIND, either express or implied.
See the License for the specific language governing permissions and
limitations under the License.
*/

package server

import (
	"context"
	"crypto/tls"
	"fmt"
	"net/http"
	"strings"
	"time"

	"github.com/prometheus/common/expfmt"
	"go.uber.org/zap"

	"github.com/numaproj/numaflow/pkg/apis/numaflow/v1alpha1"
	"github.com/numaproj/numaflow/pkg/shared/logging"
	sharedqueue "github.com/numaproj/numaflow/pkg/shared/queue"
)

type Ratable interface {
	Start(ctx context.Context) error
	GetRates(vertexName, partitionName string) map[string]float64
}

// CountWindow is the time window for which we maintain the timestamped counts, currently 10 seconds
// e.g., if the current time is 12:00:07,
// the retrieved count will be tracked in the 12:00:00-12:00:10 time window using 12:00:10 as the timestamp
const CountWindow = time.Second * 10

// metricsHttpClient interface for the GET/HEAD call to metrics endpoint.
// Had to add this an interface for testing
type metricsHttpClient interface {
	Get(url string) (*http.Response, error)
	Head(url string) (*http.Response, error)
}

// fixedLookbackSeconds always maintain rate metrics for the following lookback seconds (1m, 5m, 15m)
var fixedLookbackSeconds = map[string]int64{"1m": 60, "5m": 300, "15m": 900}

// Rater is a struct that maintains information about the processing rate of each vertex.
// It monitors the number of processed messages for each pod in a vertex and calculates the rate.
type Rater struct {
	pipeline   *v1alpha1.Pipeline
	httpClient metricsHttpClient
	log        *zap.SugaredLogger
	podTracker *PodTracker
	// timestampedPodCounts is a map between vertex name and a queue of timestamped counts for that vertex
	timestampedPodCounts map[string]*sharedqueue.OverflowQueue[*TimestampedCounts]
	// userSpecifiedLookBackSeconds is a map between vertex name and the user-specified lookback seconds for that vertex
	userSpecifiedLookBackSeconds map[string]int64
	options                      *options
}

// PodReadCount is a struct to maintain count of messages read from each partition by a pod
type PodReadCount struct {
	// pod name
	name string
	// key represents partition name, value represents the count of messages read by the corresponding partition
	partitionReadCounts map[string]float64
}

func (p *PodReadCount) Name() string {
	return p.name
}

func (p *PodReadCount) PartitionReadCounts() map[string]float64 {
	return p.partitionReadCounts
}

func NewRater(ctx context.Context, p *v1alpha1.Pipeline, opts ...Option) *Rater {
	rater := Rater{
		pipeline: p,
		httpClient: &http.Client{
			Transport: &http.Transport{
				TLSClientConfig: &tls.Config{InsecureSkipVerify: true},
			},
			Timeout: time.Second * 1,
		},
		log:                          logging.FromContext(ctx).Named("Rater"),
		timestampedPodCounts:         make(map[string]*sharedqueue.OverflowQueue[*TimestampedCounts]),
		userSpecifiedLookBackSeconds: make(map[string]int64),
		options:                      defaultOptions(),
	}

	rater.podTracker = NewPodTracker(ctx, p)
	for _, v := range p.Spec.Vertices {
		// maintain the total counts of the last 30 minutes(1800 seconds) since we support 1m, 5m, 15m lookback seconds.
		rater.timestampedPodCounts[v.Name] = sharedqueue.New[*TimestampedCounts](int(1800 / CountWindow.Seconds()))
		rater.userSpecifiedLookBackSeconds[v.Name] = int64(v.Scale.GetLookbackSeconds())
	}

	for _, opt := range opts {
		if opt != nil {
			opt(rater.options)
		}
	}
	return &rater
}

// Function monitor() defines each of the worker's jobs.
// It waits for keys in the channel, and starts a monitoring job
func (r *Rater) monitor(ctx context.Context, id int, keyCh <-chan string) {
	r.log.Infof("Started monitoring worker %v", id)
	for {
		select {
		case <-ctx.Done():
			r.log.Infof("Stopped monitoring worker %v", id)
			return
		case key := <-keyCh:
			if err := r.monitorOnePod(ctx, key, id); err != nil {
				r.log.Errorw("Failed to monitor a pod", zap.String("pod", key), zap.Error(err))
			}
		}
	}
}

func (r *Rater) monitorOnePod(ctx context.Context, key string, worker int) error {
	log := logging.FromContext(ctx).With("worker", fmt.Sprint(worker)).With("podKey", key)
	log.Debugf("Working on key: %s", key)
	podInfo := strings.Split(key, PodInfoSeparator)
	if len(podInfo) != 4 {
		return fmt.Errorf("invalid key %q", key)
	}
	vertexName := podInfo[1]
	vertexType := podInfo[3]
	podName := strings.Join([]string{podInfo[0], podInfo[1], podInfo[2]}, "-")
	var podReadCount *PodReadCount
	if r.podTracker.IsActive(key) {
		podReadCount = r.getPodReadCounts(vertexName, vertexType, podName)
		if podReadCount == nil {
			log.Debugf("Failed retrieving total podReadCount for pod %s", podName)
		}
	} else {
		log.Debugf("Pod %s does not exist, updating it with nil...", podName)
		podReadCount = nil
	}
	now := time.Now().Add(CountWindow).Truncate(CountWindow).Unix()
	UpdateCount(r.timestampedPodCounts[vertexName], now, podReadCount)
	return nil
}

func (r *Rater) Start(ctx context.Context) error {
	r.log.Infof("Starting rater...")
	keyCh := make(chan string)
	ctx, cancel := context.WithCancel(logging.WithLogger(ctx, r.log))
	defer cancel()

	go func() {
		err := r.podTracker.Start(ctx)
		if err != nil {
			r.log.Errorw("Failed to start pod tracker", zap.Error(err))
		}
	}()

	// Worker group
	for i := 1; i <= r.options.workers; i++ {
		go r.monitor(ctx, i, keyCh)
	}

	// Function assign() sends the least recently used podKey to the channel so that it can be picked up by a worker.
	assign := func() {
		if e := r.podTracker.LeastRecentlyUsed(); e != "" {
			keyCh <- e
			return
		}
	}

	// Following for loop keeps calling assign() function to assign monitoring tasks to the workers.
	// It makes sure each element in the list will be assigned every N milliseconds.
	for {
		select {
		case <-ctx.Done():
			r.log.Info("Shutting down monitoring job assigner")
			return nil
		default:
			assign()
			// Make sure each of the key will be assigned at least every taskInterval milliseconds.
			sleep(ctx, time.Millisecond*time.Duration(func() int {
				l := r.podTracker.GetActivePodsCount()
				if l == 0 {
					return r.options.taskInterval
				}
				result := r.options.taskInterval / l
				if result > 0 {
					return result
				}
				return 1
			}()))
		}
	}
}

// sleep function uses a select statement to check if the context is canceled before sleeping for the given duration
// it helps ensure the sleep will be released when the context is canceled, allowing the goroutine to exit gracefully
func sleep(ctx context.Context, duration time.Duration) {
	select {
	case <-ctx.Done():
	case <-time.After(duration):
	}
}

// getPodReadCounts returns the total number of messages read by the pod
// since a pod can read from multiple partitions, we will return a map of partition to read count.
func (r *Rater) getPodReadCounts(vertexName, vertexType, podName string) *PodReadCount {
	metricNames := map[string]string{
		keyVertexTypeReduce: "reduce_isb_reader_read_total",
		keyVertexTypeSource: "source_forwarder_read_total",
		keyVertexTypeSink:   "sink_forwarder_read_total",
	}

	readTotalMetricName, ok := metricNames[vertexType]
	if !ok {
		readTotalMetricName = "forwarder_read_total"
	}

	// scrape the read total metric from pod metric port
	url := fmt.Sprintf("https://%s.%s.%s.svc:%v/metrics", podName, r.pipeline.Name+"-"+vertexName+"-headless", r.pipeline.Namespace, v1alpha1.VertexMetricsPort)
	resp, err := r.httpClient.Get(url)
	if err != nil {
		r.log.Errorf("failed reading the metrics endpoint, %v", err.Error())
		return nil
	}
	defer resp.Body.Close()

	textParser := expfmt.TextParser{}
	result, err := textParser.TextToMetricFamilies(resp.Body)
	if err != nil {
		r.log.Errorf("failed parsing to prometheus metric families, %v", err.Error())
		return nil
	}
<<<<<<< HEAD
	var readTotalMetricName string
	if vertexType == "reduce" {
		readTotalMetricName = "reduce_isb_reader_data_read"
	} else if vertexType == "source" {
		readTotalMetricName = "source_forwarder_read_total"
	} else if vertexType == "sink" {
		readTotalMetricName = "sink_forwarder_data_read"
	} else {
		readTotalMetricName = "forwarder_data_read"
	}
=======
>>>>>>> 8d52d78b
	if value, ok := result[readTotalMetricName]; ok && value != nil && len(value.GetMetric()) > 0 {
		metricsList := value.GetMetric()
		partitionReadCount := make(map[string]float64)
		for _, ele := range metricsList {
			var partitionName string
			for _, label := range ele.Label {
				if label.GetName() == "partition_name" {
					partitionName = label.GetValue()
					break
				}
			}
			if partitionName == "" {
				r.log.Warnf("Partition name is not found for metric %s", readTotalMetricName)
			} else {
				partitionReadCount[partitionName] = ele.Counter.GetValue()
			}
		}
		podReadCount := &PodReadCount{podName, partitionReadCount}
		return podReadCount
	} else {
		r.log.Errorf("failed getting the read total metric, the metric is not available.")
		return nil
	}
}

// GetRates returns the processing rates of the vertex partition in the format of lookback second to rate mappings
func (r *Rater) GetRates(vertexName, partitionName string) map[string]float64 {
	r.log.Debugf("Getting rates for vertex %s, partition %s", vertexName, partitionName)
	r.log.Debugf("Current timestampedPodCounts for vertex %s is: %v", vertexName, r.timestampedPodCounts[vertexName])
	var result = make(map[string]float64)
	// calculate rates for each lookback seconds
	for n, i := range r.buildLookbackSecondsMap(vertexName) {
		r := CalculateRate(r.timestampedPodCounts[vertexName], i, partitionName)
		result[n] = r
	}
	r.log.Debugf("Got rates for vertex %s, partition %s: %v", vertexName, partitionName, result)
	return result
}

func (r *Rater) buildLookbackSecondsMap(vertexName string) map[string]int64 {
	lookbackSecondsMap := map[string]int64{"default": r.userSpecifiedLookBackSeconds[vertexName]}
	for k, v := range fixedLookbackSeconds {
		lookbackSecondsMap[k] = v
	}
	return lookbackSecondsMap
}<|MERGE_RESOLUTION|>--- conflicted
+++ resolved
@@ -218,14 +218,14 @@
 // since a pod can read from multiple partitions, we will return a map of partition to read count.
 func (r *Rater) getPodReadCounts(vertexName, vertexType, podName string) *PodReadCount {
 	metricNames := map[string]string{
-		keyVertexTypeReduce: "reduce_isb_reader_read_total",
+		keyVertexTypeReduce: "reduce_isb_reader_data_read",
 		keyVertexTypeSource: "source_forwarder_read_total",
-		keyVertexTypeSink:   "sink_forwarder_read_total",
+		keyVertexTypeSink:   "sink_forwarder_data_read",
 	}
 
 	readTotalMetricName, ok := metricNames[vertexType]
 	if !ok {
-		readTotalMetricName = "forwarder_read_total"
+		readTotalMetricName = "forwarder_data_read"
 	}
 
 	// scrape the read total metric from pod metric port
@@ -243,19 +243,7 @@
 		r.log.Errorf("failed parsing to prometheus metric families, %v", err.Error())
 		return nil
 	}
-<<<<<<< HEAD
-	var readTotalMetricName string
-	if vertexType == "reduce" {
-		readTotalMetricName = "reduce_isb_reader_data_read"
-	} else if vertexType == "source" {
-		readTotalMetricName = "source_forwarder_read_total"
-	} else if vertexType == "sink" {
-		readTotalMetricName = "sink_forwarder_data_read"
-	} else {
-		readTotalMetricName = "forwarder_data_read"
-	}
-=======
->>>>>>> 8d52d78b
+
 	if value, ok := result[readTotalMetricName]; ok && value != nil && len(value.GetMetric()) > 0 {
 		metricsList := value.GetMetric()
 		partitionReadCount := make(map[string]float64)
