--- conflicted
+++ resolved
@@ -39,13 +39,9 @@
 
 	for _, edge := range pipeline.ListAllEdges() {
 		bucketName := v1alpha1.GenerateEdgeBucketName(pipeline.Namespace, pipeline.Name, edge.From, edge.To)
-<<<<<<< HEAD
-		fetchWatermark, err := isbSvcClient.CreateWatermarkFetcher(ctx, bucketName, int32(pipeline.GetVertex(edge.To).GetPartitions()))
-=======
 		partitions := pipeline.NumOfPartitions(edge.To)
 		isReduce := pipeline.GetVertex(edge.To).IsReduceUDF()
 		wmFetcherList, err := isbSvcClient.CreateWatermarkFetcher(ctx, bucketName, partitions, isReduce)
->>>>>>> 9aff2bd8
 		if err != nil {
 			return nil, fmt.Errorf("failed to create watermark fetcher  %w", err)
 		}
