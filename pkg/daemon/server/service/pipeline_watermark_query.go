--- conflicted
+++ resolved
@@ -49,20 +49,13 @@
 			// If the vertex is not a sink, to fetch the watermark, we consult all out edges and grab the latest watermark among them.
 			var wmFetcherList []fetch.Fetcher
 			for _, edge := range pipeline.GetToEdges(vertex.Name) {
-<<<<<<< HEAD
 				toBufferNames := v1alpha1.GenerateEdgeBufferNames(pipeline.Namespace, pipelineName, edge)
 				for _, toBufferName := range toBufferNames {
-					fetchWatermark, err := createWatermarkFetcher(ctx, pipelineName, toBufferName)
+					fetchWatermark, err := isbSvcClient.CreateWatermarkFetcher(ctx, toBufferName)
 					if err != nil {
 						return nil, fmt.Errorf("failed to create watermark fetcher  %w", err)
 					}
 					wmFetcherList = append(wmFetcherList, fetchWatermark)
-=======
-				toBufferName = v1alpha1.GenerateEdgeBufferName(pipeline.Namespace, pipelineName, edge.From, edge.To)
-				fetchWatermark, err := isbSvcClient.CreateWatermarkFetcher(ctx, toBufferName)
-				if err != nil {
-					return nil, fmt.Errorf("failed to create watermark fetcher  %w", err)
->>>>>>> 8ff9e28e
 				}
 			}
 			vertexToFetchersMap[vertex.Name] = wmFetcherList
