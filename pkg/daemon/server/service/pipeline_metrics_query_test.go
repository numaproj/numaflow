--- conflicted
+++ resolved
@@ -67,11 +67,7 @@
 	return nil
 }
 
-<<<<<<< HEAD
-func (ms *mockIsbSvcClient) CreateWatermarkFetcher(ctx context.Context, bucketName string, fromBufferPartitionCount int32) (fetch.Fetcher, error) {
-=======
 func (ms *mockIsbSvcClient) CreateWatermarkFetcher(ctx context.Context, bucketName string, partitions int, isReduce bool) ([]fetch.Fetcher, error) {
->>>>>>> 9aff2bd8
 	return nil, nil
 }
 
