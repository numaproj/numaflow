--- conflicted
+++ resolved
@@ -279,23 +279,6 @@
 	return bufferInfo, nil
 }
 
-<<<<<<< HEAD
-func (jss *jetStreamSvc) CreateWatermarkFetcher(ctx context.Context, bucketName string, bufferPartitionCount int32) (fetch.Fetcher, error) {
-	hbBucketName := JetStreamProcessorBucket(bucketName)
-	hbWatch, err := jetstream.NewKVJetStreamKVWatch(ctx, jss.pipelineName, hbBucketName, jss.jsClient)
-	if err != nil {
-		return nil, err
-	}
-	otBucketName := JetStreamOTBucket(bucketName)
-	otWatch, err := jetstream.NewKVJetStreamKVWatch(ctx, jss.pipelineName, otBucketName, jss.jsClient)
-	if err != nil {
-		return nil, err
-	}
-	storeWatcher := store.BuildWatermarkStoreWatcher(hbWatch, otWatch)
-	pm := processor.NewProcessorManager(ctx, storeWatcher, bufferPartitionCount)
-	watermarkFetcher := fetch.NewEdgeFetcher(ctx, bucketName, storeWatcher, pm)
-	return watermarkFetcher, nil
-=======
 // TODO: revisit this when working on multi partitions
 func (jss *jetStreamSvc) CreateWatermarkFetcher(ctx context.Context, bucketName string, partitions int, isReduce bool) ([]fetch.Fetcher, error) {
 	var watermarkFetchers []fetch.Fetcher
@@ -317,7 +300,6 @@
 		watermarkFetchers = append(watermarkFetchers, watermarkFetcher)
 	}
 	return watermarkFetchers, nil
->>>>>>> 9aff2bd8
 }
 
 func JetStreamName(bufferName string) string {
