--- conflicted
+++ resolved
@@ -22,16 +22,6 @@
 	"net/http"
 	"time"
 
-<<<<<<< HEAD
-=======
-	"go.uber.org/zap"
-	"google.golang.org/protobuf/types/known/emptypb"
-	"google.golang.org/protobuf/types/known/timestamppb"
-	"google.golang.org/protobuf/types/known/wrapperspb"
-
-	"github.com/prometheus/common/expfmt"
-
->>>>>>> fff09d09
 	"github.com/numaproj/numaflow/pkg/apis/numaflow/v1alpha1"
 	"github.com/numaproj/numaflow/pkg/apis/proto/mvtxdaemon"
 	raterPkg "github.com/numaproj/numaflow/pkg/mvtxdaemon/server/service/rater"
@@ -39,6 +29,7 @@
 	"github.com/numaproj/numaflow/pkg/shared/logging"
 	"go.uber.org/zap"
 	"google.golang.org/protobuf/types/known/emptypb"
+	"google.golang.org/protobuf/types/known/timestamppb"
 )
 
 // MonoVtxPendingMetric is the metric emitted from the MonoVtx lag reader for pending stats
@@ -103,8 +94,6 @@
 	return resp, nil
 }
 
-<<<<<<< HEAD
-=======
 // GetMonoVertexErrors returns errors for a given mono vertex by accessing the local cache in the runtime service.
 // The errors are persisted in the local cache by the runtime service.
 // Errors are retrieved for all active replicas for a given mono vertex.
@@ -139,48 +128,6 @@
 	return resp, nil
 }
 
-// getPending returns the pending count for the mono vertex
-func (mvs *MonoVertexService) getPending(ctx context.Context) map[string]*wrapperspb.Int64Value {
-	log := logging.FromContext(ctx)
-	headlessServiceName := mvs.monoVtx.GetHeadlessServiceName()
-	pendingMap := make(map[string]*wrapperspb.Int64Value)
-
-	// Get the headless service name
-	// We can query the metrics endpoint of the (i)th pod to obtain this value.
-	// example for 0th pod : https://simple-mono-vertex-mv-0.simple-mono-vertex-mv-headless:2469/metrics
-	url := fmt.Sprintf("https://%s-mv-0.%s.%s.svc:%v/metrics", mvs.monoVtx.Name, headlessServiceName, mvs.monoVtx.Namespace, v1alpha1.MonoVertexMetricsPort)
-	if res, err := mvs.httpClient.Get(url); err != nil {
-		log.Debugf("Error reading the metrics endpoint, it might be because of mono vertex scaling down to 0: %f", err.Error())
-		return nil
-	} else {
-		// expfmt Parser from prometheus to parse the metrics
-		textParser := expfmt.TextParser{}
-		result, err := textParser.TextToMetricFamilies(res.Body)
-		if err != nil {
-			log.Errorw("Error in parsing to prometheus metric families", zap.Error(err))
-			return nil
-		}
-
-		// Get the pending messages
-		if value, ok := result[MonoVtxPendingMetric]; ok {
-			metricsList := value.GetMetric()
-			for _, metric := range metricsList {
-				labels := metric.GetLabel()
-				lookback := ""
-				for _, label := range labels {
-					if label.GetName() == metrics.LabelPeriod {
-						lookback = label.GetValue()
-						break
-					}
-				}
-				pendingMap[lookback] = wrapperspb.Int64(int64(metric.Gauge.GetValue()))
-			}
-		}
-	}
-	return pendingMap
-}
-
->>>>>>> fff09d09
 // StartHealthCheck starts the health check for the MonoVertex using the health checker
 func (mvs *MonoVertexService) StartHealthCheck(ctx context.Context) {
 	mvs.startHealthCheck(ctx)
