--- conflicted
+++ resolved
@@ -254,30 +254,12 @@
 		}
 	}
 
-<<<<<<< HEAD
-	var processorWM wmb.Watermark
-	if isdf.opts.vertexType == dfv1.VertexTypeSource {
-		// for source vertex, the udf is the source data transformer.
-		// in this case, we assign time.UnixMilli(-1) to processorWM.
-		// source data transformer applies filtering and assigns event time to source data, which doesn't require watermarks.
-		processorWM = wmb.InitialWatermark
-	} else {
-		// fetch watermark if available
-		// TODO: make it async (concurrent and wait later)
-		// let's track only the first element's watermark. This is important because we reassign the watermark we fetch
-		// to all the elements in the batch. If we were to assign last element's watermark, we will wrongly mark on-time data as late.
-		// we fetch the watermark for the partition from which we read the message.
-		processorWM = isdf.wmFetcher.ProcessOffsetGetWatermark(readMessages[0].ReadOffset, isdf.fromBufferPartition.GetPartitionIdx())
-
-	}
-=======
 	// fetch watermark if available
 	// TODO: make it async (concurrent and wait later)
 	// let's track only the first element's watermark. This is important because we reassign the watermark we fetch
 	// to all the elements in the batch. If we were to assign last element's watermark, we will wrongly mark on-time data as late.
 	// we fetch the watermark for the partition from which we read the message.
-	processorWM := isdf.wmFetcher.GetWatermark(readMessages[0].ReadOffset, isdf.fromBufferPartition.GetPartitionIdx())
->>>>>>> f3e1044e
+	processorWM := isdf.wmFetcher.ProcessOffsetGetWatermark(readMessages[0].ReadOffset, isdf.fromBufferPartition.GetPartitionIdx())
 
 	var writeOffsets map[string][][]isb.Offset
 	if !isdf.opts.enableMapUdfStream {
@@ -325,38 +307,6 @@
 		ConcurrentUDFProcessingTime.With(map[string]string{metrics.LabelVertex: isdf.vertexName, metrics.LabelPipeline: isdf.pipelineName, metrics.LabelPartitionName: isdf.fromBufferPartition.GetName()}).Observe(float64(time.Since(concurrentUDFProcessingStart).Microseconds()))
 		// UDF processing is done.
 
-<<<<<<< HEAD
-		// if vertex type is source, it means we have finished the source data transformation.
-		// let's publish source watermark and assign IsLate attribute based on new event time.
-		if isdf.opts.vertexType == dfv1.VertexTypeSource {
-			var writeMessages []*isb.WriteMessage
-			var transformedReadMessages []*isb.ReadMessage
-			for _, m := range udfResults {
-				writeMessages = append(writeMessages, m.writeMessages...)
-				for _, message := range m.writeMessages {
-					// we convert each writeMessage to isb.ReadMessage by providing its parent ReadMessage's ReadOffset.
-					// since we use message event time instead of the watermark to determine and publish source watermarks,
-					// time.UnixMilli(-1) is assigned to the message watermark. transformedReadMessages are immediately
-					// used below for publishing source watermarks.
-					transformedReadMessages = append(transformedReadMessages, message.ToReadMessage(m.readMessage.ReadOffset, time.UnixMilli(-1)))
-				}
-			}
-			// publish source watermark
-			isdf.opts.srcWatermarkPublisher.PublishSourceWatermarks(transformedReadMessages)
-			// fetch the source watermark again, we might not get the latest watermark because of publishing delay,
-			// but ideally we should use the latest to determine the IsLate attribute.
-			processorWM = isdf.wmFetcher.ProcessOffsetGetWatermark(readMessages[0].ReadOffset, isdf.fromBufferPartition.GetPartitionIdx())
-
-			// assign isLate
-			for _, m := range writeMessages {
-				if processorWM.After(m.EventTime) { // Set late data at source level
-					m.IsLate = true
-				}
-			}
-		}
-
-=======
->>>>>>> f3e1044e
 		// let's figure out which vertex to send the results to.
 		// update the toBuffer(s) with writeMessages.
 		for _, m := range udfResults {
