import { useEffect, useState, useCallback } from "react";
import { useFetch, Options } from "./fetch";
import {
  NamespacePipelineSummary,
  NamespaceSummaryData,
  NamespaceSummaryFetchProps,
  NamespaceSummaryFetchResult,
} from "../../types/declarations/namespace";

const rawDataToNamespaceSummary = (
  rawPipelineData: any[],
  rawIsbData: any[]
): NamespaceSummaryData | undefined => {
  if (
    !rawPipelineData ||
    !Array.isArray(rawPipelineData) ||
    !rawIsbData ||
    !Array.isArray(rawIsbData)
  ) {
    return undefined;
  }
  const pipelinesCount = rawPipelineData.length;
  let pipelinesActiveCount = 0;
  let pipelinesInactiveCount = 0;
  let pipelinesHealthyCount = 0;
  let pipelinesWarningCount = 0;
  let pipelinesCriticalCount = 0;
  const isbsCount = rawIsbData.length;
  let isbsActiveCount = 0;
  let isbsInactiveCount = 0;
  let isbsHealthyCount = 0;
  let isbsWarningCount = 0;
  let isbsCriticalCount = 0;
  const pipelineSummaries: NamespacePipelineSummary[] = [];
  rawPipelineData.forEach((pipeline: any) => {
    switch (pipeline.status) {
      case "healthy":
        pipelinesActiveCount++;
        pipelinesHealthyCount++;
        break;
      case "warning":
        pipelinesActiveCount++;
        pipelinesWarningCount++;
        break;
      case "critical":
        pipelinesActiveCount++;
        pipelinesCriticalCount++;
        break;
      case "inactive":
        pipelinesInactiveCount++;
        break;
      default:
        break;
    }
    // Add pipeline summary to array
    pipelineSummaries.push({
      name: pipeline.name,
      status: pipeline.status,
    });
  });
  rawIsbData.forEach((isb: any) => {
    switch (isb.status) {
      case "healthy":
        isbsActiveCount++;
        isbsHealthyCount++;
        break;
      case "warning":
        isbsActiveCount++;
        isbsWarningCount++;
        break;
      case "critical":
        isbsActiveCount++;
        isbsCriticalCount++;
        break;
      case "inactive":
        isbsInactiveCount++;
        break;
      default:
        break;
    }
  });
  // TODO how to map ISB to pipeline?
  return {
    pipelinesCount,
    pipelinesActiveCount,
    pipelinesInactiveCount,
    pipelinesHealthyCount,
    pipelinesWarningCount,
    pipelinesCriticalCount,
    isbsCount,
    isbsActiveCount,
    isbsInactiveCount,
    isbsHealthyCount,
    isbsWarningCount,
    isbsCriticalCount,
    pipelineSummaries,
  };
};

const DATA_REFRESH_INTERVAL = 15000; // ms

export const useNamespaceSummaryFetch = ({
  namespace,
  loadOnRefresh = false,
}: NamespaceSummaryFetchProps) => {
  const [options, setOptions] = useState<Options>({
    skip: false,
    requestKey: "",
  });

  const refresh = useCallback(() => {
    setOptions({
      skip: false,
      requestKey: "id" + Math.random().toString(16).slice(2),
    });
  }, []);

  const [results, setResults] = useState<NamespaceSummaryFetchResult>({
    data: undefined,
    loading: true,
    error: undefined,
    refresh
  });

  const {
    data: pipelineData,
    loading: pipelineLoading,
    error: pipelineError,
  } = useFetch(`/api/v1/namespaces/${namespace}/pipelines`, undefined, options);
<<<<<<< HEAD

=======
>>>>>>> 26b6472e
  const {
    data: isbData,
    loading: isbLoading,
    error: isbError,
  } = useFetch(
    `/api/v1/namespaces/${namespace}/isb-services`,
    undefined,
    options
  );

  useEffect(() => {
    setInterval(() => {
      setOptions({
        skip: false,
        requestKey: "id" + Math.random().toString(16).slice(2),
      });
    }, DATA_REFRESH_INTERVAL);
  }, []);

  useEffect(() => {
    if (pipelineLoading || isbLoading) {
      if (options?.requestKey === "" || loadOnRefresh) {
        // Only set loading true when first load or when loadOnRefresh is true
        setResults({
          data: undefined,
          loading: true,
          error: undefined,
          refresh,
        });
      }
      return;
    }
    if (pipelineError || isbError) {
      setResults({
        data: undefined,
        loading: false,
        error: pipelineError || isbError,
        refresh,
      });
      return;
    }
    if (pipelineData?.errMsg || isbData?.errMsg) {
      setResults({
        data: undefined,
        loading: false,
        error: pipelineData?.errMsg || isbData?.errMsg,
        refresh,
      });
      return;
    }
    if (pipelineData && isbData) {
      const pipeLineMap = pipelineData?.data?.reduce((map: any, obj: any) => {
        map[obj.name] = obj;
        return map;
      }, {});
      const isbMap = isbData?.data?.reduce((map: any, obj: any) => {
        map[obj.name] = obj;
        return map;
      }, {});
      const nsSummary = rawDataToNamespaceSummary(
        pipelineData?.data,
        isbData?.data
      );
      setResults({
        data: nsSummary,
        pipelineRawData: pipeLineMap,
        isbRawData: isbMap,
        loading: false,
        error: undefined,
        refresh,
      });
      return;
    }
  }, [
    pipelineData,
    isbData,
    pipelineLoading,
    isbLoading,
    pipelineError,
    isbError,
    loadOnRefresh,
    options,
    refresh,
  ]);

  return results;
};<|MERGE_RESOLUTION|>--- conflicted
+++ resolved
@@ -127,10 +127,7 @@
     loading: pipelineLoading,
     error: pipelineError,
   } = useFetch(`/api/v1/namespaces/${namespace}/pipelines`, undefined, options);
-<<<<<<< HEAD
-
-=======
->>>>>>> 26b6472e
+  
   const {
     data: isbData,
     loading: isbLoading,
