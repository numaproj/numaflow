--- conflicted
+++ resolved
@@ -11,11 +11,8 @@
 import Highlighter from "react-highlight-words";
 import "@stardazed/streams-polyfill";
 import "./PodLogs.css";
-<<<<<<< HEAD
 import { getBaseHref } from "../../../utils";
-=======
 import { ReadableStreamDefaultReadResult } from "stream/web";
->>>>>>> c8aafc7f
 
 export interface PodLogsProps {
   namespaceId: string;
