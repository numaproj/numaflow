--- conflicted
+++ resolved
@@ -200,14 +200,10 @@
       return;
     }
     const resizeObserver = new ResizeObserver(() => {
-<<<<<<< HEAD
-      if (!sumaryRef.current) {
+      if (!sumaryRef?.current) {
         return;
       }
-      setSummaryHeight(sumaryRef.current.offsetHeight);
-=======
       setSummaryHeight(sumaryRef?.current?.offsetHeight);
->>>>>>> 26b6472e
     });
     resizeObserver.observe(sumaryRef?.current);
     return function cleanup() {
