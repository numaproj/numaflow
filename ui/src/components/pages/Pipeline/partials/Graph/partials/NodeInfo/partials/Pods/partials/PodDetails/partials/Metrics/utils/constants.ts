--- conflicted
+++ resolved
@@ -38,13 +38,9 @@
     "Mono Vertex Processing Time Latency (in micro seconds)",
   monovtx_sink_time_bucket:
     "Mono Vertex Sink Write Time Latency (in micro seconds)",
-<<<<<<< HEAD
   forwarder_data_read_total:
     "Vertex Read Processing Rate (messages per second)",
   monovtx_read_total:
-    "Mono Vertex Read Processing Rate (messages per second)"
-=======
-  forwarder_data_read_total: "Vertex Read Processing Rate",
+    "Mono Vertex Read Processing Rate (messages per second)",
   monovtx_pending: "Mono Vertex Pending",
->>>>>>> 8bed236d
 };