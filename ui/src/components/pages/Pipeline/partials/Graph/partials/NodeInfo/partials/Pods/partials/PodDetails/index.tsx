import React, { useContext, useState } from "react";
import Box from "@mui/material/Box";
import Tab from "@mui/material/Tab";
import Tabs from "@mui/material/Tabs";
import { Metrics } from "./partials/Metrics";
import { PodLogs } from "./partials/PodLogs";
import { PodDetailProps } from "../../../../../../../../../../../types/declarations/pods";
import { AppContextProps } from "../../../../../../../../../../../types/declarations/app";
import { AppContext } from "../../../../../../../../../../../App";

import "./style.css";

const headerSx = {
  height: "2rem",
  marginBottom: "1rem",
  fontWeight: 600,
  fontSize: "2rem",
};

const LOGS_TAB_INDEX = 0;
const METRICS_TAB_INDEX = 1;

export function PodDetail({
  namespaceId,
  pipelineId,
  type,
  containerName,
  pod,
<<<<<<< HEAD
  podDetails,
  vertexId
=======
  vertexId,
>>>>>>> 33b992b8
}: PodDetailProps) {
  if (!pod) return null;

  const { disableMetricsCharts } = useContext<AppContextProps>(AppContext);

  const [selectedTab, setSelectedTab] = useState<number>(0);
  const handleTabChange = (_: any, newValue: number) => {
    setSelectedTab(newValue);
  };

  return (
    <Box
      sx={{
        display: "flex",
        flexDirection: "column",
        width: "100%",
        height: "100%",
      }}
    >
      <Tabs
        value={selectedTab}
        onChange={handleTabChange}
        aria-label="Pods Details Tabs"
      >
        <Tab
          className={
            selectedTab === LOGS_TAB_INDEX
              ? "vertex-details-tab-selected"
              : "vertex-details-tab"
          }
          label="Logs"
          data-testid="logs-tab"
        />
        {!disableMetricsCharts && (
          <Tab
            className={
              selectedTab === METRICS_TAB_INDEX
                ? "vertex-details-tab-selected"
                : "vertex-details-tab"
            }
            label="Metrics"
            data-testid="metrics-tab"
          />
        )}
      </Tabs>
      <div
        className="vertex-details-tab-panel"
        role="tabpanel"
        hidden={selectedTab !== LOGS_TAB_INDEX}
      >
        {selectedTab === LOGS_TAB_INDEX && (
          <Box
            sx={{
              p: "1.6rem",
              height: "calc(100% - 3.2rem)",
            }}
          >
            <Box sx={headerSx}>Container Logs</Box>
            <Box sx={{ height: "calc(100% - 3rem)" }}>
              <PodLogs
                namespaceId={namespaceId}
                podName={pod.name}
                containerName={containerName}
                type={type}
              />
            </Box>
          </Box>
        )}
      </div>
      {!disableMetricsCharts && (
        <div
          className="vertex-details-tab-panel"
          role="tabpanel"
          hidden={selectedTab !== METRICS_TAB_INDEX}
        >
          {selectedTab === METRICS_TAB_INDEX && (
            <Box
              sx={{
                p: "1.6rem",
                height: "calc(100% - 10rem)",
                overflow: "scroll",
              }}
            >
              <Metrics
                namespaceId={namespaceId}
                pipelineId={pipelineId}
                type={type}
                vertexId={vertexId}
                podDetails={podDetails}
              />
            </Box>
          )}
        </div>
      )}
    </Box>
  );
}<|MERGE_RESOLUTION|>--- conflicted
+++ resolved
@@ -26,12 +26,8 @@
   type,
   containerName,
   pod,
-<<<<<<< HEAD
   podDetails,
   vertexId
-=======
-  vertexId,
->>>>>>> 33b992b8
 }: PodDetailProps) {
   if (!pod) return null;
 
