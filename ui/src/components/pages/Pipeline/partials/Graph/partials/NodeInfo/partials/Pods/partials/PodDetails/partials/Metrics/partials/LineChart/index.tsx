--- conflicted
+++ resolved
@@ -28,22 +28,6 @@
 
 function CustomTooltip({ payload, label, active, patternName }: TooltipProps & { patternName: string }) {
   if (active && payload && payload.length) {
-<<<<<<< HEAD
-    const maxWidth = Math.max(...payload.map(entry => entry.name.length)) * 9.5;
-    return (
-      <div className="custom-tooltip" style={{ backgroundColor: '#fff', padding: '10px', border: '1px solid #ccc' }}>
-        <p>{label}</p>
-        {payload.map((entry: any, index: any) => {
-          const formattedValue = getDefaultFormatter(entry.value, patternName);
-          return (
-            <div key={`item-${index}`} style={{ display: 'flex' }}>
-              <span style={{  width: `${maxWidth}px`, display: 'inline-block', paddingRight: '10px', color: entry.color }}>{entry.name}:</span>
-              <span style={{color: entry.color}}>{formattedValue}</span>
-            </div>
-        );
-        })}
-      </div>
-=======
     const maxWidth =
       Math.max(...payload.map((entry) => entry?.name?.length)) * 9.5;
     return (
@@ -56,7 +40,9 @@
         }}
       >
         <Box>{label}</Box>
-        {payload.map((entry: any, index: any) => (
+        {payload.map((entry: any, index: any) => {
+          const formattedValue = getDefaultFormatter(entry.value, patternName);
+          return(
           <Box key={`item-${index}`} sx={{ display: "flex" }}>
             <Box
               sx={{
@@ -68,29 +54,21 @@
             >
               {entry?.name}:
             </Box>
-            <Box sx={{ color: entry?.color }}>{entry?.value}</Box>
+            <Box sx={{ color: entry?.color }}>{formattedValue}</Box>
           </Box>
-        ))}
+          );
+        })}
       </Box>
->>>>>>> c4925203
     );
   }
   return null;
 }
 
-const getYAxisLabel = (unit: string, patternName: string) => {
+const getYAxisLabel = (unit: string) => {
   if (unit !== "") {
     return unit;
   }
-<<<<<<< HEAD
-  // add units based on pattern name here
-  switch(patternName){
-    default:
-      return ""
-  }
-=======
-  return "Units";
->>>>>>> c4925203
+  return "";
 };
 
 const getDefaultFormatter = (value: number, patternName: string) => {
@@ -100,22 +78,9 @@
       ? `${Math.floor(formattedValue)}${suffix}`
       : `${formattedValue}${suffix}`;
   };
-<<<<<<< HEAD
   switch(patternName){
     case "mono_vertex_histogram":
       if (value === 0){
-=======
-  switch (metricName) {
-    case "monovtx_ack_time_bucket":
-    case "numaflow_monovtx_ack_time_bucket":
-    case "monovtx_read_time_bucket":
-    case "numaflow_monovtx_read_time_bucket":
-    case "monovtx_processing_time_bucket":
-    case "numaflow_monovtx_processing_time_bucket":
-    case "monovtx_sink_time_bucket":
-    case "numaflow_monovtx_sink_time_bucket":
-      if (value === 0) {
->>>>>>> c4925203
         return "0";
       } else if (value < 1000) {
         return formatValue(value," μs");
@@ -192,7 +157,7 @@
   const [chartLabels, setChartLabels] = useState<any[]>([]);
   const [metricsReq, setMetricsReq] = useState<any>({
     metric_name: metric?.metric_name,
-    name: metric?.name,
+    pattern_name: metric?.pattern_name,
   });
   const [paramsList, setParamsList] = useState<any[]>([]);
   // store all filters for each selected dimension
@@ -465,10 +430,6 @@
             <CartesianGrid strokeDasharray="3 3" />
             <XAxis dataKey="time" padding={{ left: 30, right: 30 }}></XAxis>
             <YAxis
-<<<<<<< HEAD
-              label={<Text x={-160} y={15} dy={5} transform="rotate(-90)" fontSize={14} textAnchor="middle">{getYAxisLabel(metric?.unit, metric?.name)}</Text>}
-              tickFormatter={getTickFormatter(metric?.unit, metric?.name)}
-=======
               label={
                 <Text
                   x={-160}
@@ -483,9 +444,8 @@
               }
               tickFormatter={getTickFormatter(
                 metric?.unit,
-                metric?.metric_name
+                metric?.pattern_name
               )}
->>>>>>> c4925203
             />
             <CartesianGrid stroke="#f5f5f5"></CartesianGrid>
 
@@ -499,11 +459,7 @@
               />
             ))}
 
-<<<<<<< HEAD
-            <Tooltip content={<CustomTooltip patternName={metric?.name} />}/>
-=======
-            <Tooltip content={<CustomTooltip />} />
->>>>>>> c4925203
+            <Tooltip content={<CustomTooltip patternName={metric?.pattern_name} />}/>
             <Legend />
           </LineChart>
         </ResponsiveContainer>
