import { useCallback, useContext, useEffect, useState } from "react";
import {
  CartesianGrid,
  Legend,
  Line,
  LineChart,
  ResponsiveContainer,
  Tooltip,
  XAxis,
  YAxis,
  Text,
} from "recharts";
import Box from "@mui/material/Box";
import CircularProgress from "@mui/material/CircularProgress";
import Dropdown from "../common/Dropdown";
import FiltersDropdown from "../common/FiltersDropdown";
import EmptyChart from "../EmptyChart";
import { useMetricsFetch } from "../../../../../../../../../../../../../../../utils/fetchWrappers/metricsFetch";
import TimeSelector from "../common/TimeRange";
import {
  CONTAINER_CPU_UTILIZATION,
  CONTAINER_MEMORY_UTILIZATION,
  MONO_VERTEX_PENDING_MESSAGES,
  MONO_VERTEX_PROCESSING_TIME_LATENCY,
  MONO_VERTEX_SINK_WRITE_TIME_LATENCY,
  POD_CPU_UTILIZATION,
  POD_MEMORY_UTILIZATION,
  VERTEX_PENDING_MESSAGES,
} from "../../utils/constants";
import { AppContext } from "../../../../../../../../../../../../../../../App";
import { AppContextProps } from "../../../../../../../../../../../../../../../types/declarations/app";

interface TooltipProps {
  payload?: any[];
  label?: string;
  active?: boolean;
}

<<<<<<< HEAD
const CustomTooltip = ({
  payload,
  active,
  patternName,
}: TooltipProps & { patternName: string }) => {
  if (!active || !payload || !payload.length) return null;

  const maxWidth =
    Math.max(...payload.map((entry) => entry?.name?.length)) * 9.5;
  const timestamp = payload[0]?.payload?.timestamp;

  const formattedDate = () => {
    if (timestamp) {
      try {
        const date = new Date(timestamp * 1000);

        const days = ["Sun", "Mon", "Tue", "Wed", "Thu", "Fri", "Sat"];
        const months = [
          "Jan",
          "Feb",
          "Mar",
          "Apr",
          "May",
          "Jun",
          "Jul",
          "Aug",
          "Sep",
          "Oct",
          "Nov",
          "Dec",
        ];

        const day = days[date.getDay()];
        const month = months[date.getMonth()];
        const year = date.getFullYear();
        let hours = date.getHours();
        const minutes = date.getMinutes().toString().padStart(2, "0");
        const seconds = date.getSeconds().toString().padStart(2, "0");
        const amOrPm = hours >= 12 ? "PM" : "AM";
        hours = hours % 12 || 12; // Convert to 12-hour format

        const offsetMinutes = date.getTimezoneOffset();
        const offsetSign = offsetMinutes > 0 ? "-" : "+";
        const absOffsetMinutes = Math.abs(offsetMinutes);
        const offsetHours = Math.floor(absOffsetMinutes / 60)
          .toString()
          .padStart(2, "0"); // Integer division
        const offsetRemainingMinutes = (absOffsetMinutes % 60)
          .toString()
          .padStart(2, "0");

        return `${day} ${month} ${date.getDate()} ${year} ${hours}:${minutes}:${seconds} ${amOrPm} ${offsetSign}${offsetHours}${offsetRemainingMinutes}`;
      } catch {
        return "Invalid Date";
      }
    }
    return "Invalid Date";
  };

  return (
    <Box
      sx={{
        backgroundColor: "#fff",
        padding: "1rem",
        border: "0.1rem solid #ccc",
        borderRadius: "1rem",
      }}
    >
      <Box>{formattedDate()}</Box>
      {payload.map((entry: any, index: any) => {
        const formattedValue = getDefaultFormatter(entry?.value, patternName);
        return (
          <Box key={`item-${index}`} sx={{ display: "flex" }}>
            <Box
              sx={{
                width: `${maxWidth / 9}rem`,
                display: "inline-block",
                paddingRight: "1rem",
                color: entry?.color,
              }}
            >
              {entry?.name}:
            </Box>
            <Box sx={{ color: entry?.color }}>{formattedValue}</Box>
          </Box>
        );
      })}
    </Box>
  );
};
=======
function CustomTooltip({
  payload,
  label,
  active,
  displayName,
}: TooltipProps & { displayName: string }) {
  if (active && payload && payload.length) {
    const maxWidth =
      Math.max(...payload.map((entry) => entry?.name?.length)) * 9.5;
    return (
      <Box
        sx={{
          backgroundColor: "#fff",
          padding: "1rem",
          border: "0.1rem solid #ccc",
          borderRadius: "1rem",
        }}
      >
        <Box>{label}</Box>
        {payload.map((entry: any, index: any) => {
          const formattedValue = getDefaultFormatter(entry?.value, displayName);
          return (
            <Box key={`item-${index}`} sx={{ display: "flex" }}>
              <Box
                sx={{
                  width: `${maxWidth / 9}rem`,
                  display: "inline-block",
                  paddingRight: "1rem",
                  color: entry?.color,
                }}
              >
                {entry?.name}:
              </Box>
              <Box sx={{ color: entry?.color }}>{formattedValue}</Box>
            </Box>
          );
        })}
      </Box>
    );
  }
  return null;
}
>>>>>>> 52614f85

const getYAxisLabel = (unit: string) => {
  if (unit !== "") {
    return unit;
  }
  return "";
};

const getDefaultFormatter = (value: number, displayName: string) => {
  const formatValue = (value: number, suffix: string) => {
    const formattedValue = parseFloat(value?.toFixed(2));
    return formattedValue % 1 === 0
      ? `${Math.floor(formattedValue)}${suffix}`
      : `${formattedValue}${suffix}`;
  };
<<<<<<< HEAD
  switch (patternName) {
    case "mono_vertex_histogram":
=======
  switch (displayName) {
    case MONO_VERTEX_PROCESSING_TIME_LATENCY:
    case MONO_VERTEX_SINK_WRITE_TIME_LATENCY:
>>>>>>> 52614f85
      if (value === 0) {
        return "0";
      } else if (value < 1000) {
        return formatValue(value, " μs");
      } else if (value < 1000000) {
        return formatValue(value / 1000, " ms");
      } else {
        return formatValue(value / 1000000, " s");
      }
<<<<<<< HEAD
    case "container_cpu_memory_utilization":
    case "pod_cpu_memory_utilization":
=======
    case POD_CPU_UTILIZATION:
    case POD_MEMORY_UTILIZATION:
    case CONTAINER_CPU_UTILIZATION:
    case CONTAINER_MEMORY_UTILIZATION:
>>>>>>> 52614f85
      if (value === 0) {
        return "0";
      } else if (value < 1000) {
        return formatValue(value, " %");
      } else if (value < 1000000) {
        return formatValue(value / 1000, "k %");
      } else {
        return formatValue(value / 1000000, "M %");
      }
    default:
      if (value === 0) {
        return "0";
      } else if (value < 1000) {
        return formatValue(value, "");
      } else if (value < 1000000) {
        return formatValue(value / 1000, " k");
      } else {
        return formatValue(value / 1000000, " M");
      }
  }
};

const getTickFormatter = (unit: string, displayName: string) => {
  const formatValue = (value: number) => {
    const formattedValue = parseFloat(value?.toFixed(2)); // Format to 2 decimal places
    return formattedValue % 1 === 0
      ? Math.floor(formattedValue)
      : formattedValue; // Remove trailing .0
  };
  return (value: number) => {
    switch (unit) {
      case "s":
        return `${formatValue(value / 1000000)}`;
      case "ms":
        return `${formatValue(value / 1000)}`;
      default:
        return getDefaultFormatter(value, displayName);
    }
  };
};

interface LineChartComponentProps {
  namespaceId: string;
  pipelineId: string;
  type: string;
  metric: any;
  vertexId?: string;
  selectedPodName?: string;
  presets?: any;
  fromModal?: boolean;
}

// TODO have a check for metricReq against metric object to ensure required fields are passed
const LineChartComponent = ({
  namespaceId,
  pipelineId,
  type,
  metric,
  vertexId,
  selectedPodName,
  presets,
  fromModal,
}: LineChartComponentProps) => {
  const { addError } = useContext<AppContextProps>(AppContext);
  const [transformedData, setTransformedData] = useState<any[]>([]);
  const [chartLabels, setChartLabels] = useState<any[]>([]);
  const [metricsReq, setMetricsReq] = useState<any>({
    metric_name: metric?.metric_name,
    pattern_name: metric?.pattern_name,
    display_name: metric?.display_name,
  });
  const [paramsList, setParamsList] = useState<any[]>([]);
  // store all filters for each selected dimension
  const [filtersList, setFiltersList] = useState<any[]>([]);
  const [filters, setFilters] = useState<any>({});
  const [previousDimension, setPreviousDimension] = useState<string>(
    metricsReq?.dimension
  );

  const getRandomColor = useCallback((index: number) => {
    const hue = (index * 137.508) % 360;
    return `hsl(${hue}, 50%, 50%)`;
  }, []);

  // required filters
  const getFilterValue = useCallback(
    (filterName: string) => {
      switch (filterName) {
        case "namespace":
          return namespaceId;
        case "mvtx_name":
        case "pipeline":
          return pipelineId;
        case "vertex":
          return vertexId;
        case "pod":
<<<<<<< HEAD
          // based on pattern names, update filter based on pod value or multiple pods based on regex
          if (metric?.pattern_name === "pod_cpu_memory_utilization") {
=======
          if (
            [POD_CPU_UTILIZATION, POD_MEMORY_UTILIZATION].includes(
              metric?.display_name
            )
          ) {
>>>>>>> 52614f85
            switch (type) {
              case "monoVertex":
                return `${pipelineId}-.*`;
              default:
                return `${pipelineId}-${vertexId}-.*`;
            }
          } else {
            return selectedPodName;
          }
        default:
          return "";
      }
    },
    [namespaceId, pipelineId]
  );

  const updateFilterList = useCallback(
    (dimensionVal: string) => {
      const newFilters =
        metric?.dimensions
          ?.find((dimension: any) => dimension?.name === dimensionVal)
          ?.filters?.map((param: any) => ({
            name: param?.Name,
            required: param?.Required,
          })) || [];
      setFiltersList(newFilters);
    },
    [metric, setFiltersList]
  );

  const updateFilters = useCallback(() => {
    const newFilters: any = {};
    filtersList?.forEach((filterElement: any) => {
      if (filterElement?.name && filterElement?.required) {
        newFilters[filterElement.name] = getFilterValue(filterElement.name);
      }
    });
    setFilters(newFilters);
  }, [filtersList, getFilterValue, setFilters]);

  //update filters only when dimension changes in metricsReq
  useEffect(() => {
    if (metricsReq?.dimension !== previousDimension) {
      updateFilterList(metricsReq.dimension);
      setPreviousDimension(metricsReq?.dimension);
    }
  }, [metricsReq, updateFilterList]);

  useEffect(() => {
    if (filtersList?.length) updateFilters();
  }, [filtersList]);

  const updateParams = useCallback(() => {
    const initParams = [{ name: "dimension", required: "true" }];
    // taking dimension[0] as all will have same params
    const newParams =
      metric?.dimensions?.[0]?.params?.map((param: any) => ({
        name: param?.Name,
        required: param?.Required,
      })) || [];

    setParamsList([...initParams, ...newParams]);
  }, [metric, setParamsList]);

  // update params once initially
  useEffect(() => {
    updateParams();
  }, [updateParams]);

  const { chartData, error, isLoading } = useMetricsFetch({
    metricReq: metricsReq,
    filters,
  });

  useEffect(() => {
    if (error) {
      addError(error?.toString());
    }
  }, [error, addError]);

<<<<<<< HEAD
  const groupByLabel = useCallback(
    (dimension: string, patternName: string): string[] => {
      switch (patternName) {
        case "pod_cpu_memory_utilization":
          return ["pod"];
        case "container_cpu_memory_utilization":
          return ["container"];
        case "mono_vertex_gauge":
        case "vertex_gauge":
          return dimension === "pod" ? ["pod", "period"] : ["period"];
      }
      switch (dimension) {
        case "mono-vertex":
          return ["mvtx_name"];
        default:
          return [dimension];
      }
    },
    []
  );

  const updateChartData = useCallback(() => {
    if (!chartData) return;
=======
  const groupByLabel = useCallback((dimension: string, displayName: string) => {
    switch (displayName) {
      case POD_CPU_UTILIZATION:
      case POD_MEMORY_UTILIZATION:
        return ["pod"];
      case CONTAINER_CPU_UTILIZATION:
      case CONTAINER_MEMORY_UTILIZATION:
        return ["container"];
      case VERTEX_PENDING_MESSAGES:
      case MONO_VERTEX_PENDING_MESSAGES:
        return dimension === "pod" ? ["pod", "period"] : ["period"];
    }
    switch (dimension) {
      case "mono-vertex":
        return ["mvtx_name"];
      default:
        return [dimension];
    }
  }, []);

  const updateChartData = useCallback(() => {
    if (chartData) {
      const labels: any[] = [];
      const transformedData: any[] = [];
      const label = groupByLabel(
        metricsReq?.dimension,
        metricsReq?.display_name
      );
      chartData?.forEach((item) => {
        let labelVal = "";
        label?.forEach((eachLabel: string) => {
          if (item?.metric?.[eachLabel] !== undefined) {
            labelVal += (labelVal ? "-" : "") + item.metric[eachLabel];
          }
        });
>>>>>>> 52614f85

    const labels: string[] = [];
    const transformedData: Record<string, any>[] = [];
    const label = groupByLabel(metricsReq?.dimension, metricsReq?.pattern_name);

    chartData?.forEach((item) => {
      let labelVal = "";
      label?.forEach((eachLabel: string) => {
        if (item?.metric?.[eachLabel] !== undefined) {
          labelVal += (labelVal ? "-" : "") + item.metric[eachLabel];
        }
      });

      // Remove initial hyphen if labelVal is not empty
      if (labelVal.startsWith("-") && labelVal.length > 1) {
        labelVal = labelVal.substring(1);
      }

      labels.push(labelVal);

      item?.values?.forEach(([timestamp, value]: [number, string]) => {
        const date = new Date(timestamp * 1000);
        let hours = date.getHours();
        const minutes = date.getMinutes().toString().padStart(2, "0");
        const amOrPm = hours >= 12 ? "PM" : "AM";
        hours = hours % 12 || 12;
        const formattedTime = `${hours
          .toString()
          .padStart(2, "0")}:${minutes} ${amOrPm}`;

        const existingElement = transformedData?.find(
          (data) => data?.time === formattedTime
        );
        if (!existingElement) {
          const dataObject: Record<string, any> = {
            time: formattedTime,
            timestamp,
            [labelVal]: parseFloat(value),
          };
          transformedData.push(dataObject);
        } else {
          existingElement[labelVal] = parseFloat(value);
        }
      });
    });
    transformedData.sort((a, b) => {
      return a?.timestamp - b?.timestamp;
    });
    setChartLabels(labels);
    setTransformedData(transformedData);
  }, [chartData, metricsReq, groupByLabel]);

  useEffect(() => {
    if (chartData) updateChartData();
  }, [chartData, updateChartData]);

  if (paramsList?.length === 0) return <></>;

  const hasTimeParams = paramsList?.some((param) =>
    ["start_time", "end_time"].includes(param?.name)
  );

  const getMetricsModalDesc = () => {
    return `This chart represents the above metric at a ${metricsReq?.dimension} level over the selected time period.`;
  };

  return (
    <Box>
      <Box
        sx={{
          display: "flex",
          justifyContent: "space-around",
          mt: "1rem",
          mb: "2rem",
        }}
      >
        {paramsList
          ?.filter(
            (param) => !["start_time", "end_time"]?.includes(param?.name)
          )
          ?.map((param: any) => {
            return (
              <Box
                display={fromModal ? "none" : "flex"}
                key={`line-chart-${param?.name}`}
                sx={{ minWidth: 120, fontSize: "2rem" }}
              >
                <Dropdown
                  metric={metric}
                  type={type}
                  field={param?.name}
                  setMetricReq={setMetricsReq}
                  presets={presets}
                />
              </Box>
            );
          })}
        {fromModal && (
          <Box
            sx={{ display: "flex", alignItems: "center", fontSize: "1.4rem" }}
          >
            {getMetricsModalDesc()}
          </Box>
        )}
        {hasTimeParams && (
          <Box key="line-chart-preset">
            <TimeSelector setMetricReq={setMetricsReq} />
          </Box>
        )}
      </Box>

      {filtersList?.filter((filterEle: any) => !filterEle?.required)?.length >
        0 && (
        <Box
          sx={{
            display: fromModal ? "none" : "flex",
            alignItems: "center",
            justifyContent: "space-around",
            mt: "1rem",
            mb: "2rem",
            px: "6rem",
          }}
        >
          <Box sx={{ mr: "1rem" }}>Filters</Box>
          <FiltersDropdown
            items={filtersList?.filter(
              (filterEle: any) => !filterEle?.required
            )}
            namespaceId={namespaceId}
            pipelineId={pipelineId}
            type={type}
            vertexId={vertexId}
            setFilters={setFilters}
            selectedPodName={selectedPodName}
            metric={metric}
          />
        </Box>
      )}

      {isLoading && (
        <Box
          sx={{
            display: "flex",
            justifyContent: "center",
            alignItems: "center",
            height: "100%",
          }}
        >
          <CircularProgress />
        </Box>
      )}

      {!isLoading && error && <EmptyChart message={error?.toString()} />}

      {!isLoading && !error && transformedData?.length > 0 && (
        <ResponsiveContainer width="100%" height={400}>
          <LineChart
            data={transformedData}
            margin={{
              top: 5,
              right: 30,
              left: 30,
              bottom: 5,
            }}
          >
            <CartesianGrid strokeDasharray="3 3" />
            <XAxis dataKey="time" padding={{ left: 30, right: 30 }}></XAxis>
            <YAxis
              label={
                <Text
                  x={-160}
                  y={15}
                  dy={5}
                  transform="rotate(-90)"
                  fontSize={14}
                  textAnchor="middle"
                >
                  {getYAxisLabel(metric?.unit)}
                </Text>
              }
              tickFormatter={getTickFormatter(
                metric?.unit,
                metric?.display_name
              )}
            />
            <CartesianGrid stroke="#f5f5f5"></CartesianGrid>

            {chartLabels?.map((value, index) => (
              <Line
                key={`${value}-line-chart`}
                type="monotone"
                dataKey={`${value}`}
                stroke={getRandomColor(index)}
                activeDot={{ r: 8 }}
              />
            ))}

            <Tooltip
<<<<<<< HEAD
              content={<CustomTooltip patternName={metric?.pattern_name} />}
=======
              content={<CustomTooltip displayName={metric?.display_name} />}
>>>>>>> 52614f85
            />
            <Legend />
          </LineChart>
        </ResponsiveContainer>
      )}

      {!isLoading && !error && transformedData?.length === 0 && <EmptyChart />}
    </Box>
  );
};

export default LineChartComponent;<|MERGE_RESOLUTION|>--- conflicted
+++ resolved
@@ -36,12 +36,11 @@
   active?: boolean;
 }
 
-<<<<<<< HEAD
 const CustomTooltip = ({
   payload,
   active,
-  patternName,
-}: TooltipProps & { patternName: string }) => {
+  displayName,
+}: TooltipProps & { displayName: string }) => {
   if (!active || !payload || !payload.length) return null;
 
   const maxWidth =
@@ -107,7 +106,7 @@
     >
       <Box>{formattedDate()}</Box>
       {payload.map((entry: any, index: any) => {
-        const formattedValue = getDefaultFormatter(entry?.value, patternName);
+        const formattedValue = getDefaultFormatter(entry?.value, displayName);
         return (
           <Box key={`item-${index}`} sx={{ display: "flex" }}>
             <Box
@@ -127,50 +126,6 @@
     </Box>
   );
 };
-=======
-function CustomTooltip({
-  payload,
-  label,
-  active,
-  displayName,
-}: TooltipProps & { displayName: string }) {
-  if (active && payload && payload.length) {
-    const maxWidth =
-      Math.max(...payload.map((entry) => entry?.name?.length)) * 9.5;
-    return (
-      <Box
-        sx={{
-          backgroundColor: "#fff",
-          padding: "1rem",
-          border: "0.1rem solid #ccc",
-          borderRadius: "1rem",
-        }}
-      >
-        <Box>{label}</Box>
-        {payload.map((entry: any, index: any) => {
-          const formattedValue = getDefaultFormatter(entry?.value, displayName);
-          return (
-            <Box key={`item-${index}`} sx={{ display: "flex" }}>
-              <Box
-                sx={{
-                  width: `${maxWidth / 9}rem`,
-                  display: "inline-block",
-                  paddingRight: "1rem",
-                  color: entry?.color,
-                }}
-              >
-                {entry?.name}:
-              </Box>
-              <Box sx={{ color: entry?.color }}>{formattedValue}</Box>
-            </Box>
-          );
-        })}
-      </Box>
-    );
-  }
-  return null;
-}
->>>>>>> 52614f85
 
 const getYAxisLabel = (unit: string) => {
   if (unit !== "") {
@@ -186,14 +141,9 @@
       ? `${Math.floor(formattedValue)}${suffix}`
       : `${formattedValue}${suffix}`;
   };
-<<<<<<< HEAD
-  switch (patternName) {
-    case "mono_vertex_histogram":
-=======
   switch (displayName) {
     case MONO_VERTEX_PROCESSING_TIME_LATENCY:
     case MONO_VERTEX_SINK_WRITE_TIME_LATENCY:
->>>>>>> 52614f85
       if (value === 0) {
         return "0";
       } else if (value < 1000) {
@@ -203,15 +153,10 @@
       } else {
         return formatValue(value / 1000000, " s");
       }
-<<<<<<< HEAD
-    case "container_cpu_memory_utilization":
-    case "pod_cpu_memory_utilization":
-=======
     case POD_CPU_UTILIZATION:
     case POD_MEMORY_UTILIZATION:
     case CONTAINER_CPU_UTILIZATION:
     case CONTAINER_MEMORY_UTILIZATION:
->>>>>>> 52614f85
       if (value === 0) {
         return "0";
       } else if (value < 1000) {
@@ -308,16 +253,11 @@
         case "vertex":
           return vertexId;
         case "pod":
-<<<<<<< HEAD
-          // based on pattern names, update filter based on pod value or multiple pods based on regex
-          if (metric?.pattern_name === "pod_cpu_memory_utilization") {
-=======
           if (
             [POD_CPU_UTILIZATION, POD_MEMORY_UTILIZATION].includes(
               metric?.display_name
             )
           ) {
->>>>>>> 52614f85
             switch (type) {
               case "monoVertex":
                 return `${pipelineId}-.*`;
@@ -398,31 +338,6 @@
     }
   }, [error, addError]);
 
-<<<<<<< HEAD
-  const groupByLabel = useCallback(
-    (dimension: string, patternName: string): string[] => {
-      switch (patternName) {
-        case "pod_cpu_memory_utilization":
-          return ["pod"];
-        case "container_cpu_memory_utilization":
-          return ["container"];
-        case "mono_vertex_gauge":
-        case "vertex_gauge":
-          return dimension === "pod" ? ["pod", "period"] : ["period"];
-      }
-      switch (dimension) {
-        case "mono-vertex":
-          return ["mvtx_name"];
-        default:
-          return [dimension];
-      }
-    },
-    []
-  );
-
-  const updateChartData = useCallback(() => {
-    if (!chartData) return;
-=======
   const groupByLabel = useCallback((dimension: string, displayName: string) => {
     switch (displayName) {
       case POD_CPU_UTILIZATION:
@@ -444,25 +359,11 @@
   }, []);
 
   const updateChartData = useCallback(() => {
-    if (chartData) {
-      const labels: any[] = [];
-      const transformedData: any[] = [];
-      const label = groupByLabel(
-        metricsReq?.dimension,
-        metricsReq?.display_name
-      );
-      chartData?.forEach((item) => {
-        let labelVal = "";
-        label?.forEach((eachLabel: string) => {
-          if (item?.metric?.[eachLabel] !== undefined) {
-            labelVal += (labelVal ? "-" : "") + item.metric[eachLabel];
-          }
-        });
->>>>>>> 52614f85
+    if (!chartData) return;
 
     const labels: string[] = [];
     const transformedData: Record<string, any>[] = [];
-    const label = groupByLabel(metricsReq?.dimension, metricsReq?.pattern_name);
+    const label = groupByLabel(metricsReq?.dimension, metricsReq?.display_name);
 
     chartData?.forEach((item) => {
       let labelVal = "";
@@ -657,11 +558,7 @@
             ))}
 
             <Tooltip
-<<<<<<< HEAD
-              content={<CustomTooltip patternName={metric?.pattern_name} />}
-=======
               content={<CustomTooltip displayName={metric?.display_name} />}
->>>>>>> 52614f85
             />
             <Legend />
           </LineChart>
