import { useCallback, useContext, useEffect, useState } from "react";
import {
  CartesianGrid,
  Legend,
  Line,
  LineChart,
  ResponsiveContainer,
  Tooltip,
  XAxis,
  YAxis,
  Text,
} from "recharts";
import Box from "@mui/material/Box";
import CircularProgress from "@mui/material/CircularProgress";
import Dropdown from "../common/Dropdown";
import FiltersDropdown from "../common/FiltersDropdown";
import EmptyChart from "../EmptyChart";
import { useMetricsFetch } from "../../../../../../../../../../../../../../../utils/fetchWrappers/metricsFetch";
import TimeSelector from "../common/TimeRange";
import {
  CONTAINER_CPU_UTILIZATION,
  CONTAINER_MEMORY_UTILIZATION,
  MONO_VERTEX_PENDING_MESSAGES,
  MONO_VERTEX_PROCESSING_TIME_LATENCY,
  MONO_VERTEX_SINK_WRITE_TIME_LATENCY,
  POD_CPU_UTILIZATION,
  POD_MEMORY_UTILIZATION,
  VERTEX_PENDING_MESSAGES,
} from "../../utils/constants";
import { AppContext } from "../../../../../../../../../../../../../../../App";
import { AppContextProps } from "../../../../../../../../../../../../../../../types/declarations/app";
import { Pod } from "../../../../../../../../../../../../../../../types/declarations/pods";

interface TooltipProps {
  payload?: any[];
  label?: string;
  active?: boolean;
}

const formattedDate = (timestamp: number): string => {
  if (timestamp) {
    try {
      const date = new Date(timestamp * 1000);
      const dayFormatter = new Intl.DateTimeFormat("en-US", {
        weekday: "short",
      });
      const monthFormatter = new Intl.DateTimeFormat("en-US", {
        month: "short",
      });

      const day = dayFormatter.format(date);
      const month = monthFormatter.format(date);
      const year = date.getFullYear();
      let hours = date.getHours();
      const minutes = date.getMinutes().toString().padStart(2, "0");
      const seconds = date.getSeconds().toString().padStart(2, "0");
      const amOrPm = hours >= 12 ? "PM" : "AM";
      hours = hours % 12 || 12;

      const offsetMinutes = date.getTimezoneOffset();
      const offsetSign = offsetMinutes > 0 ? "-" : "+";
      const absOffsetMinutes = Math.abs(offsetMinutes);
      const offsetHours = Math.floor(absOffsetMinutes / 60)
        .toString()
        .padStart(2, "0"); // Integer division
      const offsetRemainingMinutes = (absOffsetMinutes % 60)
        .toString()
        .padStart(2, "0");

      return `${day} ${month} ${date.getDate()} ${year} ${hours}:${minutes}:${seconds} ${amOrPm} ${offsetSign}${offsetHours}${offsetRemainingMinutes}`;
    } catch {
      return "Invalid Date";
    }
  }
  return "Invalid Date";
};

const CustomTooltip = ({
  payload,
  active,
  displayName,
}: TooltipProps & { displayName: string }) => {
  if (!active || !payload || !payload.length) return null;

  const maxWidth = Math.max(...payload.map((entry) => entry?.name?.length));
  const timestamp = payload[0]?.payload?.timestamp;

  return (
    <Box
      sx={{
        backgroundColor: "#fff",
        padding: "1rem",
        border: "0.1rem solid #ccc",
        borderRadius: "1rem",
      }}
    >
      <Box>{formattedDate(timestamp)}</Box>
      {payload.map((entry: any, index: any) => {
        const formattedValue = getDefaultFormatter(entry?.value, displayName);
        return (
          <Box key={`item-${index}`} sx={{ display: "flex" }}>
            <Box
              sx={{
                width: `${maxWidth + 1}rem`,
                display: "inline-block",
                paddingRight: "1rem",
                color: entry?.color,
              }}
            >
              {entry?.name}:
            </Box>
            <Box sx={{ color: entry?.color }}>{formattedValue}</Box>
          </Box>
        );
      })}
    </Box>
  );
};

const getYAxisLabel = (unit: string) => {
  if (unit !== "") {
    return unit;
  }
  return "";
};

const getDefaultFormatter = (value: number, displayName: string) => {
  const formatValue = (value: number, suffix: string) => {
    const formattedValue = parseFloat(value?.toFixed(2));
    return formattedValue % 1 === 0
      ? `${Math.floor(formattedValue)}${suffix}`
      : `${formattedValue}${suffix}`;
  };
  switch (displayName) {
    case MONO_VERTEX_PROCESSING_TIME_LATENCY:
    case MONO_VERTEX_SINK_WRITE_TIME_LATENCY:
      if (value === 0) {
        return "0";
      } else if (value < 1000) {
        return formatValue(value, " μs");
      } else if (value < 1000000) {
        return formatValue(value / 1000, " ms");
      } else {
        return formatValue(value / 1000000, " s");
      }
    case POD_CPU_UTILIZATION:
    case POD_MEMORY_UTILIZATION:
    case CONTAINER_CPU_UTILIZATION:
    case CONTAINER_MEMORY_UTILIZATION:
      if (value === 0) {
        return "0";
      } else if (value < 1000) {
        return formatValue(value, " %");
      } else if (value < 1000000) {
        return formatValue(value / 1000, "k %");
      } else {
        return formatValue(value / 1000000, "M %");
      }
    default:
      if (value === 0) {
        return "0";
      } else if (value < 1000) {
        return formatValue(value, "");
      } else if (value < 1000000) {
        return formatValue(value / 1000, " k");
      } else {
        return formatValue(value / 1000000, " M");
      }
  }
};

const getTickFormatter = (unit: string, displayName: string) => {
  const formatValue = (value: number) => {
    const formattedValue = parseFloat(value?.toFixed(2)); // Format to 2 decimal places
    return formattedValue % 1 === 0
      ? Math.floor(formattedValue)
      : formattedValue; // Remove trailing .0
  };
  return (value: number) => {
    switch (unit) {
      case "s":
        return `${formatValue(value / 1000000)}`;
      case "ms":
        return `${formatValue(value / 1000)}`;
      default:
        return getDefaultFormatter(value, displayName);
    }
  };
};

interface LineChartComponentProps {
  namespaceId: string;
  pipelineId: string;
  type: string;
  metric: any;
  vertexId?: string;
  presets?: any;
  fromModal?: boolean;
  pod?: Pod;
}

// TODO have a check for metricReq against metric object to ensure required fields are passed
const LineChartComponent = ({
  namespaceId,
  pipelineId,
  type,
  metric,
  vertexId,
  presets,
  fromModal,
  pod,
}: LineChartComponentProps) => {
  const { addError } = useContext<AppContextProps>(AppContext);
  const [transformedData, setTransformedData] = useState<any[]>([]);
  const [chartLabels, setChartLabels] = useState<any[]>([]);
  const [metricsReq, setMetricsReq] = useState<any>({
    metric_name: metric?.metric_name,
    pattern_name: metric?.pattern_name,
    display_name: metric?.display_name,
  });
  const [paramsList, setParamsList] = useState<any[]>([]);
  // store all filters for each selected dimension
  const [filtersList, setFiltersList] = useState<any[]>([]);
  const [filters, setFilters] = useState<any>({});
  const [previousDimension, setPreviousDimension] = useState<string>(
    metricsReq?.dimension
  );

  const getRandomColor = useCallback((index: number) => {
    const hue = (index * 137.508) % 360;
    return `hsl(${hue}, 50%, 50%)`;
  }, []);

  // required filters
  const getFilterValue = useCallback(
    (filterName: string) => {
      switch (filterName) {
        case "namespace":
          return namespaceId;
        case "mvtx_name":
        case "pipeline":
          return pipelineId;
        case "vertex":
          return vertexId;
        case "pod":
          if (
            [POD_CPU_UTILIZATION, POD_MEMORY_UTILIZATION].includes(
              metric?.display_name
            )
          ) {
            switch (type) {
              case "monoVertex":
                return `${pipelineId}-.*`;
              default:
                return `${pipelineId}-${vertexId}-.*`;
            }
          } else {
            return pod?.name;
          }
        default:
          return "";
      }
    },
    [namespaceId, pipelineId, pod]
  );

  const updateFilterList = useCallback(
    (dimensionVal: string) => {
      const newFilters =
        metric?.dimensions
          ?.find((dimension: any) => dimension?.name === dimensionVal)
          ?.filters?.map((param: any) => ({
            name: param?.Name,
            required: param?.Required,
          })) || [];
      setFiltersList(newFilters);
    },
    [metric, setFiltersList]
  );

  const updateFilters = useCallback(() => {
    const newFilters: any = {};
    filtersList?.forEach((filterElement: any) => {
      if (filterElement?.name && filterElement?.required) {
        newFilters[filterElement.name] = getFilterValue(filterElement.name);
      }
    });
    setFilters(newFilters);
  }, [filtersList, getFilterValue, setFilters]);

  //update filters only when dimension changes in metricsReq
  useEffect(() => {
    if (metricsReq?.dimension !== previousDimension) {
      updateFilterList(metricsReq.dimension);
      setPreviousDimension(metricsReq?.dimension);
    }
  }, [metricsReq, updateFilterList]);

  useEffect(() => {
    if (filtersList?.length) updateFilters();
  }, [filtersList]);

  const updateParams = useCallback(() => {
    const initParams = [{ name: "dimension", required: "true" }];
    // taking dimension[0] as all will have same params
    const newParams =
      metric?.dimensions?.[0]?.params?.map((param: any) => ({
        name: param?.Name,
        required: param?.Required,
      })) || [];

    setParamsList([...initParams, ...newParams]);
  }, [metric, setParamsList]);

  // update params once initially
  useEffect(() => {
    updateParams();
  }, [updateParams]);

  const { chartData, error, isLoading } = useMetricsFetch({
    metricReq: metricsReq,
    filters,
  });

  useEffect(() => {
    if (error) {
      addError(error?.toString());
    }
  }, [error, addError]);

  const groupByLabel = useCallback((dimension: string, displayName: string) => {
    switch (displayName) {
      case POD_CPU_UTILIZATION:
      case POD_MEMORY_UTILIZATION:
        return ["pod"];
      case CONTAINER_CPU_UTILIZATION:
      case CONTAINER_MEMORY_UTILIZATION:
        return ["container"];
      case VERTEX_PENDING_MESSAGES:
      case MONO_VERTEX_PENDING_MESSAGES:
        return dimension === "pod" ? ["pod", "period"] : ["period"];
    }
    switch (dimension) {
      case "mono-vertex":
        return ["mvtx_name"];
      default:
        return [dimension];
    }
  }, []);

  const formatTime = (timestamp: number): string => {
    const date = new Date(timestamp * 1000);
    let hours = date.getHours();
    const minutes = date.getMinutes().toString().padStart(2, "0");
    const amOrPm = hours >= 12 ? "PM" : "AM";
    hours = hours % 12 || 12;
    return `${hours.toString().padStart(2, "0")}:${minutes} ${amOrPm}`;
  };

  const createDataObject = (
    formattedTime: string,
    timestamp: number,
    labelVal: string,
    value: string
  ): Record<string, any> => ({
    time: formattedTime,
    timestamp,
    [labelVal]: parseFloat(value),
  });

  const periodOrder = {
    "1m": 1,
    "5m": 2,
    "15m": 3,
  };

  const updateChartData = useCallback(() => {
    if (!chartData) return;

    const labels: string[] = [];
    const transformedData: Record<string, any>[] = [];
    let filteredChartData = chartData;
    const label = groupByLabel(metricsReq?.dimension, metricsReq?.display_name);

<<<<<<< HEAD
    if (
      [VERTEX_PENDING_MESSAGES, MONO_VERTEX_PENDING_MESSAGES]?.includes(
        metricsReq?.display_name
      )
    )
      filteredChartData = filteredChartData
        // Filter out default period for pending messages
        ?.filter((item) => item?.metric?.["period"] !== "default")
        // Sort data based on period for pending messages
        ?.sort((a, b) => {
          const period1: "1m" | "5m" | "15m" = a?.metric?.["period"];
          const period2: "1m" | "5m" | "15m" = b?.metric?.["period"];
          return (periodOrder[period1] || 0) - (periodOrder[period2] || 0);
        });
=======
    if (Array.isArray(label) && label.length === 1 && label[0] === "container"){
      filteredChartData = chartData?.filter((item) => {
        return pod?.containers?.includes(item?.metric?.["container"])
      })
    }
    if (Array.isArray(label) && label.length === 1 && label[0] === "pod"){
      filteredChartData = chartData?.filter((item) => {
        return !item?.metric?.["pod"]?.includes("daemon")
      })
    }
>>>>>>> b9188460

    filteredChartData?.forEach((item) => {
      let labelVal = "";
      label?.forEach((eachLabel: string) => {
        if (item?.metric?.[eachLabel] !== undefined) {
          labelVal += (labelVal ? "-" : "") + item.metric[eachLabel];
        }
      });

      // Remove initial hyphen if labelVal is not empty
      if (labelVal.startsWith("-") && labelVal.length > 1) {
        labelVal = labelVal.substring(1);
      }

      labels.push(labelVal);

      item?.values?.forEach(([timestamp, value]: [number, string]) => {
        const formattedTime = formatTime(timestamp);

        const existingElement = transformedData?.find(
          (data) => data?.time === formattedTime
        );
        if (!existingElement) {
          transformedData.push(
            createDataObject(formattedTime, timestamp, labelVal, value)
          );
        } else {
          existingElement[labelVal] = parseFloat(value);
        }
      });
    });
    transformedData.sort((a, b) => {
      return a?.timestamp - b?.timestamp;
    });
    setChartLabels(labels);
    setTransformedData(transformedData);
  }, [chartData, metricsReq, groupByLabel, pod]);

  useEffect(() => {
    if (chartData) updateChartData();
  }, [chartData, updateChartData]);

  if (paramsList?.length === 0) return <></>;

  const hasTimeParams = paramsList?.some((param) =>
    ["start_time", "end_time"].includes(param?.name)
  );

  const getMetricsModalDesc = () => {
    return `This chart represents the above metric at a ${metricsReq?.dimension} level over the selected time period.`;
  };

  return (
    <Box>
      <Box
        sx={{
          display: "flex",
          justifyContent: "space-around",
          mt: "1rem",
          mb: "2rem",
        }}
      >
        {paramsList
          ?.filter(
            (param) => !["start_time", "end_time"]?.includes(param?.name)
          )
          ?.map((param: any) => {
            return (
              <Box
                display={fromModal ? "none" : "flex"}
                key={`line-chart-${param?.name}`}
                sx={{ minWidth: 120, fontSize: "2rem" }}
              >
                <Dropdown
                  metric={metric}
                  type={type}
                  field={param?.name}
                  setMetricReq={setMetricsReq}
                  presets={presets}
                />
              </Box>
            );
          })}
        {fromModal && (
          <Box
            sx={{ display: "flex", alignItems: "center", fontSize: "1.4rem" }}
          >
            {getMetricsModalDesc()}
          </Box>
        )}
        {hasTimeParams && (
          <Box key="line-chart-preset">
            <TimeSelector setMetricReq={setMetricsReq} />
          </Box>
        )}
      </Box>

      {filtersList?.filter((filterEle: any) => !filterEle?.required)?.length >
        0 && (
          <Box
            sx={{
              display: fromModal ? "none" : "flex",
              alignItems: "center",
              justifyContent: "space-around",
              mt: "1rem",
              mb: "2rem",
              px: "6rem",
            }}
          >
            <Box sx={{ mr: "1rem" }}>Filters</Box>
            <FiltersDropdown
              items={filtersList?.filter(
                (filterEle: any) => !filterEle?.required
              )}
              namespaceId={namespaceId}
              pipelineId={pipelineId}
              type={type}
              vertexId={vertexId}
              setFilters={setFilters}
              selectedPodName={pod?.name}
              metric={metric}
            />
          </Box>
        )}

      {isLoading && (
        <Box
          sx={{
            display: "flex",
            justifyContent: "center",
            alignItems: "center",
            height: "100%",
          }}
        >
          <CircularProgress />
        </Box>
      )}

      {!isLoading && error && <EmptyChart message={error?.toString()} />}

      {!isLoading && !error && transformedData?.length > 0 && (
        <ResponsiveContainer width="100%" height={400}>
          <LineChart
            data={transformedData}
            margin={{
              top: 5,
              right: 30,
              left: 30,
              bottom: 5,
            }}
          >
            <CartesianGrid strokeDasharray="3 3" />
            <XAxis dataKey="time" padding={{ left: 30, right: 30 }}></XAxis>
            <YAxis
              label={
                <Text
                  x={-160}
                  y={15}
                  dy={5}
                  transform="rotate(-90)"
                  fontSize={14}
                  textAnchor="middle"
                >
                  {getYAxisLabel(metric?.unit)}
                </Text>
              }
              tickFormatter={getTickFormatter(
                metric?.unit,
                metric?.display_name
              )}
            />
            <CartesianGrid stroke="#f5f5f5"></CartesianGrid>

            {chartLabels?.map((value, index) => (
              <Line
                key={`${value}-line-chart`}
                type="monotone"
                dataKey={`${value}`}
                stroke={getRandomColor(index)}
                activeDot={{ r: 8 }}
              />
            ))}

            <Tooltip
              content={<CustomTooltip displayName={metric?.display_name} />}
            />
            <Legend />
          </LineChart>
        </ResponsiveContainer>
      )}

      {!isLoading && !error && transformedData?.length === 0 && <EmptyChart />}
    </Box>
  );
};

export default LineChartComponent;<|MERGE_RESOLUTION|>--- conflicted
+++ resolved
@@ -382,7 +382,6 @@
     let filteredChartData = chartData;
     const label = groupByLabel(metricsReq?.dimension, metricsReq?.display_name);
 
-<<<<<<< HEAD
     if (
       [VERTEX_PENDING_MESSAGES, MONO_VERTEX_PENDING_MESSAGES]?.includes(
         metricsReq?.display_name
@@ -397,19 +396,19 @@
           const period2: "1m" | "5m" | "15m" = b?.metric?.["period"];
           return (periodOrder[period1] || 0) - (periodOrder[period2] || 0);
         });
-=======
+
     if (Array.isArray(label) && label.length === 1 && label[0] === "container"){
-      filteredChartData = chartData?.filter((item) => {
+      filteredChartData = filteredChartData?.filter((item) => {
         return pod?.containers?.includes(item?.metric?.["container"])
       })
     }
+    
     if (Array.isArray(label) && label.length === 1 && label[0] === "pod"){
-      filteredChartData = chartData?.filter((item) => {
+      filteredChartData = filteredChartData?.filter((item) => {
         return !item?.metric?.["pod"]?.includes("daemon")
       })
     }
->>>>>>> b9188460
-
+    
     filteredChartData?.forEach((item) => {
       let labelVal = "";
       label?.forEach((eachLabel: string) => {
