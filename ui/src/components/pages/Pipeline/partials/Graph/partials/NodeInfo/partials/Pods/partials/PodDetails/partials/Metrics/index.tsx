--- conflicted
+++ resolved
@@ -11,24 +11,14 @@
   VertexDetailsContextProps,
 } from "../../../../../../../../../../../../common/SlidingSidebar/partials/VertexDetails";
 import { dimensionReverseMap, metricNameMap } from "./utils/constants";
-
 import "./style.css";
-<<<<<<< HEAD
-import { PodDetail } from "../../../../../../../../../../../../../types/declarations/pods";
-=======
->>>>>>> 93bf8f86
 
 export interface MetricsProps {
   namespaceId: string;
   pipelineId: string;
   type: string;
   vertexId?: string;
-<<<<<<< HEAD
-  podDetails?: PodDetail
-}
-
-export function Metrics({ namespaceId, pipelineId, type, vertexId, podDetails }: MetricsProps) {
-=======
+  selectedPodName?: string;
   metricName?: string;
   setMetricsFound?: Dispatch<SetStateAction<boolean>>;
 }
@@ -37,11 +27,11 @@
   namespaceId,
   pipelineId,
   type,
-  vertexId,
+  vertexId, 
+  selectedPodName,
   metricName,
   setMetricsFound,
 }: MetricsProps) {
->>>>>>> 93bf8f86
   const {
     metricsDiscoveryData: discoveredMetrics,
     error: discoveredMetricsError,
@@ -114,7 +104,7 @@
       {discoveredMetrics?.data?.map((metric: any) => {
         if (
           type === "source" &&
-          metric?.metric_name === "vertex_pending_messages"
+          metric?.pattern_name === "vertex_gauge"
         )
           return null;
         const panelId = `${metric?.metric_name}-panel`;
@@ -158,7 +148,7 @@
                   type={type}
                   metric={metric}
                   vertexId={vertexId}
-                  podDetails={podDetails}
+                  selectedPodName={selectedPodName}
                 />
               )}
             </AccordionDetails>
