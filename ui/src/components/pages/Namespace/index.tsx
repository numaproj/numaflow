--- conflicted
+++ resolved
@@ -17,15 +17,6 @@
 
 import "./style.css";
 
-<<<<<<< HEAD
-export interface NamespaceProps {
-  namespaceId?: string;
-}
-
-export function Namespaces({ namespaceId: nsIdProp }: NamespaceProps) {
-  const { namespaceId: nsIdParam } = useParams();
-  const namespaceId = nsIdProp || nsIdParam;
-=======
 const defaultNamespaceSummaryData: NamespaceSummaryData = {
   pipelinesCount: 0,
   pipelinesActiveCount: 0,
@@ -44,9 +35,13 @@
   isbRawData: null,
 };
 
-export function Namespaces() {
-  const { namespaceId } = useParams();
->>>>>>> 07a7b8ea
+export interface NamespaceProps {
+  namespaceId?: string;
+}
+
+export function Namespaces({ namespaceId: nsIdProp }: NamespaceProps) {
+  const { namespaceId: nsIdParam } = useParams();
+  const namespaceId = nsIdProp || nsIdParam;
   const { setSidebarProps, addError } = useContext<AppContextProps>(AppContext);
   const { data, pipelineRawData, isbRawData, loading, error, refresh } =
     useNamespaceSummaryFetch({
