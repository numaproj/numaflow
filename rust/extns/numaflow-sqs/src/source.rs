--- conflicted
+++ resolved
@@ -109,7 +109,7 @@
         .or_else(Region::new("us-west-2")); // Default region if none provided
 
     let mut config_builder =
-        aws_config::defaults(BehaviorVersion::v2024_03_28()).region(region_provider);
+        aws_config::defaults(BehaviorVersion::v2025_01_17()).region(region_provider);
 
     // Apply endpoint URL if configured
     if let Some(endpoint_url) = config.endpoint_url {
@@ -188,36 +188,6 @@
         }
     }
 
-<<<<<<< HEAD
-=======
-    async fn create_sqs_client(config: Option<SQSSourceConfig>) -> Client {
-        let region = match config {
-            Some(config) => config.region.clone(),
-            None => SQS_DEFAULT_REGION.to_string(),
-        };
-
-        tracing::info!(region = region.clone(), "Creating SQS client in region");
-
-        // read aws config
-        let region_provider = RegionProviderChain::first_try(Region::new(region.clone()))
-            .or_default_provider()
-            .or_else(Region::new(SQS_DEFAULT_REGION));
-
-        let shared_config = aws_config::defaults(BehaviorVersion::latest())
-            .timeout_config(
-                TimeoutConfig::builder()
-                    .operation_attempt_timeout(Duration::from_secs(10))
-                    .build(),
-            )
-            .region(region_provider)
-            .load()
-            .await;
-
-        // create sqs client
-        Client::new(&shared_config)
-    }
-
->>>>>>> d1bb5662
     async fn run(&mut self) {
         while let Some(msg) = self.handler_rx.recv().await {
             self.handle_message(msg).await;
