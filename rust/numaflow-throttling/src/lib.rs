use crate::state::OptimisticValidityUpdateSecs;
use crate::state::store::Store;
use state::RateLimiterState;
use std::sync::atomic::{AtomicU64, AtomicUsize};
use std::sync::{Arc, Mutex};
use std::time::Duration;
use tokio_util::sync::CancellationToken;
use tracing::warn;

pub(crate) mod error;

pub(crate) use error::Error;
pub(crate) use error::Result;

/// State module contains the implementation of the [RateLimiterState] which has the
/// holds distributed consensus state required to compute the available tokens.
pub mod state;

#[derive(Clone)]
pub struct WithoutState;

#[derive(Clone)]
pub struct WithState<S>(RateLimiterState<S>);

/// RateLimiter will expose methods to query the tokens available per unit time
#[trait_variant::make(Send)]
pub trait RateLimiter {
    /// GetN returns the number of tokens available for the next n time windows or blocks till then.
    /// If timeout is None, it will block till the tokens are available, else returns whatever is
    /// available. If `n` is provided, it will try to acquire `n` tokens else it will acquire all the tokens.
    async fn acquire_n(&self, n: Option<usize>, timeout: Option<Duration>) -> usize;

    /// Shutdown the rate limiter and clean up resources.
    /// This will deregister the processor from the distributed store and stop any background tasks.
    async fn shutdown(&self) -> Result<()>;
}

/// RateLimit is the main struct that will be used by the user to get the tokens available for the
/// current time window. It has to be clonable so it can be used across multiple process-a-stream
/// tasks (e.g., pipeline with multiple partitions).
#[derive(Clone)]
pub struct RateLimit<W> {
    token_calc_bounds: TokenCalcBounds,
    /// Current number of tokens available.
    token: Arc<AtomicUsize>,
    /// Max number of tokens ever filled till now. The next refill relies on the current max allowed
    /// value. For the first run this will be set to `burst` and will be slowly incremented to the
    /// `max` value. This has to be float because we support fractional slope. E.g., one could
    /// say ramp up from 10 to 20 in 60 seconds, which means we add 1/6 tokens per second.
    max_ever_filled: Arc<Mutex<f32>>,
    /// Last time the token was queried. The tokens are replenished based on the time elapsed since
    /// the last query.
    last_queried_epoch: Arc<AtomicU64>,
    /// Optional [RateLimiterState] to query for the pool-size in a distributed setting.
    state: W,
}

impl<W> std::fmt::Display for RateLimit<W> {
    fn fmt(&self, f: &mut std::fmt::Formatter<'_>) -> std::fmt::Result {
        write!(
            f,
            "token_calc_bounds: {:?}, token: {}, max_ever_filled: {}, last_queried_epoch: {}",
            self.token_calc_bounds,
            self.token.load(std::sync::atomic::Ordering::Relaxed),
            self.max_ever_filled.lock().unwrap(),
            self.last_queried_epoch
                .load(std::sync::atomic::Ordering::Relaxed)
        )
    }
}

#[derive(Debug)]
enum TokenAvailability {
    /// Tokens are available for this epoch
    Available(usize),
    /// Tokens are not available for this epoch, there is no need to recompute this we have exhausted
    /// all the tokens for this epoch.
    Exhausted,
    /// Recompute the number of tokens available since we are in a new epoch.
    Recompute,
}

impl<W> RateLimit<W> {
    /// Computes the number of tokens to be refilled for the next epoch.
    pub(crate) fn compute_refill(&self) -> usize {
        let mut max_ever_filled = self.max_ever_filled.lock().unwrap();

        // let's make sure we do not go beyond the max
        if *max_ever_filled >= self.token_calc_bounds.max as f32 {
            self.token_calc_bounds.max
        } else {
            // TODO: a lot of different cases to consider on how to refill.
            //  Today we do the simplest, if the time as progressed, we increase by the slope.
            let refill = *max_ever_filled + self.token_calc_bounds.slope;
            let capped_refill = refill.min(self.token_calc_bounds.max as f32);

            // Update the fractional value
            *max_ever_filled = capped_refill;

            capped_refill as usize
        }
    }
}

impl RateLimit<WithoutState> {
    /// Create a new [RateLimit] without a distributed state.
    pub fn new(token_calc_bounds: TokenCalcBounds) -> Result<Self> {
        let burst = token_calc_bounds.min;
        Ok(RateLimit {
            token_calc_bounds,
            token: Arc::new(AtomicUsize::new(burst)),
            max_ever_filled: Arc::new(Mutex::new(burst as f32)),
            last_queried_epoch: Arc::new(AtomicU64::new(0)),
            state: WithoutState,
        })
    }

    /// Get the number of tokens available for the current time provided it is already refilled.
    /// Since pool size is always one, we don't have to divide the tokens by pool size.
    pub(crate) fn get_tokens(&self, n: Option<usize>, cur_epoch: u64) -> TokenAvailability {
        let previous_epoch = self
            .last_queried_epoch
            .load(std::sync::atomic::Ordering::Relaxed);

        if previous_epoch < cur_epoch {
            return TokenAvailability::Recompute;
        }

        let fetched = self.token.fetch_update(
            std::sync::atomic::Ordering::Release,
            std::sync::atomic::Ordering::Acquire,
            |current| {
                if current == 0 {
                    return None; // No tokens available, no update
                }

                match n {
                    None => Some(0), // Acquire all tokens
                    Some(requested) if current >= requested => Some(current - requested), // Acquire requested tokens
                    Some(_) => Some(0), // Not enough tokens, acquire all available
                }
            },
        );

        match fetched {
            Ok(previous) => {
                let acquired = match n {
                    None => previous,
                    Some(requested) => previous.min(requested),
                };
                TokenAvailability::Available(acquired)
            }
            Err(_) => TokenAvailability::Exhausted,
        }
    }
}

/// Helper to sleep until the start of the next second.
async fn sleep_until_next_sec() -> u64 {
    let now = std::time::SystemTime::now();
    let since_epoch = now
        .duration_since(std::time::UNIX_EPOCH)
        .expect("Time went backwards");

    // Calculate the start of the next second truncated to the next second so we sleep only
    // till the top of the second
    let start_of_next_sec = since_epoch.as_secs() + 1;

    // delta till the top of the next second
    let delta_till_next_sec = Duration::from_secs(start_of_next_sec) - since_epoch;

    tokio::time::sleep_until(tokio::time::Instant::from_std(
        std::time::Instant::now() + (delta_till_next_sec),
    ))
    .await;

    start_of_next_sec
}

impl RateLimit<WithoutState> {
    /// Tries to acquire tokens(non-blocking)
    async fn attempt_acquire_n(&self, n: Option<usize>, cur_epoch: u64) -> usize {
        // let's try to acquire the tokens
        match self.get_tokens(n, cur_epoch) {
            TokenAvailability::Available(t) => return t,
            TokenAvailability::Exhausted => return 0,
            TokenAvailability::Recompute => {}
        }

        let new_token_count = self.compute_refill();
        self.token
            .store(new_token_count, std::sync::atomic::Ordering::Release);

        // Update the epoch to current time after refilling
        self.last_queried_epoch
            .store(cur_epoch, std::sync::atomic::Ordering::Release);

        // try to acquire the tokens again
        match self.get_tokens(n, cur_epoch) {
            TokenAvailability::Available(tokens) => tokens,
            other => {
                warn!(
                    ?other,
                    "We just refilled and it still needs to be recomputed."
                );
                0
            }
        }
    }
}

impl RateLimiter for RateLimit<WithoutState> {
    /// Acquire `n` tokens. If `n` is not provided, it will acquire all the tokens.
    /// If timeout is None, returns immediately with available tokens (non-blocking).
    /// If timeout is Some, will wait up to the specified duration for some tokens to be available.
    /// Timeout is only considered when token size is zero.
    async fn acquire_n(&self, n: Option<usize>, timeout: Option<Duration>) -> usize {
        let cur_epoch = std::time::SystemTime::now()
            .duration_since(std::time::UNIX_EPOCH)
            .expect("Time went backwards")
            .as_secs();

        // First attempt - try to get tokens immediately
        let tokens = self.attempt_acquire_n(n, cur_epoch).await;
        if tokens > 0 {
            return tokens;
        }

        // If no timeout specified, return immediately
        let Some(duration) = timeout else {
            return 0;
        };

        // With timeout, wait for tokens to become available
        let acquisition_loop = async {
            loop {
                // Wait for the next epoch to try again
                let cur_epoch = sleep_until_next_sec().await;
                let tokens = self.attempt_acquire_n(n, cur_epoch).await;
                if tokens > 0 {
                    return tokens;
                }
            }
        };

        tokio::time::timeout(duration, acquisition_loop)
            .await
            .unwrap_or(0)
    }

    async fn shutdown(&self) -> crate::Result<()> {
        Ok(())
    }
}

impl<S: Store + Send + Sync + Clone + 'static> RateLimit<WithState<S>> {
    /// Tries to acquire tokens (non-blocking)
    async fn attempt_acquire_n(&self, n: Option<usize>, cur_epoch: u64) -> usize {
        // Try the hot-path first: consume from the current window.
        match self.get_tokens(n, cur_epoch) {
            TokenAvailability::Available(t) => return t,
            TokenAvailability::Exhausted => return 0,
            TokenAvailability::Recompute => {}
        }

        // We crossed a new epoch; we gave to recompute the budget i.e., recompute the number of
        // new tokens available
        let next_total_tokens = self.compute_refill();

        // Store the total tokens (division happens in get_tokens)
        self.token
            .store(next_total_tokens, std::sync::atomic::Ordering::Release);

        self.last_queried_epoch
            .store(cur_epoch, std::sync::atomic::Ordering::Release);

        // Try to take after refill.
        match self.get_tokens(n, cur_epoch) {
            TokenAvailability::Available(tokens) => tokens,
            other => {
                warn!(
                    ?other,
                    "We just refilled (distributed) and it still needs to be recomputed."
                );
                0
            }
        }
    }
}

impl<S: Store + Send + Sync + Clone + 'static> RateLimiter for RateLimit<WithState<S>> {
    /// Acquire `n` tokens. If `n` is not provided, it will acquire all the tokens.
    /// If timeout is None, returns immediately with available tokens (non-blocking).
    /// If timeout is Some, will wait up to the specified duration for some tokens to be available.
    /// Timeout is only considered when token size is zero.
    async fn acquire_n(&self, n: Option<usize>, timeout: Option<Duration>) -> usize {
        let mut cur_epoch = std::time::SystemTime::now()
            .duration_since(std::time::UNIX_EPOCH)
            .expect("Time went backwards")
            .as_secs();

        // First attempt - try to get tokens immediately
        let tokens = self.attempt_acquire_n(n, cur_epoch).await;
        if tokens > 0 {
            return tokens;
        }

        // If no timeout specified, return immediately (original behavior)
        let Some(duration) = timeout else {
            return 0;
        };

        // With timeout, wait for tokens to become available
        let acquisition_loop = async {
            loop {
                // Wait for the next epoch to try again
                cur_epoch = sleep_until_next_sec().await;
                let tokens = self.attempt_acquire_n(n, cur_epoch).await;
                if tokens > 0 {
                    return tokens;
                }
            }
        };

        tokio::time::timeout(duration, acquisition_loop)
            .await
            .unwrap_or(0)
    }

    async fn shutdown(&self) -> Result<()> {
        self.state.0.shutdown().await
    }
}

impl<S: Store> RateLimit<WithState<S>> {
    /// Create a new [RateLimit] with a distributed state.
    pub async fn new(
        token_calc_bounds: TokenCalcBounds,
        store: S,
        processor_id: &str,
        cancel: CancellationToken,
        refresh_interval: Duration,
        runway_update_len: OptimisticValidityUpdateSecs,
    ) -> Result<Self> {
        // Registers and blocks until initial consensus (AGREE) inside state::new(...)
        let state = RateLimiterState::new(
            store,
            processor_id,
            cancel,
            refresh_interval,
            runway_update_len,
        )
        .await?;

        // Add 1-second sleep after initial agreement so we don't get inconsistent results within
        // the same second because race conditions among multiple processors initializing.
        tokio::time::sleep(Duration::from_secs(1)).await;
        let burst = token_calc_bounds.min;

        Ok(RateLimit {
            token_calc_bounds,
            // Store the full burst amount, we divide by pool size when querying tokens
            token: Arc::new(AtomicUsize::new(burst)),
            max_ever_filled: Arc::new(Mutex::new(burst as f32)),
            last_queried_epoch: Arc::new(AtomicU64::new(0)),
            state: WithState(state),
        })
    }

    /// Get the number of tokens available for the current time provided it is already refilled.
    pub(crate) fn get_tokens(&self, n: Option<usize>, cur_epoch: u64) -> TokenAvailability {
        let previous_epoch = self
            .last_queried_epoch
            .load(std::sync::atomic::Ordering::Relaxed);

        if previous_epoch < cur_epoch {
            return TokenAvailability::Recompute;
        }

        // Get current pool size for division
        let pool = self
            .state
            .0
            .known_pool_size
            .load(std::sync::atomic::Ordering::Relaxed)
            .max(1);

        let fetched = self.token.fetch_update(
            std::sync::atomic::Ordering::Release,
            std::sync::atomic::Ordering::Acquire,
            |current| {
                if current == 0 {
                    return None; // No tokens available
                }

                // Divide by pool size to get appropriate tokens for this processor
                let processor_tokens = current / pool;
                if processor_tokens == 0 {
                    return None;
                }

                // if n is not provided, acquire all available tokens, else min of requested and
                // available tokens.
                let tokens_to_acquire = match n {
                    None => processor_tokens,
                    Some(requested) => processor_tokens.min(requested),
                };

                // since the tokens are not stored at processor level, we need to subtract the tokens
                // by pool size to get the right number.
                current.checked_sub(tokens_to_acquire * pool)
            },
        );

        match fetched {
            Ok(previous) => {
                let available_for_pod = previous / pool;
                let acquired = match n {
                    None => available_for_pod,
                    Some(requested) => available_for_pod.min(requested),
                };
                TokenAvailability::Available(acquired)
            }
            Err(_) => TokenAvailability::Exhausted,
        }
    }
}

/// Mathematical Boundaries of Token Computation
#[derive(Clone, Debug)]
pub struct TokenCalcBounds {
    /// Amount of tokens that will be added for each unit of time.
    slope: f32,
    /// Maximum number of tokens that can be available.
    max: usize,
    /// Minimum number of tokens available at t=0 (origin)
    min: usize,
}

impl Default for TokenCalcBounds {
    fn default() -> Self {
        TokenCalcBounds {
            slope: 1.0,
            max: 1,
            min: 1,
        }
    }
}

impl TokenCalcBounds {
    /// `Maximum` number of tokens that can be added in a unit of time with an initial `burst`.
    /// The `duration` (in seconds) at with we can add `max` tokens.
    pub fn new(max: usize, min: usize, duration: Duration) -> Self {
        TokenCalcBounds {
            slope: (max - min) as f32 / duration.as_secs_f32(),
            max,
            min,
        }
    }
}

#[derive(Clone)]
pub struct NoOpRateLimiter;

impl RateLimiter for NoOpRateLimiter {
    async fn acquire_n(&self, n: Option<usize>, _timeout: Option<Duration>) -> usize {
        // Always return the requested number of tokens (or max if not specified)
        n.unwrap_or(usize::MAX)
    }

    async fn shutdown(&self) -> crate::Result<()> {
        // No-op for NoOpRateLimiter as there are no resources to clean up
        Ok(())
    }
}

#[cfg(test)]
mod tests {
    use super::*;
    use std::time::SystemTime;
    use tokio::time::Duration;

    /// Test utilities for Redis integration tests

    mod test_utils {
        use std::time::Duration;
        use tokio_util::sync::CancellationToken;
        use crate::state::{OptimisticValidityUpdateSecs, Store};
        use crate::state::store::redis_store::{RedisMode, RedisStore};
        use crate::{RateLimit, RateLimiter, TokenCalcBounds, WithState};

        /// Test case struct for distributed rate limiter tests [create::run_distributed_rate_limiter_multiple_pods_test_cases]
        ///
        /// # Arguments
        ///
        /// * `max_tokens` - The maximum number of tokens that can be stored in the bucket
        /// * `burst_tokens` - The number of tokens that can be burst in a single second
        /// * `duration` - The duration of the bucket
        /// * `pod_count` - The number of pods
        /// * `iterations` - The number of iterations
        /// * `store` - The store to use for the test
        pub(super) struct TestCase<S> {
            pub(super) max_tokens: usize,
            pub(super) burst_tokens: usize,
            pub(super) duration: Duration,
            pub(super) pod_count: usize,
            pub(super) iterations: usize,
            pub(super) store: S,
        }

        /// Struct to hold test parameters for rate limiter
        ///
        /// # Arguments
        ///
        /// * `bounds` - A struct containing the token calculation bounds
        /// * `refresh_interval` - The interval at which the store should be refreshed (redis)
        /// * `pod_count` - The number of pods/processors to simulate
        /// * `iterations` - The number of iterations to run the rate limiter for
        /// * `runway_update` - The runway update to use
        pub(super) struct TestParams {
            pub(super) bounds: TokenCalcBounds,
            pub(super) refresh_interval: Duration,
            pub(super) pod_count: usize,
            pub(super) iterations: usize,
            pub(super) runway_update: OptimisticValidityUpdateSecs,
        }

        /// A generic utility function to test rate limiter with generic state
        ///
        /// # Arguments
        ///
        /// * `store` - A trait object that implements the [Store] trait
        /// * `params` - A struct containing the test parameters
        /// * `cancel` - A [CancellationToken] to cancel the test
        pub async fn test_rate_limiter_with_state<S: Store + Sync + Clone + 'static>(
            store: S,
            params: TestParams,
            cancel: CancellationToken,
        ) {
            // Unpack test params for usage
            let TestParams {
                bounds,
                refresh_interval,
                pod_count,
                iterations,
                runway_update,
            } = params;

            // create pod_count number of rate limiters with passed store
            let mut rate_limiters = vec![];
            for i in 0..pod_count {
                rate_limiters.push(
                    RateLimit::<WithState<S>>::new(
                        bounds.clone(),
                        store.clone(),
                        &format!("processor_{}", i),
                        cancel.clone(),
                        refresh_interval,
                        runway_update.clone(),
                    )
                    .await
                    .unwrap(),
                );
            }

            // cur_epoch = 0 -> at t = 0;
            // at t = 0, each processor should get (min|burst)/pod_count tokens
            let mut cur_epoch = 0;
            let mut total_tokens = 0;
            for rate_limiter in rate_limiters.iter() {
                let tokens = rate_limiter.attempt_acquire_n(None, cur_epoch).await;
                total_tokens += tokens;
                assert_eq!(
                    tokens,
                    bounds.min / pod_count,
                );
            }

            // Total tokens distributed at t=0 should equal burst/pod_count
            assert_eq!(
                total_tokens, bounds.min,
                "Total distributed should equal burst"
            );

            // for each additional iteration, each processor should get
            // (min|burst)/pod_count additional tokens until fully ramped up
            for i in 1..=iterations {
                cur_epoch += 1;
                for rate_limiter in rate_limiters.iter() {
                    let tokens = rate_limiter.attempt_acquire_n(None, cur_epoch).await;
                    assert_eq!(
                        tokens,
                        calc_cur_processor_tokens(&bounds, i, pod_count),
                        "Number of tokens fetched in each iteration \
                should increase by slope/pod_count until ramp up",
                    );
                }
            }

            for rate_limiter in rate_limiters.iter() {
                rate_limiter.shutdown().await.unwrap();
            }
        }

        /// Calculate the number of tokens available to a processor at a given iteration
        ///
        /// # Arguments
        ///
        /// * `bounds` - A struct containing the token calculation bounds
        /// * `iteration` - The iteration count. This is the number of times the rate limiter has been called
        /// * `pod_count` - The number of pods/processors
        ///
        /// # Returns
        ///
        /// The number of tokens available to a processor at a given iteration
        fn calc_cur_processor_tokens(
            bounds: &TokenCalcBounds,
            iteration: usize,
            pod_count: usize) -> usize {
            // Actual ramp up duration is recalculated here
            let actual_ramp_up = ((bounds.max - bounds.min) as f32 / bounds.slope) as usize;
            // effective ramp up is the minimum of actual ramp up and iteration
            let effective_ramp_up = actual_ramp_up.min(iteration);
            // calculate tokens allowed to each processor based on effective ramp up
            (bounds.min + (effective_ramp_up as f32 * bounds.slope) as usize) / pod_count
        }

        /// Creates a Redis store for testing with a unique key prefix
        /// Returns None if Redis is not available
        #[cfg(feature = "redis-tests")]
        pub async fn create_test_redis_store(test_name: &str) -> Option<RedisStore> {
            let redis_url = "redis://127.0.0.1:6379";

            // Check if Redis is available
            if let Err(_) = redis::Client::open(redis_url) {
                println!(
                    "Skipping Redis test - Redis server not available at {}",
                    redis_url
                );
                return None;
            }

            let test_key_prefix =
                Box::leak(format!("test_{}_{}", test_name, std::process::id()).into_boxed_str());
            let redis_mode = RedisMode::single_url(redis_url.to_string())
                .build()
                .unwrap();

            match RedisStore::new(test_key_prefix, redis_mode).await {
                Ok(store) => Some(store),
                Err(e) => {
                    println!("Skipping Redis test - Failed to connect to Redis: {}", e);
                    None
                }
            }
        }

        /// Cleans up Redis keys after a test
        #[cfg(feature = "redis-tests")]
        pub fn cleanup_redis_keys(test_name: &str) {
            let redis_url = "redis://127.0.0.1:6379";
            if let Ok(client) = redis::Client::open(redis_url)
                && let Ok(mut conn) = client.get_connection()
            {
                let test_key_prefix = format!("test_{}_{}", test_name, std::process::id());
                let _: Result<(), _> = redis::cmd("DEL")
                    .arg(format!("{}:heartbeats", test_key_prefix))
                    .arg(format!("{}:poolsize", test_key_prefix))
                    .query(&mut conn);
            }
        }
    }

    #[tokio::test]
    async fn test_acquire_all_tokens() {
        let bounds = TokenCalcBounds::new(10, 5, Duration::from_secs(1));
        let rate_limiter = RateLimit::<WithoutState>::new(bounds).unwrap();
        rate_limiter.last_queried_epoch.store(
            SystemTime::now()
                .duration_since(std::time::UNIX_EPOCH)
                .expect("Time went backwards")
                .as_secs(),
            std::sync::atomic::Ordering::Release,
        );
        // Should get all 5 burst tokens initially
        let tokens = rate_limiter.acquire_n(None, None).await;
        assert_eq!(tokens, 5);

        // Should get 0 tokens on next call
        let tokens = rate_limiter.acquire_n(None, None).await;
        assert_eq!(tokens, 0);
    }

    #[tokio::test]
    async fn test_sleep_until_next_sec() {
        let start = std::time::Instant::now();
        sleep_until_next_sec().await;
        let elapsed = start.elapsed();
        // < 5 to make tests are not flaky
        assert!(elapsed < Duration::from_secs(5));
    }

    #[tokio::test]
    async fn test_acquire_specific_tokens() {
        let bounds = TokenCalcBounds::new(10, 5, Duration::from_secs(1));
        let rate_limiter = RateLimit::<WithoutState>::new(bounds).unwrap();
        rate_limiter.last_queried_epoch.store(
            SystemTime::now()
                .duration_since(std::time::UNIX_EPOCH)
                .expect("Time went backwards")
                .as_secs(),
            std::sync::atomic::Ordering::Release,
        );

        // Acquire 3 tokens
        let tokens = rate_limiter.acquire_n(Some(3), None).await;
        assert_eq!(tokens, 3);

        // Should have 2 tokens left
        let tokens = rate_limiter.acquire_n(Some(2), None).await;
        assert_eq!(tokens, 2);

        // Should get 0 tokens now
        let tokens = rate_limiter.acquire_n(Some(1), None).await;
        assert_eq!(tokens, 0);
    }

    #[tokio::test]
    async fn test_acquire_more_than_available() {
        let bounds = TokenCalcBounds::new(10, 3, Duration::from_secs(1));
        let rate_limiter = RateLimit::<WithoutState>::new(bounds).unwrap();
        rate_limiter.last_queried_epoch.store(
            SystemTime::now()
                .duration_since(std::time::UNIX_EPOCH)
                .expect("Time went backwards")
                .as_secs(),
            std::sync::atomic::Ordering::Release,
        );

        // Try to acquire 5 tokens when only 3 are available
        let tokens = rate_limiter.acquire_n(Some(5), None).await;
        assert_eq!(tokens, 3); // Should get all available tokens

        // Should get 0 tokens on next call
        let tokens = rate_limiter.acquire_n(Some(1), None).await;
        assert_eq!(tokens, 0);
    }

    #[tokio::test]
    async fn test_token_refill_gradual() {
        let bounds = TokenCalcBounds::new(10, 2, Duration::from_secs(1));
        let rate_limiter = RateLimit::<WithoutState>::new(bounds).unwrap();
        rate_limiter.last_queried_epoch.store(
            SystemTime::now()
                .duration_since(std::time::UNIX_EPOCH)
                .expect("Time went backwards")
                .as_secs(),
            std::sync::atomic::Ordering::Release,
        );

        // Consume initial burst tokens
        let tokens = rate_limiter.acquire_n(None, None).await;
        assert_eq!(tokens, 2);

        // Advance time by updating last_queried_epoch to simulate time passage
        rate_limiter
            .last_queried_epoch
            .store(0, std::sync::atomic::Ordering::Release);

        // Should refill with slope amount (8 tokens added to 2 burst = 10 max)
        let tokens = rate_limiter.acquire_n(None, None).await;
        assert_eq!(tokens, 10);
    }

    #[tokio::test]
    async fn test_token_refill_capped_at_max() {
        let bounds = TokenCalcBounds::new(5, 2, Duration::from_secs(1));
        let rate_limiter = RateLimit::<WithoutState>::new(bounds).unwrap();

        // Consume initial tokens
        rate_limiter.acquire_n(None, None).await;

        // Force time passage
        rate_limiter
            .last_queried_epoch
            .store(0, std::sync::atomic::Ordering::Release);

        // Should be capped at max (5), not burst + slope
        let tokens = rate_limiter.acquire_n(None, None).await;
        assert_eq!(tokens, 5);
    }

    #[tokio::test]
    async fn test_default_token_calc_bounds() {
        let bounds = TokenCalcBounds::default();
        assert_eq!(bounds.max, 1);
        assert_eq!(bounds.min, 1);

        let rate_limiter = RateLimit::<WithoutState>::new(bounds).unwrap();
        let tokens = rate_limiter.acquire_n(None, None).await;
        assert_eq!(tokens, 1);
    }

    #[tokio::test]
    async fn test_custom_token_calc_bounds() {
        let bounds = TokenCalcBounds::new(20, 5, Duration::from_secs(2));
        assert_eq!(bounds.max, 20);
        assert_eq!(bounds.min, 5);
        assert_eq!(bounds.slope, 7.5); // (20-5)/2

        let rate_limiter = RateLimit::<WithoutState>::new(bounds).unwrap();
        rate_limiter.last_queried_epoch.store(
            SystemTime::now()
                .duration_since(std::time::UNIX_EPOCH)
                .expect("Time went backwards")
                .as_secs(),
            std::sync::atomic::Ordering::Release,
        );
        let tokens = rate_limiter.acquire_n(None, None).await;
        assert_eq!(tokens, 5);
    }

    #[tokio::test]
    async fn test_fractional_slope_accumulation() {
        // Test case: max=2, min=1, ramp_up=10s
        // slope = (2-1)/10 = 0.1 tokens per second
        let bounds = TokenCalcBounds::new(2, 1, Duration::from_secs(10));
        assert_eq!(bounds.max, 2);
        assert_eq!(bounds.min, 1);
        assert_eq!(bounds.slope, 0.1); // (2-1)/10

        let rate_limiter = RateLimit::<WithoutState>::new(bounds).unwrap();
        rate_limiter.last_queried_epoch.store(
            SystemTime::now()
                .duration_since(std::time::UNIX_EPOCH)
                .expect("Time went backwards")
                .as_secs(),
            std::sync::atomic::Ordering::Release,
        );

        // Initially should have 1 token (burst)
        let tokens = rate_limiter.acquire_n(None, None).await;
        assert_eq!(tokens, 1);

        // Force time passage to trigger refill
        rate_limiter
            .last_queried_epoch
            .store(0, std::sync::atomic::Ordering::Release);

        // After first refill: 1.0 + 0.1 = 1.1, but tokens returned as usize = 1
        let tokens = rate_limiter.acquire_n(None, None).await;
        assert_eq!(tokens, 1);

        // Check that max_ever_filled is accumulating fractionally
        let max_filled = *rate_limiter.max_ever_filled.lock().unwrap();
        assert_eq!(max_filled, 1.1);

        // Force another time passage
        rate_limiter
            .last_queried_epoch
            .store(0, std::sync::atomic::Ordering::Release);

        // After second refill: 1.1 + 0.1 = 1.2, tokens = 1
        let tokens = rate_limiter.acquire_n(None, None).await;
        assert_eq!(tokens, 1);
        let max_filled = *rate_limiter.max_ever_filled.lock().unwrap();
        assert_eq!(max_filled, 1.2);

        // Continue until we reach 2.0 (after 10 refills total)
        for _ in 0..8 {
            rate_limiter
                .last_queried_epoch
                .store(0, std::sync::atomic::Ordering::Release);
            rate_limiter.acquire_n(None, None).await;
        }

        let max_filled = *rate_limiter.max_ever_filled.lock().unwrap();
        assert_eq!(max_filled, 2.0);

        // Force one more time passage - should be capped at max (2)
        rate_limiter
            .last_queried_epoch
            .store(0, std::sync::atomic::Ordering::Release);
        let tokens = rate_limiter.acquire_n(None, None).await;
        assert_eq!(tokens, 2);
        let max_filled = *rate_limiter.max_ever_filled.lock().unwrap();
        assert_eq!(max_filled, 2.0); // Should not exceed max
    }

    #[tokio::test]
    async fn test_concurrent_token_acquisition() {
        let bounds = TokenCalcBounds::new(10, 10, Duration::from_secs(1));
        let rate_limiter = Arc::new(RateLimit::<WithoutState>::new(bounds).unwrap());

        let mut join_set = tokio::task::JoinSet::new();

        // Spawn 5 tasks trying to acquire 2 tokens each
        for _ in 0..5 {
            let limiter = Arc::clone(&rate_limiter);
            join_set.spawn(async move { limiter.acquire_n(Some(2), None).await });
        }

        let results: Vec<usize> = join_set.join_all().await.into_iter().collect();

        // Total tokens acquired should equal initial burst (10)
        let total_acquired: usize = results.iter().sum();
        assert_eq!(total_acquired, 10);
    }

    #[tokio::test]
    async fn test_timeout_with_available_tokens() {
        let bounds = TokenCalcBounds::new(5, 3, Duration::from_secs(1));
        let rate_limiter = RateLimit::<WithoutState>::new(bounds).unwrap();

        // Should return immediately when tokens are available
        let start = std::time::Instant::now();
        let tokens = rate_limiter
            .acquire_n(Some(2), Some(Duration::from_secs(1)))
            .await;
        let elapsed = start.elapsed();

        assert_eq!(tokens, 2);
        assert!(elapsed < Duration::from_millis(100)); // Should return immediately
    }

    #[tokio::test]
    async fn test_timeout_when_tokens_exhausted() {
        let bounds = TokenCalcBounds::new(5, 2, Duration::from_secs(1));
        let rate_limiter = RateLimit::<WithoutState>::new(bounds).unwrap();

        rate_limiter.last_queried_epoch.store(
            SystemTime::now()
                .duration_since(std::time::UNIX_EPOCH)
                .expect("Time went backwards")
                .as_secs(),
            std::sync::atomic::Ordering::Release,
        );

        // Consume all available tokens
        let tokens = rate_limiter.acquire_n(None, None).await;
        assert_eq!(tokens, 2);

        // Try to acquire more tokens
        let tokens = rate_limiter.acquire_n(Some(1), None).await;
        assert_eq!(tokens, 0);
    }

    #[tokio::test]
    async fn test_no_timeout_returns_immediately() {
        let bounds = TokenCalcBounds::new(5, 2, Duration::from_secs(1));
        let rate_limiter = RateLimit::<WithoutState>::new(bounds).unwrap();
        rate_limiter.last_queried_epoch.store(
            SystemTime::now()
                .duration_since(std::time::UNIX_EPOCH)
                .expect("Time went backwards")
                .as_secs(),
            std::sync::atomic::Ordering::Release,
        );

        // Consume all available tokens
        let tokens = rate_limiter.acquire_n(None, None).await;
        assert_eq!(tokens, 2);

        // Should return immediately with 0 tokens when none available and no timeout
        let start = std::time::Instant::now();
        let tokens = rate_limiter.acquire_n(Some(1), None).await;
        let elapsed = start.elapsed();

        assert_eq!(tokens, 0);
        // Should return immediately
        assert!(elapsed < Duration::from_millis(100));
    }

    #[tokio::test]
    async fn test_timeout_waits_for_next_epoch() {
        let bounds = TokenCalcBounds::new(5, 2, Duration::from_secs(1));
        let rate_limiter = RateLimit::<WithoutState>::new(bounds).unwrap();
        rate_limiter.last_queried_epoch.store(
            SystemTime::now()
                .duration_since(std::time::UNIX_EPOCH)
                .expect("Time went backwards")
                .as_secs(),
            std::sync::atomic::Ordering::Release,
        );

        // Consume all available tokens
        let tokens = rate_limiter.acquire_n(None, None).await;
        assert_eq!(tokens, 2);

        // Force time passage by resetting epoch
        rate_limiter
            .last_queried_epoch
            .store(0, std::sync::atomic::Ordering::Release);

        // Should wait and get tokens from next epoch when timeout is provided
        let start = std::time::Instant::now();
        let tokens = rate_limiter
            .acquire_n(Some(1), Some(Duration::from_secs(2)))
            .await;
        let elapsed = start.elapsed();

        assert_eq!(tokens, 1);
        // Should return quickly since we forced epoch reset
        assert!(elapsed < Duration::from_millis(100));
    }

    #[tokio::test]
    async fn test_attempt_acquire_n_with_state_rate_limiter_single_pod() {
<<<<<<< HEAD
=======
        use crate::state::OptimisticValidityUpdateSecs;
        use crate::state::store::in_memory_store::InMemoryStore;

        let bounds = TokenCalcBounds::new(20, 10, Duration::from_secs(10));
        // time 0 -> 10
        // time 1 -> 11
        // time 2 -> 12
        // time 3 -> 13
        // time 10 -> 20
        let store = InMemoryStore::new();
        let cancel = CancellationToken::new();
        let refresh_interval = Duration::from_millis(100);
        let runway_update = OptimisticValidityUpdateSecs::default();

        // expected = [10,11,12 .. .20]
        // input = for from=time to=time+end
        // result = [] populated while running for loop
        // assert_eq!(result, expected)

        // Create a single distributed rate limiter
        let rate_limiter = RateLimit::<WithState<InMemoryStore>>::new(
            bounds,
            store.clone(),
            "processor_1",
            cancel.clone(),
            refresh_interval,
            runway_update,
        )
        .await
        .unwrap();

        // initial state(0th second) we can acquire min number of tokens.
        let mut cur_epoch = 0;
        let attempt = rate_limiter.attempt_acquire_n(None, cur_epoch).await;
        assert_eq!(attempt, 10, "Single pod should get full burst tokens");

        // Since the slope is 1, we should get 1 more token each second until we reach
        // the max rate limit (20).
        for i in 1..10 {
            cur_epoch += 1;
            let attempt = rate_limiter.attempt_acquire_n(None, cur_epoch).await;
            assert_eq!(
                attempt,
                10 + i,
                "No tokens should be available in same epoch"
            );
        }

        let attempt = rate_limiter.attempt_acquire_n(None, cur_epoch).await;
        assert_eq!(attempt, 0, "No tokens should be available in same epoch");

        let attempt = rate_limiter.attempt_acquire_n(None, cur_epoch + 1).await;
        assert_eq!(attempt, 20, "No tokens should be available in same epoch");

        // Clean up
        cancel.cancel();
    }

    #[tokio::test]
    async fn test_distributed_rate_limiter_single_pod() {
>>>>>>> 1d8bde0f
        use crate::state::OptimisticValidityUpdateSecs;
        use crate::state::store::in_memory_store::InMemoryStore;

        let bounds = TokenCalcBounds::new(20, 10, Duration::from_secs(10));
        // time 0 -> 10
        // time 1 -> 11
        // time 2 -> 12
        // time 3 -> 13
        // time 10 -> 20
        let store = InMemoryStore::new();
        let cancel = CancellationToken::new();
        let refresh_interval = Duration::from_millis(100);
        let runway_update = OptimisticValidityUpdateSecs::default();

        // expected = [10,11,12 .. .20]
        // input = for from=time to=time+end
        // result = [] populated while running for loop
        // assert_eq!(result, expected)

        // Create a single distributed rate limiter
        let rate_limiter = RateLimit::<WithState<InMemoryStore>>::new(
            bounds,
            store.clone(),
            "processor_1",
            cancel.clone(),
            refresh_interval,
            runway_update,
        )
        .await
        .unwrap();
        rate_limiter.last_queried_epoch.store(
            SystemTime::now()
                .duration_since(std::time::UNIX_EPOCH)
                .expect("Time went backwards")
                .as_secs(),
            std::sync::atomic::Ordering::Release,
        );

        // initial state(0th second) we can acquire min number of tokens.
        let mut cur_epoch = 0;
        let attempt = rate_limiter.attempt_acquire_n(None, cur_epoch).await;
        assert_eq!(attempt, 10, "Single pod should get full burst tokens");

        // Since the slope is 1, we should get 1 more token each second until we reach
        // the max rate limit (20).
        for i in 1..10 {
            cur_epoch += 1;
            let attempt = rate_limiter.attempt_acquire_n(None, cur_epoch).await;
            assert_eq!(
                attempt,
                10 + i,
                "No tokens should be available in same epoch"
            );
        }

        let attempt = rate_limiter.attempt_acquire_n(None, cur_epoch).await;
        assert_eq!(attempt, 0, "No tokens should be available in same epoch");

        let attempt = rate_limiter.attempt_acquire_n(None, cur_epoch + 1).await;
        assert_eq!(attempt, 20, "No tokens should be available in same epoch");

        // Clean up
        cancel.cancel();
    }

    #[tokio::test]
<<<<<<< HEAD
    async fn test_distributed_rate_limiter_single_pod() {
        use crate::state::OptimisticValidityUpdateSecs;
        use crate::state::store::in_memory_store::InMemoryStore;

        let bounds = TokenCalcBounds::new(20, 10, Duration::from_secs(1));
=======
    async fn test_distributed_rate_limiter_multiple_pods() {
        use crate::state::OptimisticValidityUpdateSecs;
        use crate::state::store::in_memory_store::InMemoryStore;

        let bounds = TokenCalcBounds::new(60, 30, Duration::from_secs(10));
        // common state store for all the pods
>>>>>>> 1d8bde0f
        let store = InMemoryStore::new();
        let cancel = CancellationToken::new();
        let refresh_interval = Duration::from_millis(100);
        let runway_update = OptimisticValidityUpdateSecs::default();

<<<<<<< HEAD
        // Create a single distributed rate limiter
        let rate_limiter = RateLimit::<WithState<InMemoryStore>>::new(
            bounds,
            store.clone(),
            "processor_1",
            cancel.clone(),
            refresh_interval,
            runway_update,
        )
        .await
        .unwrap();
        rate_limiter.last_queried_epoch.store(
            SystemTime::now()
                .duration_since(std::time::UNIX_EPOCH)
                .expect("Time went backwards")
                .as_secs(),
            std::sync::atomic::Ordering::Release,
        );

        // With a single pod, it should get the full burst allocation
        let tokens = rate_limiter.acquire_n(None, None).await;
        assert_eq!(tokens, 10, "Single pod should get full burst tokens");

        // Should get 0 tokens on next call within same epoch
        let tokens = rate_limiter.acquire_n(Some(5), None).await;
        assert_eq!(tokens, 0, "No tokens should be available in same epoch");

        // Force time passage to trigger refill
        rate_limiter
            .last_queried_epoch
            .store(0, std::sync::atomic::Ordering::Release);

        // Should refill to max capacity for single pod
        let tokens = rate_limiter.acquire_n(None, None).await;
        assert_eq!(
            tokens, 20,
            "Single pod should get full max tokens after refill"
        );

        // Clean up
        cancel.cancel();
    }

    #[tokio::test]
    async fn test_distributed_rate_limiter_multiple_pods() {
        use crate::state::OptimisticValidityUpdateSecs;
        use crate::state::store::in_memory_store::InMemoryStore;

        // common state store for all the pods
        let in_memory_store = InMemoryStore::new();
        let cancel = CancellationToken::new();
        let refresh_interval = Duration::from_millis(50);
        let runway_update = OptimisticValidityUpdateSecs::default();

        let test_cases = [
            test_utils::TestCase {
                max_tokens: 60,
                burst_tokens: 30,
                duration: Duration::from_secs(10),
                pod_count: 3,
                iterations: 10,
                store: in_memory_store.clone(),
            },
            test_utils::TestCase {
                max_tokens: 120,
                burst_tokens: 60,
                duration: Duration::from_secs(10),
                pod_count: 5,
                iterations: 20,
                store: in_memory_store.clone(),
            },
        ];
=======
        let pod_count = 3;
        let mut rate_limiters = vec![];
        for i in 0..pod_count {
            rate_limiters.push(
                RateLimit::<WithState<InMemoryStore>>::new(
                    bounds.clone(),
                    store.clone(),
                    &format!("processor_{}", i),
                    cancel.clone(),
                    refresh_interval,
                    runway_update.clone(),
                )
                .await
                .unwrap(),
            );
        }

        let mut cur_epoch = 0;
        let mut total_tokens = 0;
        // Each pod should get 1/3 of the burst tokens (15/3 = 5)
        for rate_limiter in rate_limiters.iter() {
            let tokens = rate_limiter.attempt_acquire_n(None, cur_epoch).await;
            total_tokens += tokens;
            assert_eq!(tokens, 10, "Each pod should get 1/3 of burst tokens");
        }

        // Total tokens distributed should equal burst
        assert_eq!(total_tokens, 30, "Total distributed should equal burst");

        for i in 1..10 {
            cur_epoch += 1;
            for rate_limiter in rate_limiters.iter() {
                let tokens = rate_limiter.attempt_acquire_n(None, cur_epoch).await;
                assert_eq!(tokens, 10 + i, "Each pod should get 1 more token");
            }
        }
>>>>>>> 1d8bde0f

        run_distributed_rate_limiter_multiple_pods_test_cases(&cancel, refresh_interval, runway_update, test_cases).await;
        // Clean up
        cancel.cancel();
    }

    /// Utility function to run distributed rate limiter multiple pods test cases
    /// Used for running
    /// - [test_distributed_rate_limiter_multiple_pods]
    /// - [test_distributed_rate_limiter_multiple_pods_redis]
    ///
    /// # Arguments
    ///
    /// * `cancel` - The cancellation token to cancel the test
    /// * `refresh_interval` - The refresh interval for the rate limiter
    /// * `runway_update` - The runway update for the rate limiter
    /// * `test_cases` - The test cases to run
    async fn run_distributed_rate_limiter_multiple_pods_test_cases<S: Store + Send + Sync + 'static>(
        cancel: &CancellationToken,
        refresh_interval: Duration,
        runway_update: OptimisticValidityUpdateSecs,
        test_cases: [test_utils::TestCase<S>; 2]) {
        for test_case in test_cases {
            let test_utils::TestCase {
                max_tokens,
                burst_tokens,
                duration,
                pod_count,
                iterations,
                store,
            } = test_case;
            let bounds = TokenCalcBounds::new(max_tokens, burst_tokens, duration);
            let temp_runway_update = runway_update.clone();
            let test_params = test_utils::TestParams {
                bounds,
                refresh_interval,
                pod_count,
                iterations,
                runway_update: temp_runway_update,
            };
            test_utils::test_rate_limiter_with_state(store, test_params, cancel.clone()).await;
        }
    }

    #[tokio::test]
    async fn test_distributed_rate_limiter_time_based_refill() {
        use crate::state::OptimisticValidityUpdateSecs;
        use crate::state::store::in_memory_store::InMemoryStore;

        // Create a rate limiter with 30 max tokens, 15 burst, over 2 seconds
        let bounds = TokenCalcBounds::new(90, 45, Duration::from_secs(9));
        let store = InMemoryStore::new();
        let cancel = CancellationToken::new();
        let refresh_interval = Duration::from_millis(50);
        let runway_update = OptimisticValidityUpdateSecs::default();

        // Create three distributed rate limiters (simulating 3 pods)
        let rate_limiter_1 = RateLimit::<WithState<InMemoryStore>>::new(
            bounds.clone(),
            store.clone(),
            "processor_1",
            cancel.clone(),
            refresh_interval,
            runway_update.clone(),
        )
        .await
        .unwrap();

        let rate_limiter_2 = RateLimit::<WithState<InMemoryStore>>::new(
            bounds.clone(),
            store.clone(),
            "processor_2",
            cancel.clone(),
            refresh_interval,
            runway_update.clone(),
        )
        .await
        .unwrap();

        let rate_limiter_3 = RateLimit::<WithState<InMemoryStore>>::new(
            bounds.clone(),
            store.clone(),
            "processor_3",
            cancel.clone(),
            refresh_interval,
            runway_update,
        )
        .await
        .unwrap();

        // Wait for consensus to be reached among all pods
        tokio::time::sleep(Duration::from_secs(1)).await;

        // Phase 1: Each pod requests a specific number of tokens
        let tokens_1_phase1 = rate_limiter_1.acquire_n(Some(2), None).await;
        let tokens_2_phase1 = rate_limiter_2.acquire_n(Some(2), None).await;
        let tokens_3_phase1 = rate_limiter_3.acquire_n(Some(2), None).await;

        println!("Phase 1 - Specific token requests:");
        println!("Pod 1 got: {} tokens", tokens_1_phase1);
        println!("Pod 2 got: {} tokens", tokens_2_phase1);
        println!("Pod 3 got: {} tokens", tokens_3_phase1);

        // Each pod should get some tokens (may not be exactly 2 due to pool division)
        assert!(tokens_1_phase1 > 0, "Pod 1 should get some tokens");
        assert!(tokens_2_phase1 > 0, "Pod 2 should get some tokens");
        assert!(tokens_3_phase1 > 0, "Pod 3 should get some tokens");

        println!("Waiting for token refill...");
        tokio::time::sleep(Duration::from_secs(2)).await;

        // Phase 2: Each pod tries to acquire all available tokens
        let tokens_1_phase2 = rate_limiter_1.acquire_n(None, None).await;
        let tokens_2_phase2 = rate_limiter_2.acquire_n(None, None).await;
        let tokens_3_phase2 = rate_limiter_3.acquire_n(None, None).await;

        println!("Phase 2 - Acquire all available tokens:");
        println!("Pod 1 got: {} tokens", tokens_1_phase2);
        println!("Pod 2 got: {} tokens", tokens_2_phase2);
        println!("Pod 3 got: {} tokens", tokens_3_phase2);

        // After refill, each pod should get more tokens
        assert!(tokens_1_phase2 > 0, "Pod 1 should get tokens after refill");
        assert!(tokens_2_phase2 > 0, "Pod 2 should get tokens after refill");
        assert!(tokens_3_phase2 > 0, "Pod 3 should get tokens after refill");

        // Total tokens distributed should be reasonable (allowing for truncation effects)
        let total_phase1 = tokens_1_phase1 + tokens_2_phase1 + tokens_3_phase1;
        let total_phase2 = tokens_1_phase2 + tokens_2_phase2 + tokens_3_phase2;

        println!("Total tokens phase 1: {}", total_phase1);
        println!("Total tokens phase 2: {}", total_phase2);

        // Due to time-based truncation and distributed consensus, we can't expect exact values,
        // but we should see reasonable token distribution
        assert!(total_phase1 > 0, "Should distribute some tokens in phase 1");
        assert!(total_phase2 > 0, "Should distribute some tokens in phase 2");

        // Phase 3: Try to acquire more tokens immediately (should get 0 or very few)
        let tokens_1_phase3 = rate_limiter_1.acquire_n(Some(5), None).await;
        let tokens_2_phase3 = rate_limiter_2.acquire_n(Some(5), None).await;
        let tokens_3_phase3 = rate_limiter_3.acquire_n(Some(5), None).await;

        println!("Phase 3 - Immediate retry:");
        println!("Pod 1 got: {} tokens", tokens_1_phase3);
        println!("Pod 2 got: {} tokens", tokens_2_phase3);
        println!("Pod 3 got: {} tokens", tokens_3_phase3);

        // Should get very few or no tokens immediately after exhausting the pool
        let total_phase3 = tokens_1_phase3 + tokens_2_phase3 + tokens_3_phase3;
        println!("Total tokens phase 3: {}", total_phase3);

        // Clean up
        cancel.cancel();
    }

    #[tokio::test]
    #[cfg(feature = "redis-tests")]
    async fn test_distributed_rate_limiter_time_based_refill_redis() {
        use crate::state::OptimisticValidityUpdateSecs;
        use crate::state::store::redis_store::RedisStore;

        // Create Redis store for testing
        let store = match test_utils::create_test_redis_store("rate_limiter_refill").await {
            Some(store) => store,
            None => return, // Skip test if Redis is not available
        };

        // Create a rate limiter with 90 max tokens, 45 burst, over 9 seconds
        let bounds = TokenCalcBounds::new(90, 45, Duration::from_secs(9));

        let cancel = CancellationToken::new();
        let refresh_interval = Duration::from_millis(50);
        let runway_update = OptimisticValidityUpdateSecs::default();

        // Create three distributed rate limiters (simulating 3 pods)
        let rate_limiter_1 = RateLimit::<WithState<RedisStore>>::new(
            bounds.clone(),
            store.clone(),
            "processor_1",
            cancel.clone(),
            refresh_interval,
            runway_update.clone(),
        )
        .await
        .unwrap();

        let rate_limiter_2 = RateLimit::<WithState<RedisStore>>::new(
            bounds.clone(),
            store.clone(),
            "processor_2",
            cancel.clone(),
            refresh_interval,
            runway_update.clone(),
        )
        .await
        .unwrap();

        let rate_limiter_3 = RateLimit::<WithState<RedisStore>>::new(
            bounds.clone(),
            store.clone(),
            "processor_3",
            cancel.clone(),
            refresh_interval,
            runway_update,
        )
        .await
        .unwrap();

        // Wait for consensus to be reached among all pods
        tokio::time::sleep(Duration::from_secs(1)).await;

        // Phase 1: Each pod requests a specific number of tokens
        let tokens_1_phase1 = rate_limiter_1.acquire_n(Some(2), None).await;
        let tokens_2_phase1 = rate_limiter_2.acquire_n(Some(2), None).await;
        let tokens_3_phase1 = rate_limiter_3.acquire_n(Some(2), None).await;

        println!("Phase 1 - Specific token requests:");
        println!("Pod 1 got: {} tokens", tokens_1_phase1);
        println!("Pod 2 got: {} tokens", tokens_2_phase1);
        println!("Pod 3 got: {} tokens", tokens_3_phase1);

        // Each pod should get some tokens (may not be exactly 2 due to pool division)
        assert!(tokens_1_phase1 > 0, "Pod 1 should get some tokens");
        assert!(tokens_2_phase1 > 0, "Pod 2 should get some tokens");
        assert!(tokens_3_phase1 > 0, "Pod 3 should get some tokens");

        // Total tokens should not exceed the burst limit divided by pool size
        let total_tokens_phase1 = tokens_1_phase1 + tokens_2_phase1 + tokens_3_phase1;
        assert!(
            total_tokens_phase1 <= 45,
            "Total tokens {} should not exceed burst limit 45",
            total_tokens_phase1
        );

        // Phase 2: Wait for some time to allow token refill
        tokio::time::sleep(Duration::from_secs(2)).await;

        // Phase 2: Request tokens again to test refill
        let tokens_1_phase2 = rate_limiter_1.acquire_n(Some(3), None).await;
        let tokens_2_phase2 = rate_limiter_2.acquire_n(Some(3), None).await;
        let tokens_3_phase2 = rate_limiter_3.acquire_n(Some(3), None).await;

        println!("Phase 2 - After refill:");
        println!("Pod 1 got: {} tokens", tokens_1_phase2);
        println!("Pod 2 got: {} tokens", tokens_2_phase2);
        println!("Pod 3 got: {} tokens", tokens_3_phase2);

        // Should get more tokens due to refill
        let total_tokens_phase2 = tokens_1_phase2 + tokens_2_phase2 + tokens_3_phase2;
        assert!(
            total_tokens_phase2 > 0,
            "Should get some tokens after refill"
        );

        // Phase 3: Test exhaustion - try to get many tokens
        let tokens_1_phase3 = rate_limiter_1.acquire_n(Some(50), None).await;
        let tokens_2_phase3 = rate_limiter_2.acquire_n(Some(50), None).await;
        let tokens_3_phase3 = rate_limiter_3.acquire_n(Some(50), None).await;

        println!("Phase 3 - Exhaustion test:");
        println!("Pod 1 got: {} tokens", tokens_1_phase3);
        println!("Pod 2 got: {} tokens", tokens_2_phase3);
        println!("Pod 3 got: {} tokens", tokens_3_phase3);

        // Should get fewer tokens as the bucket is getting exhausted
        let total_tokens_phase3 = tokens_1_phase3 + tokens_2_phase3 + tokens_3_phase3;
        assert!(
            total_tokens_phase3 <= 90,
            "Total tokens {} should not exceed max capacity 90",
            total_tokens_phase3
        );

        // Clean up Redis keys
        test_utils::cleanup_redis_keys("rate_limiter_refill");

        // Clean up
        cancel.cancel();
    }
<<<<<<< HEAD

    #[tokio::test]
    #[cfg(feature = "redis-tests")]
    async fn test_distributed_rate_limiter_multiple_pods_redis() {
        use crate::state::OptimisticValidityUpdateSecs;

        // common state store for all the pods
        let redis_store = match test_utils::create_test_redis_store("test_distributed_rate_limiter_multiple_pods_redis").await {
            Some(store) => store,
            None => return, // Skip test if Redis is not available
        };
        let cancel = CancellationToken::new();
        let refresh_interval = Duration::from_millis(50);
        let runway_update = OptimisticValidityUpdateSecs::default();

        let test_cases = [
            test_utils::TestCase {
                max_tokens: 60,
                burst_tokens: 30,
                duration: Duration::from_secs(10),
                pod_count: 3,
                iterations: 10,
                store: redis_store.clone(),
            },
            test_utils::TestCase {
                max_tokens: 120,
                burst_tokens: 60,
                duration: Duration::from_secs(10),
                pod_count: 5,
                iterations: 20,
                store: redis_store.clone(),
            },
        ];

        run_distributed_rate_limiter_multiple_pods_test_cases(&cancel, refresh_interval, runway_update, test_cases).await;
        // Clean up
        cancel.cancel();
=======
}

/*
  // a generic test function to take these params and run the tests
   max -> max number of tokens that can be added in a unit of time.
   min -> minimum number of tokens available at t=0 (origin)
   duration -> duration at which we can add max tokens.

   store -> trait
   x -> number of active processors (default to 1)
   start time
   end time
*/
#[cfg(test)]
mod test_utils {
    use crate::state::{OptimisticValidityUpdateSecs, Store};
    use crate::{RateLimit, TokenCalcBounds, WithState};
    use std::time::Duration;
    use tokio_util::sync::CancellationToken;

    pub(super) struct TestParams {
        pub(super) bounds: TokenCalcBounds,
        pub(super) refresh_interval: Duration,
        pub(super) pod_count: usize,
        pub(super) iterations: usize,
        pub(super) runway_update: OptimisticValidityUpdateSecs,
    }

    async fn test_rate_limiter_with_state<S: Store + Sync + Clone + 'static>(
        store: S,
        params: TestParams,
        cancel: CancellationToken,
    ) {
        let TestParams {
            bounds,
            refresh_interval,
            pod_count,
            iterations,
            runway_update,
        } = params;

        let _cancel_guard = cancel.clone().drop_guard();
        let mut rate_limiters = vec![];
        for i in 0..pod_count {
            rate_limiters.push(
                RateLimit::<WithState<S>>::new(
                    bounds.clone(),
                    store.clone(),
                    &format!("processor_{}", i),
                    cancel.clone(),
                    refresh_interval,
                    runway_update.clone(),
                )
                .await
                .unwrap(),
            );
        }

        let mut cur_epoch = 0;
        let mut total_tokens = 0;
        for rate_limiter in rate_limiters.iter() {
            let tokens = rate_limiter.attempt_acquire_n(None, cur_epoch).await;
            total_tokens += tokens;
            assert_eq!(
                tokens,
                bounds.min / pod_count,
                "Each pod should get 1/3 of burst tokens"
            );
        }

        // Total tokens distributed should equal burst
        assert_eq!(
            total_tokens, bounds.min,
            "Total distributed should equal burst"
        );

        for _ in 1..iterations {
            cur_epoch += 1;
            for rate_limiter in rate_limiters.iter() {
                let tokens = rate_limiter.attempt_acquire_n(None, cur_epoch).await;
                assert_eq!(
                    tokens,
                    (bounds.min / pod_count) + (bounds.slope as usize / pod_count),
                );
            }
        }
>>>>>>> 1d8bde0f
    }
}<|MERGE_RESOLUTION|>--- conflicted
+++ resolved
@@ -1006,69 +1006,6 @@
 
     #[tokio::test]
     async fn test_attempt_acquire_n_with_state_rate_limiter_single_pod() {
-<<<<<<< HEAD
-=======
-        use crate::state::OptimisticValidityUpdateSecs;
-        use crate::state::store::in_memory_store::InMemoryStore;
-
-        let bounds = TokenCalcBounds::new(20, 10, Duration::from_secs(10));
-        // time 0 -> 10
-        // time 1 -> 11
-        // time 2 -> 12
-        // time 3 -> 13
-        // time 10 -> 20
-        let store = InMemoryStore::new();
-        let cancel = CancellationToken::new();
-        let refresh_interval = Duration::from_millis(100);
-        let runway_update = OptimisticValidityUpdateSecs::default();
-
-        // expected = [10,11,12 .. .20]
-        // input = for from=time to=time+end
-        // result = [] populated while running for loop
-        // assert_eq!(result, expected)
-
-        // Create a single distributed rate limiter
-        let rate_limiter = RateLimit::<WithState<InMemoryStore>>::new(
-            bounds,
-            store.clone(),
-            "processor_1",
-            cancel.clone(),
-            refresh_interval,
-            runway_update,
-        )
-        .await
-        .unwrap();
-
-        // initial state(0th second) we can acquire min number of tokens.
-        let mut cur_epoch = 0;
-        let attempt = rate_limiter.attempt_acquire_n(None, cur_epoch).await;
-        assert_eq!(attempt, 10, "Single pod should get full burst tokens");
-
-        // Since the slope is 1, we should get 1 more token each second until we reach
-        // the max rate limit (20).
-        for i in 1..10 {
-            cur_epoch += 1;
-            let attempt = rate_limiter.attempt_acquire_n(None, cur_epoch).await;
-            assert_eq!(
-                attempt,
-                10 + i,
-                "No tokens should be available in same epoch"
-            );
-        }
-
-        let attempt = rate_limiter.attempt_acquire_n(None, cur_epoch).await;
-        assert_eq!(attempt, 0, "No tokens should be available in same epoch");
-
-        let attempt = rate_limiter.attempt_acquire_n(None, cur_epoch + 1).await;
-        assert_eq!(attempt, 20, "No tokens should be available in same epoch");
-
-        // Clean up
-        cancel.cancel();
-    }
-
-    #[tokio::test]
-    async fn test_distributed_rate_limiter_single_pod() {
->>>>>>> 1d8bde0f
         use crate::state::OptimisticValidityUpdateSecs;
         use crate::state::store::in_memory_store::InMemoryStore;
 
@@ -1135,26 +1072,16 @@
     }
 
     #[tokio::test]
-<<<<<<< HEAD
     async fn test_distributed_rate_limiter_single_pod() {
         use crate::state::OptimisticValidityUpdateSecs;
         use crate::state::store::in_memory_store::InMemoryStore;
 
         let bounds = TokenCalcBounds::new(20, 10, Duration::from_secs(1));
-=======
-    async fn test_distributed_rate_limiter_multiple_pods() {
-        use crate::state::OptimisticValidityUpdateSecs;
-        use crate::state::store::in_memory_store::InMemoryStore;
-
-        let bounds = TokenCalcBounds::new(60, 30, Duration::from_secs(10));
-        // common state store for all the pods
->>>>>>> 1d8bde0f
         let store = InMemoryStore::new();
         let cancel = CancellationToken::new();
         let refresh_interval = Duration::from_millis(100);
         let runway_update = OptimisticValidityUpdateSecs::default();
 
-<<<<<<< HEAD
         // Create a single distributed rate limiter
         let rate_limiter = RateLimit::<WithState<InMemoryStore>>::new(
             bounds,
@@ -1227,45 +1154,6 @@
                 store: in_memory_store.clone(),
             },
         ];
-=======
-        let pod_count = 3;
-        let mut rate_limiters = vec![];
-        for i in 0..pod_count {
-            rate_limiters.push(
-                RateLimit::<WithState<InMemoryStore>>::new(
-                    bounds.clone(),
-                    store.clone(),
-                    &format!("processor_{}", i),
-                    cancel.clone(),
-                    refresh_interval,
-                    runway_update.clone(),
-                )
-                .await
-                .unwrap(),
-            );
-        }
-
-        let mut cur_epoch = 0;
-        let mut total_tokens = 0;
-        // Each pod should get 1/3 of the burst tokens (15/3 = 5)
-        for rate_limiter in rate_limiters.iter() {
-            let tokens = rate_limiter.attempt_acquire_n(None, cur_epoch).await;
-            total_tokens += tokens;
-            assert_eq!(tokens, 10, "Each pod should get 1/3 of burst tokens");
-        }
-
-        // Total tokens distributed should equal burst
-        assert_eq!(total_tokens, 30, "Total distributed should equal burst");
-
-        for i in 1..10 {
-            cur_epoch += 1;
-            for rate_limiter in rate_limiters.iter() {
-                let tokens = rate_limiter.attempt_acquire_n(None, cur_epoch).await;
-                assert_eq!(tokens, 10 + i, "Each pod should get 1 more token");
-            }
-        }
->>>>>>> 1d8bde0f
-
         run_distributed_rate_limiter_multiple_pods_test_cases(&cancel, refresh_interval, runway_update, test_cases).await;
         // Clean up
         cancel.cancel();
@@ -1544,7 +1432,6 @@
         // Clean up
         cancel.cancel();
     }
-<<<<<<< HEAD
 
     #[tokio::test]
     #[cfg(feature = "redis-tests")]
@@ -1582,93 +1469,5 @@
         run_distributed_rate_limiter_multiple_pods_test_cases(&cancel, refresh_interval, runway_update, test_cases).await;
         // Clean up
         cancel.cancel();
-=======
-}
-
-/*
-  // a generic test function to take these params and run the tests
-   max -> max number of tokens that can be added in a unit of time.
-   min -> minimum number of tokens available at t=0 (origin)
-   duration -> duration at which we can add max tokens.
-
-   store -> trait
-   x -> number of active processors (default to 1)
-   start time
-   end time
-*/
-#[cfg(test)]
-mod test_utils {
-    use crate::state::{OptimisticValidityUpdateSecs, Store};
-    use crate::{RateLimit, TokenCalcBounds, WithState};
-    use std::time::Duration;
-    use tokio_util::sync::CancellationToken;
-
-    pub(super) struct TestParams {
-        pub(super) bounds: TokenCalcBounds,
-        pub(super) refresh_interval: Duration,
-        pub(super) pod_count: usize,
-        pub(super) iterations: usize,
-        pub(super) runway_update: OptimisticValidityUpdateSecs,
-    }
-
-    async fn test_rate_limiter_with_state<S: Store + Sync + Clone + 'static>(
-        store: S,
-        params: TestParams,
-        cancel: CancellationToken,
-    ) {
-        let TestParams {
-            bounds,
-            refresh_interval,
-            pod_count,
-            iterations,
-            runway_update,
-        } = params;
-
-        let _cancel_guard = cancel.clone().drop_guard();
-        let mut rate_limiters = vec![];
-        for i in 0..pod_count {
-            rate_limiters.push(
-                RateLimit::<WithState<S>>::new(
-                    bounds.clone(),
-                    store.clone(),
-                    &format!("processor_{}", i),
-                    cancel.clone(),
-                    refresh_interval,
-                    runway_update.clone(),
-                )
-                .await
-                .unwrap(),
-            );
-        }
-
-        let mut cur_epoch = 0;
-        let mut total_tokens = 0;
-        for rate_limiter in rate_limiters.iter() {
-            let tokens = rate_limiter.attempt_acquire_n(None, cur_epoch).await;
-            total_tokens += tokens;
-            assert_eq!(
-                tokens,
-                bounds.min / pod_count,
-                "Each pod should get 1/3 of burst tokens"
-            );
-        }
-
-        // Total tokens distributed should equal burst
-        assert_eq!(
-            total_tokens, bounds.min,
-            "Total distributed should equal burst"
-        );
-
-        for _ in 1..iterations {
-            cur_epoch += 1;
-            for rate_limiter in rate_limiters.iter() {
-                let tokens = rate_limiter.attempt_acquire_n(None, cur_epoch).await;
-                assert_eq!(
-                    tokens,
-                    (bounds.min / pod_count) + (bounds.slope as usize / pod_count),
-                );
-            }
-        }
->>>>>>> 1d8bde0f
     }
 }