use crate::state::OptimisticValidityUpdateSecs;
use crate::state::store::Store;
use state::RateLimiterState;
use std::sync::atomic::{AtomicU64, AtomicUsize};
use std::sync::{Arc, Mutex};
use std::time::Duration;
use tokio_util::sync::CancellationToken;
use tracing::warn;

pub(crate) mod error;

pub(crate) use error::Error;
pub(crate) use error::Result;

/// State module contains the implementation of the [RateLimiterState] which has the
/// holds distributed consensus state required to compute the available tokens.
pub mod state;

#[derive(Clone)]
pub struct WithoutState;

#[derive(Clone)]
pub struct WithState<S>(RateLimiterState<S>);

/// RateLimiter will expose methods to query the tokens available per unit time
#[trait_variant::make(Send)]
pub trait RateLimiter {
    /// GetN returns the number of tokens available for the next n time windows or blocks till then.
    /// If timeout is None, it will block till the tokens are available, else returns whatever is
    /// available. If `n` is provided, it will try to acquire `n` tokens else it will acquire all the tokens.
    async fn acquire_n(&self, n: Option<usize>, timeout: Option<Duration>) -> usize;

    /// Deposit tokens into the rate limiter.
    /// This will be used to deposit tokens into the rate limiter.
    ///
    async fn deposit_unused(&self, n: usize, cur_epoch: u64);

    /// Shutdown the rate limiter and clean up resources.
    /// This will deregister the processor from the distributed store and stop any background tasks.
    async fn shutdown(&self) -> Result<()>;
}

/// RateLimit is the main struct that will be used by the user to get the tokens available for the
/// current time window. It has to be clonable so it can be used across multiple process-a-stream
/// tasks (e.g., pipeline with multiple partitions).
#[derive(Clone)]
pub struct RateLimit<W> {
    token_calc_bounds: TokenCalcBounds,
    /// Current number of tokens available.
    token: Arc<AtomicUsize>,
    /// Max number of tokens ever filled till now. The next refill relies on the current max allowed
    /// value. For the first run this will be set to `burst` and will be slowly incremented to the
    /// `max` value. This has to be float because we support fractional slope. E.g., one could
    /// say ramp up from 10 to 20 in 60 seconds, which means we add 1/6 tokens per second.
    max_ever_filled: Arc<Mutex<f32>>,
    /// Last time the token was queried. The tokens are replenished based on the time elapsed since
    /// the last query.
    last_queried_epoch: Arc<AtomicU64>,
    /// Optional [RateLimiterState] to query for the pool-size in a distributed setting.
    state: W,
    /// Unused tokens deposited by the caller
    deposited_tokens: Arc<AtomicUsize>,
}

impl<W> std::fmt::Display for RateLimit<W> {
    fn fmt(&self, f: &mut std::fmt::Formatter<'_>) -> std::fmt::Result {
        write!(
            f,
            "token_calc_bounds: {:?}, token: {}, max_ever_filled: {}, last_queried_epoch: {}, deposited_tokens: {}",
            self.token_calc_bounds,
            self.token.load(std::sync::atomic::Ordering::Relaxed),
            self.max_ever_filled.lock().unwrap(),
            self.last_queried_epoch
                .load(std::sync::atomic::Ordering::Relaxed),
            self.deposited_tokens
                .load(std::sync::atomic::Ordering::Relaxed)
        )
    }
}

#[derive(Debug)]
enum TokenAvailability {
    /// Tokens are available for this epoch
    Available(usize),
    /// Tokens are not available for this epoch, there is no need to recompute this we have exhausted
    /// all the tokens for this epoch.
    Exhausted,
    /// Recompute the number of tokens available since we are in a new epoch.
    Recompute,
}

impl<W> RateLimit<W> {
    fn relaxed_slope_increase(&self, max_ever_filled: &mut f32) -> usize {
        // let's make sure we do not go beyond the max
        if *max_ever_filled >= self.token_calc_bounds.max as f32 {
            self.token_calc_bounds.max
        } else {
            let refill = *max_ever_filled + self.token_calc_bounds.slope;
            let capped_refill = refill.min(self.token_calc_bounds.max as f32);

            // Update the fractional value
            *max_ever_filled = capped_refill;
            capped_refill as usize
        }
    }

    /// Computes the number of tokens to be refilled for the next epoch based on various modes
    /// and returns the number of tokens to be used for refilling token pool.
    /// <br>
    /// Takes following arguments:
    /// * `requested_token_size` - Tokens requested by the caller
    /// * `cur_epoch` - Current epoch
    pub(crate) fn compute_refill(
        &self,
        _requested_token_size: Option<usize>,
        cur_epoch: u64,
    ) -> usize {
        let mut max_ever_filled = self.max_ever_filled.lock().unwrap();

        let deposited_tokens = self
            .deposited_tokens
            .load(std::sync::atomic::Ordering::Relaxed) as f32;
        // Calculate the percentage of tokens that were left unused in previous epoch
        let _unused_token_percentage =
            ((deposited_tokens / *max_ever_filled) * 100.0).round() as usize;

        match self.token_calc_bounds.mode {
            Mode::Relaxed => self.relaxed_slope_increase(&mut max_ever_filled),
            Mode::Scheduled => {
                // let's make sure we do not go beyond the max
                if *max_ever_filled >= self.token_calc_bounds.max as f32 {
                    self.token_calc_bounds.max
                } else {
                    let prev_epoch = self
                        .last_queried_epoch
                        .load(std::sync::atomic::Ordering::Relaxed);
                    let time_diff = cur_epoch.checked_sub(prev_epoch).unwrap_or(0) as f32;
                    let refill = *max_ever_filled + self.token_calc_bounds.slope * (time_diff);
                    let capped_refill = refill.min(self.token_calc_bounds.max as f32);

                    // Update the fractional value
                    *max_ever_filled = capped_refill;

                    capped_refill as usize
                }
            }
            Mode::OnlyIfUsed => unimplemented!(),
        }
    }
}

impl RateLimit<WithoutState> {
    /// Create a new [RateLimit] without a distributed state.
    pub fn new(token_calc_bounds: TokenCalcBounds) -> Result<Self> {
        let burst = token_calc_bounds.min;
        Ok(RateLimit {
            token_calc_bounds,
            token: Arc::new(AtomicUsize::new(burst)),
            max_ever_filled: Arc::new(Mutex::new(burst as f32)),
            last_queried_epoch: Arc::new(AtomicU64::new(0)),
            deposited_tokens: Arc::new(AtomicUsize::new(0)),
            state: WithoutState,
        })
    }

    /// Get the number of tokens available for the current time provided it is already refilled.
    /// Since pool size is always one, we don't have to divide the tokens by pool size.
    pub(crate) fn get_tokens(&self, n: Option<usize>, cur_epoch: u64) -> TokenAvailability {
        let previous_epoch = self
            .last_queried_epoch
            .load(std::sync::atomic::Ordering::Relaxed);

        if previous_epoch < cur_epoch {
            return TokenAvailability::Recompute;
        }

        let fetched = self.token.fetch_update(
            std::sync::atomic::Ordering::Release,
            std::sync::atomic::Ordering::Acquire,
            |current| {
                if current == 0 {
                    return None; // No tokens available, no update
                }

                match n {
                    None => Some(0), // Acquire all tokens
                    Some(requested) if current >= requested => Some(current - requested), // Acquire requested tokens
                    Some(_) => Some(0), // Not enough tokens, acquire all available
                }
            },
        );

        match fetched {
            Ok(previous) => {
                let acquired = match n {
                    None => previous,
                    Some(requested) => previous.min(requested),
                };
                TokenAvailability::Available(acquired)
            }
            Err(_) => TokenAvailability::Exhausted,
        }
    }
}

/// Helper to sleep until the start of the next second.
async fn sleep_until_next_sec() -> u64 {
    let now = std::time::SystemTime::now();
    let since_epoch = now
        .duration_since(std::time::UNIX_EPOCH)
        .expect("Time went backwards");

    // Calculate the start of the next second truncated to the next second so we sleep only
    // till the top of the second
    let start_of_next_sec = since_epoch.as_secs() + 1;

    // delta till the top of the next second
    let delta_till_next_sec = Duration::from_secs(start_of_next_sec) - since_epoch;

    tokio::time::sleep_until(tokio::time::Instant::from_std(
        std::time::Instant::now() + (delta_till_next_sec),
    ))
    .await;

    start_of_next_sec
}

impl RateLimit<WithoutState> {
    /// Tries to acquire tokens(non-blocking)
    async fn attempt_acquire_n(&self, n: Option<usize>, cur_epoch: u64) -> usize {
        // let's try to acquire the tokens
        match self.get_tokens(n, cur_epoch) {
            TokenAvailability::Available(t) => return t,
            TokenAvailability::Exhausted => return 0,
            TokenAvailability::Recompute => {}
        }

        let new_token_count = self.compute_refill(n, cur_epoch);
        self.token
            .store(new_token_count, std::sync::atomic::Ordering::Release);

        // Update the epoch to current time after refilling
        self.last_queried_epoch
            .store(cur_epoch, std::sync::atomic::Ordering::Release);
        // Reset the deposited tokens back to 0
        self.deposited_tokens
            .store(0, std::sync::atomic::Ordering::Release);

        // try to acquire the tokens again
        match self.get_tokens(n, cur_epoch) {
            TokenAvailability::Available(tokens) => tokens,
            other => {
                warn!(
                    ?other,
                    "We just refilled and it still needs to be recomputed."
                );
                0
            }
        }
    }
}

impl RateLimiter for RateLimit<WithoutState> {
    /// Acquire `n` tokens. If `n` is not provided, it will acquire all the tokens.
    /// If timeout is None, returns immediately with available tokens (non-blocking).
    /// If timeout is Some, will wait up to the specified duration for some tokens to be available.
    /// Timeout is only considered when token size is zero.
    async fn acquire_n(&self, n: Option<usize>, timeout: Option<Duration>) -> usize {
        let cur_epoch = std::time::SystemTime::now()
            .duration_since(std::time::UNIX_EPOCH)
            .expect("Time went backwards")
            .as_secs();

        // First attempt - try to get tokens immediately
        let tokens = self.attempt_acquire_n(n, cur_epoch).await;
        if tokens > 0 {
            return tokens;
        }

        // If no timeout specified, return immediately
        let Some(duration) = timeout else {
            return 0;
        };

        // With timeout, wait for tokens to become available
        let acquisition_loop = async {
            loop {
                // Wait for the next epoch to try again
                let cur_epoch = sleep_until_next_sec().await;
                let tokens = self.attempt_acquire_n(n, cur_epoch).await;
                if tokens > 0 {
                    return tokens;
                }
            }
        };

        tokio::time::timeout(duration, acquisition_loop)
            .await
            .unwrap_or(0)
    }

    async fn deposit_unused(&self, _: usize, _: u64) {}

    async fn shutdown(&self) -> crate::Result<()> {
        Ok(())
    }
}

impl<S: Store + Send + Sync + Clone + 'static> RateLimit<WithState<S>> {
    /// Tries to acquire tokens (non-blocking)
    async fn attempt_acquire_n(&self, n: Option<usize>, cur_epoch: u64) -> usize {
        // Try the hot-path first: consume from the current window.
        match self.get_tokens(n, cur_epoch) {
            TokenAvailability::Available(t) => return t,
            TokenAvailability::Exhausted => return 0,
            TokenAvailability::Recompute => {}
        }

        // We crossed a new epoch; we gave to recompute the budget i.e., recompute the number of
        // new tokens available
        let next_total_tokens = self.compute_refill(n, cur_epoch);

        // Store the total tokens (division happens in get_tokens)
        self.token
            .store(next_total_tokens, std::sync::atomic::Ordering::Release);

        self.last_queried_epoch
            .store(cur_epoch, std::sync::atomic::Ordering::Release);
        // Reset the deposited tokens back to 0
        self.deposited_tokens
            .store(0, std::sync::atomic::Ordering::Release);

        // Try to take after refill.
        match self.get_tokens(n, cur_epoch) {
            TokenAvailability::Available(tokens) => tokens,
            other => {
                warn!(
                    ?other,
                    "We just refilled (distributed) and it still needs to be recomputed."
                );
                0
            }
        }
    }
}

impl<S: Store + Send + Sync + Clone + 'static> RateLimiter for RateLimit<WithState<S>> {
    /// Acquire `n` tokens. If `n` is not provided, it will acquire all the tokens.
    /// If timeout is None, returns immediately with available tokens (non-blocking).
    /// If timeout is Some, will wait up to the specified duration for some tokens to be available.
    /// Timeout is only considered when token size is zero.
    async fn acquire_n(&self, n: Option<usize>, timeout: Option<Duration>) -> usize {
        let mut cur_epoch = std::time::SystemTime::now()
            .duration_since(std::time::UNIX_EPOCH)
            .expect("Time went backwards")
            .as_secs();

        // First attempt - try to get tokens immediately
        let tokens = self.attempt_acquire_n(n, cur_epoch).await;
        if tokens > 0 {
            return tokens;
        }

        // If no timeout specified, return immediately (original behavior)
        let Some(duration) = timeout else {
            return 0;
        };

        // With timeout, wait for tokens to become available
        let acquisition_loop = async {
            loop {
                // Wait for the next epoch to try again
                cur_epoch = sleep_until_next_sec().await;
                let tokens = self.attempt_acquire_n(n, cur_epoch).await;
                if tokens > 0 {
                    return tokens;
                }
            }
        };

        tokio::time::timeout(duration, acquisition_loop)
            .await
            .unwrap_or(0)
    }

    async fn deposit_unused(&self, n: usize, cur_epoch: u64) {
        if self
            .last_queried_epoch
            .load(std::sync::atomic::Ordering::Acquire)
            == cur_epoch
        {
            let known_pool_size = self
                .state
                .0
                .known_pool_size
                .load(std::sync::atomic::Ordering::Acquire);
            // Track the unused tokens
            self.deposited_tokens
                .fetch_add(n * known_pool_size, std::sync::atomic::Ordering::Release);
        }
    }

    async fn shutdown(&self) -> Result<()> {
        self.state.0.shutdown().await
    }
}

impl<S: Store> RateLimit<WithState<S>> {
    /// Create a new [RateLimit] with a distributed state.
    pub async fn new(
        token_calc_bounds: TokenCalcBounds,
        store: S,
        processor_id: &str,
        cancel: CancellationToken,
        refresh_interval: Duration,
        runway_update_len: OptimisticValidityUpdateSecs,
    ) -> Result<Self> {
        // Registers and blocks until initial consensus (AGREE) inside state::new(...)
        let state = RateLimiterState::new(
            store,
            processor_id,
            cancel,
            refresh_interval,
            runway_update_len,
        )
        .await?;

        // Add 1-second sleep after initial agreement so we don't get inconsistent results within
        // the same second because race conditions among multiple processors initializing.
        tokio::time::sleep(Duration::from_secs(1)).await;
        let burst = token_calc_bounds.min;

        Ok(RateLimit {
            token_calc_bounds,
            // Store the full burst amount, we divide by pool size when querying tokens
            token: Arc::new(AtomicUsize::new(burst)),
            max_ever_filled: Arc::new(Mutex::new(burst as f32)),
            last_queried_epoch: Arc::new(AtomicU64::new(0)),
            deposited_tokens: Arc::new(AtomicUsize::new(0)),
            state: WithState(state),
        })
    }

    /// Get the number of tokens available for the current time provided it is already refilled.
    pub(crate) fn get_tokens(&self, n: Option<usize>, cur_epoch: u64) -> TokenAvailability {
        let previous_epoch = self
            .last_queried_epoch
            .load(std::sync::atomic::Ordering::Relaxed);

        if previous_epoch < cur_epoch {
            return TokenAvailability::Recompute;
        }

        // Get current pool size for division
        let pool = self
            .state
            .0
            .known_pool_size
            .load(std::sync::atomic::Ordering::Relaxed)
            .max(1);

        // first utilize the deposited tokens and update the deposited_token store with
        // the remaining amount of deposited tokens
        let previously_deposited_tokens = self.deposited_tokens.fetch_update(
            std::sync::atomic::Ordering::Release,
            std::sync::atomic::Ordering::Acquire,
            |current| {
                // if there are no deposited tokens, then return None
                if current == 0 {
                    return None;
                }

                // divide by pool size to get appropriate tokens for this processor
                let deposited_processor_tokens = current / pool;
                // if the deposited tokens per processor are < 1, then return None
                if deposited_processor_tokens == 0 {
                    return None;
                }

                // if n is not provided, acquire all available tokens, else min of requested and
                // available deposited tokens per processor
                let deposited_tokens_to_acquire = match n {
                    None => deposited_processor_tokens,
                    Some(requested) => deposited_processor_tokens.min(requested),
                };

                // subtract the tokens count we deemed eligible to acquire now
                // from the currently deposited tokens.
                // The total deposited_tokens are stored at each processor level but not
                // accessed by other processors so we need to multiply the deposited_tokens_to_acquire by pool size
                // to simulate the total deposited tokens across all processors
                current.checked_sub(deposited_tokens_to_acquire * pool)
            },
        );

        // fetch_update call above returns previously stored value in the atomic, so we'll now
        // be calculating the numerical amount of unused_tokens_per_pod by doing the same
        // calculation as above.
        let unused_tokens_per_pod = match previously_deposited_tokens {
            Ok(previously_deposited_tokens) => {
                let deposit_per_pod = previously_deposited_tokens / pool;
                let acquired = match n {
                    None => deposit_per_pod,
                    Some(requested) => deposit_per_pod.min(requested),
                };
                acquired
            }
            Err(_) => 0,
        };

        // After determining how many tokens we can utilize from the deposited tokens store,
        // we'll now determine how many tokens we can utilize from the ones available in the main token store
        // and update the token store accordingly.
        let fetched = self.token.fetch_update(
            std::sync::atomic::Ordering::Release,
            std::sync::atomic::Ordering::Acquire,
            |current| {
                if current == 0 {
                    return None; // No tokens available
                }

                // Divide by pool size to get appropriate tokens for this processor
                let processor_tokens = current / pool;
                if processor_tokens == 0 {
                    return None;
                }

                // if n is not provided, acquire all available tokens, else min of requested and
                // available tokens.
                let tokens_to_acquire = match n {
                    None => processor_tokens,
                    Some(requested) => processor_tokens
                        .min(requested.checked_sub(unused_tokens_per_pod).unwrap_or(0)),
                };

                // since the tokens are not stored at processor level, we need to subtract the tokens
                // by pool size to get the right number.
                current.checked_sub(tokens_to_acquire * pool)
            },
        );

        match fetched {
            // Previous has the total tokens that were available in the token store
            Ok(previous) => {
                let available_for_pod = previous / pool;
                let acquired = match n {
                    // For greedy pulls, return all the tokens that you can acquire
                    None => available_for_pod + unused_tokens_per_pod,
                    Some(requested) => {
                        // The tokens extracted from the token pool is the min between:
                        // 1. available_for_pod
                        // 2. requested - unused_tokens_per_pod
                        let available_for_pod = available_for_pod
                            .min(requested.checked_sub(unused_tokens_per_pod).unwrap_or(0));
                        // Return the tokens fetched from main token pool and deposited token pool
                        available_for_pod + unused_tokens_per_pod
                    }
                };
                TokenAvailability::Available(acquired)
            }
            // If we failed to fetch the previous tokens, then we'll check if we have any unused tokens
            // If we have unused tokens, then we'll return them, else we'll return exhausted.
            Err(_) => {
                if unused_tokens_per_pod > 0 {
                    TokenAvailability::Available(unused_tokens_per_pod)
                } else {
                    TokenAvailability::Exhausted
                }
            }
        }
    }
}

/// Rate limiting/Throttling mode
#[derive(Clone, Debug)]
pub enum Mode {
    /// If there is some traffic, then release the max possible tokens
    Relaxed,
    /// We will release/increase tokens on a schedule even if it is not used
    Scheduled,
    /// If the max token is not used, then we will give the same previously allocated token.
    /// If the tokens used are within +/-10% threshold of max, then we’ll increase by slope
    OnlyIfUsed,
}

/// Mathematical Boundaries of Token Computation
#[derive(Clone, Debug)]
pub struct TokenCalcBounds {
    /// Amount of tokens that will be added for each unit of time.
    slope: f32,
    /// Maximum number of tokens that can be available.
    max: usize,
    /// Minimum number of tokens available at t=0 (origin)
    min: usize,
    /// Mode of operation
    mode: Mode,
}

impl Default for TokenCalcBounds {
    fn default() -> Self {
        TokenCalcBounds {
            slope: 1.0,
            max: 1,
            min: 1,
            mode: Mode::Relaxed,
        }
    }
}

impl TokenCalcBounds {
    /// `Maximum` number of tokens that can be added in a unit of time with an initial `burst`.
    /// The `duration` (in seconds) at with we can add `max` tokens.
    pub fn new(max: usize, min: usize, duration: Duration, mode: Mode) -> Self {
        TokenCalcBounds {
            slope: (max - min) as f32 / duration.as_secs_f32(),
            max,
            min,
            mode,
        }
    }
}

#[derive(Clone)]
pub struct NoOpRateLimiter;

impl RateLimiter for NoOpRateLimiter {
    async fn acquire_n(&self, n: Option<usize>, _timeout: Option<Duration>) -> usize {
        // Always return the requested number of tokens (or max if not specified)
        n.unwrap_or(usize::MAX)
    }

    async fn deposit_unused(&self, _: usize, _: u64) {}

    async fn shutdown(&self) -> crate::Result<()> {
        // No-op for NoOpRateLimiter as there are no resources to clean up
        Ok(())
    }
}

#[cfg(test)]
mod tests {
    use super::*;
    use crate::tests::test_utils::StoreType::Redis;
    use std::time::SystemTime;
    use tokio::time::Duration;

    /// Test utilities for integration tests
    mod test_utils {
        use crate::state::store::in_memory_store::InMemoryStore;
        use crate::state::store::redis_store::{RedisMode, RedisStore};
        use crate::state::{OptimisticValidityUpdateSecs, Store};
        use crate::{Mode, RateLimit, RateLimiter, TokenCalcBounds, WithState};
        use std::time::Duration;
        use tokio_util::sync::CancellationToken;

        #[derive(Clone)]
        pub(super) enum StoreType {
            InMemory,
            Redis,
        }

        /// Test case struct for distributed rate limiter tests
        /// Takes in the test parameters to be used for each test case.
        ///
        /// - [crate::tests::test_distributed_rate_limiter_multiple_pods_in_memory]
        /// - [crate::tests::test_distributed_rate_limiter_multiple_pods_redis]
        ///
        pub(super) struct TestCase {
            /// The maximum number of tokens that can be stored in the bucket
            pub(super) max_tokens: usize,
            /// The number of tokens that can be burst in a single second
            pub(super) burst_tokens: usize,
            /// The duration of the bucket
            pub(super) duration: Duration,
            /// The number of pods
            pub(super) pod_count: usize,
            /// The store name (String) to initialize for the test
            pub(super) store_type: StoreType,
            /// The name of the test
            pub(super) test_name: String,
            /// Tuple of tokens asked in each iteration by *each* pod and count of epochs after which
            /// the next set of tokens are asked.
            /// Second item in the tuple refers to the number of epochs after which the next set of
            /// tokens are going to be fetched, not the tokens specified in the current tuple.
            /// Eg:
            /// This test case: [(None, 3), (Some(2), 1)], specifies that fetch all tokens at 0th
            /// epoch and fetch 2 tokens after 3 epochs.
            pub(super) asked_tokens: Vec<(Option<usize>, usize)>,
            /// Tokens expected to be returned by rate limiter in each iteration to *each* pod
            pub(super) expected_tokens: Vec<usize>,
            /// Vector of tokens that will be deposited back by the caller to each processor
            /// Since each caller deposits tokens back to the rate limiter, this vector should
            /// have the same length as asked_tokens.
            pub(super) deposited_tokens: Vec<usize>,
            /// The throttling mode of the rate limiter
            /// defaults to Relaxed
            pub(super) mode: Mode,
        }

        impl TestCase {
            // Creates a new test case with certain default values
            // Created to make it easier to add new params to test cases
            // without changing initialization of it in existing tests.
            pub(super) fn new(
                max_tokens: usize,
                burst_tokens: usize,
                duration: Duration,
                pod_count: usize,
                asked_tokens: Vec<(Option<usize>, usize)>,
                expected_tokens: Vec<usize>,
            ) -> Self {
                let asked_tokens_len = asked_tokens.len();
                TestCase {
                    max_tokens,
                    burst_tokens,
                    duration,
                    pod_count,
                    asked_tokens,
                    expected_tokens,
                    store_type: StoreType::InMemory,
                    test_name: String::new(),
                    mode: Mode::Relaxed,
                    deposited_tokens: vec![0; asked_tokens_len],
                }
            }

            pub(super) fn store_type(mut self, store_type: StoreType) -> Self {
                self.store_type = store_type;
                self
            }

            pub(super) fn test_name(mut self, test_name: String) -> Self {
                self.test_name = test_name;
                self
            }

            pub(super) fn mode(mut self, mode: Mode) -> Self {
                self.mode = mode;
                self
            }

            pub(super) fn deposited_tokens(mut self, deposited_tokens: Vec<usize>) -> Self {
                self.deposited_tokens = deposited_tokens;
                self
            }
        }

        /// A generic utility function to test rate limiter with generic state
        /// Test runner for:
        /// - [crate::tests::test_distributed_rate_limiter_multiple_pods_in_memory]
        /// - [crate::tests::test_distributed_rate_limiter_multiple_pods_redis]
        ///
        async fn test_rate_limiter_with_state<S: Store + Sync>(
            // A trait object that implements the [Store] trait
            store: S,
            // A struct containing the test parameters
            test_case: TestCase,
        ) {
            let TestCase {
                max_tokens,
                burst_tokens,
                duration,
                pod_count,
                store_type: _store_type,
                test_name,
                asked_tokens,
                expected_tokens,
                mode,
                deposited_tokens,
            } = test_case;
            let cancel = CancellationToken::new();
            let refresh_interval = Duration::from_millis(50);
            let runway_update = OptimisticValidityUpdateSecs::default();
            let bounds = TokenCalcBounds::new(max_tokens, burst_tokens, duration, mode);

            assert_eq!(
                asked_tokens.len(),
                expected_tokens.len(),
                "asked_tokens and expected_tokens should have same length for test: {}",
                test_name
            );

            // create pod_count number of rate limiters with passed store
            let mut rate_limiters = Vec::with_capacity(pod_count);
            for i in 0..pod_count {
                rate_limiters.push(
                    RateLimit::<WithState<S>>::new(
                        bounds.clone(),
                        store.clone(),
                        &format!("processor_{}", i),
                        cancel.clone(),
                        refresh_interval,
                        runway_update.clone(),
                    )
                    .await
                    .expect("Failed to create rate limiters"),
                );
            }

            let iterations = asked_tokens.len();
            let mut cur_epoch = 0;
            for i in 0..iterations {
                let mut total_got_tokens = 0;
                let mut total_expected_tokens = 0;
                for rate_limiter in rate_limiters.iter() {
                    let tokens = rate_limiter
                        .attempt_acquire_n(asked_tokens[i].0, cur_epoch)
                        .await;
                    assert_eq!(
                        tokens, expected_tokens[i],
                        "Test Name: {}\n\
                        Number of tokens fetched in each iteration \
                should increase by slope/pod_count until ramp up",
                        test_name
                    );
                    total_got_tokens += tokens;
                    total_expected_tokens += expected_tokens[i];

                    assert!(
                        deposited_tokens[i] <= tokens,
                        "Test Name: {}\n\
                        Invalid test case. Number of tokens deposited back ({}) can't \
                        be greater that tokens given by the rate limiter ({})",
                        test_name,
                        deposited_tokens[i],
                        tokens
                    );
                    rate_limiter
                        .deposit_unused(deposited_tokens[i], cur_epoch)
                        .await;
                }

                assert_eq!(
                    total_got_tokens, total_expected_tokens,
                    "Test Name: {}\n\
                    Total number of tokens fetched in each iteration \
                should be less than or equal to total expected tokens for each processor",
                    test_name
                );

                // Determines after how many epochs next pull is going to be made.
                cur_epoch += asked_tokens[i].1 as u64;
            }

            for rate_limiter in rate_limiters.iter() {
                rate_limiter
                    .shutdown()
                    .await
                    .expect("Rate limiter failed to shutdownj");
            }
        }

        /// Utility function to run distributed rate limiter multiple pods test cases
        /// Only here to iterate over the different test cases and initialize stores to
        /// be used by the test cases.
        ///
        pub(super) async fn run_distributed_rate_limiter_multiple_pods_test_cases(
            // The test cases to run
            test_cases: Vec<TestCase>,
        ) {
            for test_case in test_cases {
                let store_type = test_case.store_type.clone();
                let test_name = test_case.test_name.clone();
                let temp_test_name = test_name.clone();

                // Determining/initializing the store based on the store type here
                // instead of passing a cloned store so that each test case gets its own store
                // Necessary for redis store test cases.
                match store_type {
                    StoreType::InMemory => {
                        let store = InMemoryStore::new();
                        test_rate_limiter_with_state(store, test_case).await;
                    }
                    StoreType::Redis => {
                        let store = match create_test_redis_store(temp_test_name.as_str()).await {
                            Some(store) => store,
                            None => return, // Skip test if Redis is not available
                        };

                        test_rate_limiter_with_state(store, test_case).await;
                        cleanup_redis_keys(test_name.as_str());
                    }
                }
            }
        }

        /// Creates a Redis store for testing with a unique key prefix
        /// Returns None if Redis is not available
        pub async fn create_test_redis_store(test_name: &str) -> Option<RedisStore> {
            let redis_url = "redis://127.0.0.1:6379";

            // Check if Redis is available
            if let Err(_) = redis::Client::open(redis_url) {
                println!(
                    "Skipping Redis test - Redis server not available at {}",
                    redis_url
                );
                return None;
            }

            let test_key_prefix =
                Box::leak(format!("test_{}_{}", test_name, std::process::id()).into_boxed_str());
            let redis_mode = RedisMode::single_url(redis_url.to_string())
                .build()
                .unwrap();

            match RedisStore::new(test_key_prefix, redis_mode).await {
                Ok(store) => Some(store),
                Err(e) => {
                    println!("Skipping Redis test - Failed to connect to Redis: {}", e);
                    None
                }
            }
        }

        /// Cleans up Redis keys after a test
        pub fn cleanup_redis_keys(test_name: &str) {
            let redis_url = "redis://127.0.0.1:6379";
            if let Ok(client) = redis::Client::open(redis_url)
                && let Ok(mut conn) = client.get_connection()
            {
                let test_key_prefix = format!("test_{}_{}", test_name, std::process::id());
                let _: Result<(), _> = redis::cmd("DEL")
                    .arg(format!("{}:heartbeats", test_key_prefix))
                    .arg(format!("{}:poolsize", test_key_prefix))
                    .query(&mut conn);
            }
        }
    }

    #[tokio::test]
    async fn test_acquire_all_tokens() {
        let bounds = TokenCalcBounds::new(10, 5, Duration::from_secs(1), Mode::Relaxed);
        let rate_limiter = RateLimit::<WithoutState>::new(bounds).unwrap();
        rate_limiter.last_queried_epoch.store(
            SystemTime::now()
                .duration_since(std::time::UNIX_EPOCH)
                .expect("Time went backwards")
                .as_secs(),
            std::sync::atomic::Ordering::Release,
        );
        // Should get all 5 burst tokens initially
        let tokens = rate_limiter.acquire_n(None, None).await;
        assert_eq!(tokens, 5);

        // Should get 0 tokens on next call
        let tokens = rate_limiter.acquire_n(None, None).await;
        assert_eq!(tokens, 0);
    }

    #[tokio::test]
    async fn test_sleep_until_next_sec() {
        let start = std::time::Instant::now();
        sleep_until_next_sec().await;
        let elapsed = start.elapsed();
        // < 5 to make tests are not flaky
        assert!(elapsed < Duration::from_secs(5));
    }

    #[tokio::test]
    async fn test_acquire_specific_tokens() {
        let bounds = TokenCalcBounds::new(10, 5, Duration::from_secs(1), Mode::Relaxed);
        let rate_limiter = RateLimit::<WithoutState>::new(bounds).unwrap();
        rate_limiter.last_queried_epoch.store(
            SystemTime::now()
                .duration_since(std::time::UNIX_EPOCH)
                .expect("Time went backwards")
                .as_secs(),
            std::sync::atomic::Ordering::Release,
        );

        // Acquire 3 tokens
        let tokens = rate_limiter.acquire_n(Some(3), None).await;
        assert_eq!(tokens, 3);

        // Should have 2 tokens left
        let tokens = rate_limiter.acquire_n(Some(2), None).await;
        assert_eq!(tokens, 2);

        // Should get 0 tokens now
        let tokens = rate_limiter.acquire_n(Some(1), None).await;
        assert_eq!(tokens, 0);
    }

    #[tokio::test]
    async fn test_acquire_more_than_available() {
        let bounds = TokenCalcBounds::new(10, 3, Duration::from_secs(1), Mode::Relaxed);
        let rate_limiter = RateLimit::<WithoutState>::new(bounds).unwrap();
        rate_limiter.last_queried_epoch.store(
            SystemTime::now()
                .duration_since(std::time::UNIX_EPOCH)
                .expect("Time went backwards")
                .as_secs(),
            std::sync::atomic::Ordering::Release,
        );

        // Try to acquire 5 tokens when only 3 are available
        let tokens = rate_limiter.acquire_n(Some(5), None).await;
        assert_eq!(tokens, 3); // Should get all available tokens

        // Should get 0 tokens on next call
        let tokens = rate_limiter.acquire_n(Some(1), None).await;
        assert_eq!(tokens, 0);
    }

    #[tokio::test]
    async fn test_token_refill_gradual() {
        let bounds = TokenCalcBounds::new(10, 2, Duration::from_secs(1), Mode::Relaxed);
        let rate_limiter = RateLimit::<WithoutState>::new(bounds).unwrap();
        rate_limiter.last_queried_epoch.store(
            SystemTime::now()
                .duration_since(std::time::UNIX_EPOCH)
                .expect("Time went backwards")
                .as_secs(),
            std::sync::atomic::Ordering::Release,
        );

        // Consume initial burst tokens
        let tokens = rate_limiter.acquire_n(None, None).await;
        assert_eq!(tokens, 2);

        // Advance time by updating last_queried_epoch to simulate time passage
        rate_limiter
            .last_queried_epoch
            .store(0, std::sync::atomic::Ordering::Release);

        // Should refill with slope amount (8 tokens added to 2 burst = 10 max)
        let tokens = rate_limiter.acquire_n(None, None).await;
        assert_eq!(tokens, 10);
    }

    #[tokio::test]
    async fn test_token_refill_capped_at_max() {
        let bounds = TokenCalcBounds::new(5, 2, Duration::from_secs(1), Mode::Relaxed);
        let rate_limiter = RateLimit::<WithoutState>::new(bounds).unwrap();

        // Consume initial tokens
        rate_limiter.acquire_n(None, None).await;

        // Force time passage
        rate_limiter
            .last_queried_epoch
            .store(0, std::sync::atomic::Ordering::Release);

        // Should be capped at max (5), not burst + slope
        let tokens = rate_limiter.acquire_n(None, None).await;
        assert_eq!(tokens, 5);
    }

    #[tokio::test]
    async fn test_default_token_calc_bounds() {
        let bounds = TokenCalcBounds::default();
        assert_eq!(bounds.max, 1);
        assert_eq!(bounds.min, 1);

        let rate_limiter = RateLimit::<WithoutState>::new(bounds).unwrap();
        let tokens = rate_limiter.acquire_n(None, None).await;
        assert_eq!(tokens, 1);
    }

    #[tokio::test]
    async fn test_custom_token_calc_bounds() {
        let bounds = TokenCalcBounds::new(20, 5, Duration::from_secs(2), Mode::Relaxed);
        assert_eq!(bounds.max, 20);
        assert_eq!(bounds.min, 5);
        assert_eq!(bounds.slope, 7.5); // (20-5)/2

        let rate_limiter = RateLimit::<WithoutState>::new(bounds).unwrap();
        rate_limiter.last_queried_epoch.store(
            SystemTime::now()
                .duration_since(std::time::UNIX_EPOCH)
                .expect("Time went backwards")
                .as_secs(),
            std::sync::atomic::Ordering::Release,
        );
        let tokens = rate_limiter.acquire_n(None, None).await;
        assert_eq!(tokens, 5);
    }

    #[tokio::test]
    async fn test_fractional_slope_accumulation() {
        // Test case: max=2, min=1, ramp_up=10s
        // slope = (2-1)/10 = 0.1 tokens per second
        let bounds = TokenCalcBounds::new(2, 1, Duration::from_secs(10), Mode::Relaxed);
        assert_eq!(bounds.max, 2);
        assert_eq!(bounds.min, 1);
        assert_eq!(bounds.slope, 0.1); // (2-1)/10

        let rate_limiter = RateLimit::<WithoutState>::new(bounds).unwrap();
        rate_limiter.last_queried_epoch.store(
            SystemTime::now()
                .duration_since(std::time::UNIX_EPOCH)
                .expect("Time went backwards")
                .as_secs(),
            std::sync::atomic::Ordering::Release,
        );

        // Initially should have 1 token (burst)
        let tokens = rate_limiter.acquire_n(None, None).await;
        assert_eq!(tokens, 1);

        // Force time passage to trigger refill
        rate_limiter
            .last_queried_epoch
            .store(0, std::sync::atomic::Ordering::Release);

        // After first refill: 1.0 + 0.1 = 1.1, but tokens returned as usize = 1
        let tokens = rate_limiter.acquire_n(None, None).await;
        assert_eq!(tokens, 1);

        // Check that max_ever_filled is accumulating fractionally
        let max_filled = *rate_limiter.max_ever_filled.lock().unwrap();
        assert_eq!(max_filled, 1.1);

        // Force another time passage
        rate_limiter
            .last_queried_epoch
            .store(0, std::sync::atomic::Ordering::Release);

        // After second refill: 1.1 + 0.1 = 1.2, tokens = 1
        let tokens = rate_limiter.acquire_n(None, None).await;
        assert_eq!(tokens, 1);
        let max_filled = *rate_limiter.max_ever_filled.lock().unwrap();
        assert_eq!(max_filled, 1.2);

        // Continue until we reach 2.0 (after 10 refills total)
        for _ in 0..8 {
            rate_limiter
                .last_queried_epoch
                .store(0, std::sync::atomic::Ordering::Release);
            rate_limiter.acquire_n(None, None).await;
        }

        let max_filled = *rate_limiter.max_ever_filled.lock().unwrap();
        assert_eq!(max_filled, 2.0);

        // Force one more time passage - should be capped at max (2)
        rate_limiter
            .last_queried_epoch
            .store(0, std::sync::atomic::Ordering::Release);
        let tokens = rate_limiter.acquire_n(None, None).await;
        assert_eq!(tokens, 2);
        let max_filled = *rate_limiter.max_ever_filled.lock().unwrap();
        assert_eq!(max_filled, 2.0); // Should not exceed max
    }

    #[tokio::test]
    async fn test_concurrent_token_acquisition() {
        let bounds = TokenCalcBounds::new(10, 10, Duration::from_secs(1), Mode::Relaxed);
        let rate_limiter = Arc::new(RateLimit::<WithoutState>::new(bounds).unwrap());

        let mut join_set = tokio::task::JoinSet::new();

        // Spawn 5 tasks trying to acquire 2 tokens each
        for _ in 0..5 {
            let limiter = Arc::clone(&rate_limiter);
            join_set.spawn(async move { limiter.acquire_n(Some(2), None).await });
        }

        let results: Vec<usize> = join_set.join_all().await.into_iter().collect();

        // Total tokens acquired should equal initial burst (10)
        let total_acquired: usize = results.iter().sum();
        assert_eq!(total_acquired, 10);
    }

    #[tokio::test]
    async fn test_timeout_with_available_tokens() {
        let bounds = TokenCalcBounds::new(5, 3, Duration::from_secs(1), Mode::Relaxed);
        let rate_limiter = RateLimit::<WithoutState>::new(bounds).unwrap();

        // Should return immediately when tokens are available
        let start = std::time::Instant::now();
        let tokens = rate_limiter
            .acquire_n(Some(2), Some(Duration::from_secs(1)))
            .await;
        let elapsed = start.elapsed();

        assert_eq!(tokens, 2);
        assert!(elapsed < Duration::from_millis(100)); // Should return immediately
    }

    #[tokio::test]
    async fn test_timeout_when_tokens_exhausted() {
        let bounds = TokenCalcBounds::new(5, 2, Duration::from_secs(1), Mode::Relaxed);
        let rate_limiter = RateLimit::<WithoutState>::new(bounds).unwrap();

        rate_limiter.last_queried_epoch.store(
            SystemTime::now()
                .duration_since(std::time::UNIX_EPOCH)
                .expect("Time went backwards")
                .as_secs(),
            std::sync::atomic::Ordering::Release,
        );

        // Consume all available tokens
        let tokens = rate_limiter.acquire_n(None, None).await;
        assert_eq!(tokens, 2);

        // Try to acquire more tokens
        let tokens = rate_limiter.acquire_n(Some(1), None).await;
        assert_eq!(tokens, 0);
    }

    #[tokio::test]
    async fn test_no_timeout_returns_immediately() {
        let bounds = TokenCalcBounds::new(5, 2, Duration::from_secs(1), Mode::Relaxed);
        let rate_limiter = RateLimit::<WithoutState>::new(bounds).unwrap();
        rate_limiter.last_queried_epoch.store(
            SystemTime::now()
                .duration_since(std::time::UNIX_EPOCH)
                .expect("Time went backwards")
                .as_secs(),
            std::sync::atomic::Ordering::Release,
        );

        // Consume all available tokens
        let tokens = rate_limiter.acquire_n(None, None).await;
        assert_eq!(tokens, 2);

        // Should return immediately with 0 tokens when none available and no timeout
        let start = std::time::Instant::now();
        let tokens = rate_limiter.acquire_n(Some(1), None).await;
        let elapsed = start.elapsed();

        assert_eq!(tokens, 0);
        // Should return immediately
        assert!(elapsed < Duration::from_millis(100));
    }

    #[tokio::test]
    async fn test_timeout_waits_for_next_epoch() {
        let bounds = TokenCalcBounds::new(5, 2, Duration::from_secs(1), Mode::Relaxed);
        let rate_limiter = RateLimit::<WithoutState>::new(bounds).unwrap();
        rate_limiter.last_queried_epoch.store(
            SystemTime::now()
                .duration_since(std::time::UNIX_EPOCH)
                .expect("Time went backwards")
                .as_secs(),
            std::sync::atomic::Ordering::Release,
        );

        // Consume all available tokens
        let tokens = rate_limiter.acquire_n(None, None).await;
        assert_eq!(tokens, 2);

        // Force time passage by resetting epoch
        rate_limiter
            .last_queried_epoch
            .store(0, std::sync::atomic::Ordering::Release);

        // Should wait and get tokens from next epoch when timeout is provided
        let start = std::time::Instant::now();
        let tokens = rate_limiter
            .acquire_n(Some(1), Some(Duration::from_secs(2)))
            .await;
        let elapsed = start.elapsed();

        assert_eq!(tokens, 1);
        // Should return quickly since we forced epoch reset
        assert!(elapsed < Duration::from_millis(100));
    }

    #[tokio::test]
    async fn test_attempt_acquire_n_with_state_rate_limiter_single_pod() {
        use crate::state::OptimisticValidityUpdateSecs;
        use crate::state::store::in_memory_store::InMemoryStore;

        let bounds = TokenCalcBounds::new(20, 10, Duration::from_secs(10), Mode::Relaxed);
        // time 0 -> 10
        // time 1 -> 11
        // time 2 -> 12
        // time 3 -> 13
        // time 10 -> 20
        let store = InMemoryStore::new();
        let cancel = CancellationToken::new();
        let refresh_interval = Duration::from_millis(100);
        let runway_update = OptimisticValidityUpdateSecs::default();

        // expected = [10,11,12 .. .20]
        // input = for from=time to=time+end
        // result = [] populated while running for loop
        // assert_eq!(result, expected)

        // Create a single distributed rate limiter
        let rate_limiter = RateLimit::<WithState<InMemoryStore>>::new(
            bounds,
            store.clone(),
            "processor_1",
            cancel.clone(),
            refresh_interval,
            runway_update,
        )
        .await
        .unwrap();

        // initial state(0th second) we can acquire min number of tokens.
        let mut cur_epoch = 0;
        let attempt = rate_limiter.attempt_acquire_n(None, cur_epoch).await;
        assert_eq!(attempt, 10, "Single pod should get full burst tokens");

        // Since the slope is 1, we should get 1 more token each second until we reach
        // the max rate limit (20).
        for i in 1..10 {
            cur_epoch += 1;
            let attempt = rate_limiter.attempt_acquire_n(None, cur_epoch).await;
            assert_eq!(
                attempt,
                10 + i,
                "No tokens should be available in same epoch"
            );
        }

        let attempt = rate_limiter.attempt_acquire_n(None, cur_epoch).await;
        assert_eq!(attempt, 0, "No tokens should be available in same epoch");

        let attempt = rate_limiter.attempt_acquire_n(None, cur_epoch + 1).await;
        assert_eq!(attempt, 20, "No tokens should be available in same epoch");

        // Clean up
        cancel.cancel();
    }

    #[tokio::test]
    async fn test_distributed_rate_limiter_single_pod() {
        use crate::state::OptimisticValidityUpdateSecs;
        use crate::state::store::in_memory_store::InMemoryStore;

        let bounds = TokenCalcBounds::new(20, 10, Duration::from_secs(1), Mode::Relaxed);
        let store = InMemoryStore::new();
        let cancel = CancellationToken::new();
        let refresh_interval = Duration::from_millis(100);
        let runway_update = OptimisticValidityUpdateSecs::default();

        // Create a single distributed rate limiter
        let rate_limiter = RateLimit::<WithState<InMemoryStore>>::new(
            bounds,
            store.clone(),
            "processor_1",
            cancel.clone(),
            refresh_interval,
            runway_update,
        )
        .await
        .unwrap();
        rate_limiter.last_queried_epoch.store(
            SystemTime::now()
                .duration_since(std::time::UNIX_EPOCH)
                .expect("Time went backwards")
                .as_secs(),
            std::sync::atomic::Ordering::Release,
        );

        // With a single pod, it should get the full burst allocation
        let tokens = rate_limiter.acquire_n(None, None).await;
        assert_eq!(tokens, 10, "Single pod should get full burst tokens");

        // Should get 0 tokens on next call within same epoch
        let tokens = rate_limiter.acquire_n(Some(5), None).await;
        assert_eq!(tokens, 0, "No tokens should be available in same epoch");

        // Force time passage to trigger refill
        rate_limiter
            .last_queried_epoch
            .store(0, std::sync::atomic::Ordering::Release);

        // Should refill to max capacity for single pod
        let tokens = rate_limiter.acquire_n(None, None).await;
        assert_eq!(
            tokens, 20,
            "Single pod should get full max tokens after refill"
        );

        // Clean up
        cancel.cancel();
    }

    /// Test distributed rate limiter with multiple pods (1 or more)
    /// using InMemoryStore as the state store
    #[tokio::test]
    async fn test_distributed_rate_limiter_multiple_pods_in_memory() {
        let test_cases = vec![
            // Fractional slope (>1) with multiple pods
            // Acquire all tokens at each epoch
            // Immediately ask for tokens after first epoch
            test_utils::TestCase::new(
                60,
                15,
                Duration::from_secs(10),
                2,
                vec![
                    (None, 1),
                    (None, 0),
                    (None, 1),
                    (None, 1),
                    (None, 1),
                    (None, 1),
                    (None, 1),
                    (None, 1),
                    (None, 1),
                    (None, 1),
                    (None, 1),
                    (None, 1),
                ],
                vec![7, 9, 0, 12, 14, 16, 18, 21, 23, 25, 27, 30],
            ),
            // Fractional slope (>1) with multiple pods
            // Acquire all tokens
            test_utils::TestCase::new(
                60,
                15,
                Duration::from_secs(10),
                2,
                vec![(None, 1); 11],
                vec![7, 9, 12, 14, 16, 18, 21, 23, 25, 27, 30],
            ),
            // Fractional slope (>1) with multiple pods
            // Acquire tokens less than max
            test_utils::TestCase::new(
                60,
                15,
                Duration::from_secs(10),
                2,
                vec![(Some(20), 1); 11],
                vec![7, 9, 12, 14, 16, 18, 20, 20, 20, 20, 20],
            ),
            // Fractional slope (<1) with multiple pods
            // Acquire all tokens
            // Immediately ask for tokens in the same epoch after receiving 1 token
            test_utils::TestCase::new(
                2,
                1,
                Duration::from_secs(10),
                2,
                vec![
                    (None, 1),
                    (None, 1),
                    (None, 1),
                    (None, 1),
                    (None, 1),
                    (None, 1),
                    (None, 1),
                    (None, 1),
                    (None, 1),
                    (None, 1),
                    (None, 0),
                    (None, 1),
                ],
                vec![0, 0, 0, 0, 0, 0, 0, 0, 0, 0, 1, 0],
            ),
            // Fractional slope (<1) with multiple pods
            // Acquire all tokens
            test_utils::TestCase::new(
                2,
                1,
                Duration::from_secs(10),
                2,
                vec![(None, 1); 11],
                vec![0, 0, 0, 0, 0, 0, 0, 0, 0, 0, 1],
            ),
            // Fractional slope (<1) with multiple pods
            // Acquire tokens less than max
            test_utils::TestCase::new(
                2,
                1,
                Duration::from_secs(10),
                2,
                vec![(Some(1), 1); 11],
                vec![0, 0, 0, 0, 0, 0, 0, 0, 0, 0, 1],
            ),
            // Integer slope with multiple pods
            // Acquire tokens more than max
            test_utils::TestCase::new(
                20,
                10,
                Duration::from_secs(10),
                2,
                vec![(Some(30), 1); 11],
                vec![5, 5, 6, 6, 7, 7, 8, 8, 9, 9, 10],
            ),
            // Integer slope with multiple pods
            // Acquire all tokens
            test_utils::TestCase::new(
                20,
                10,
                Duration::from_secs(10),
                2,
                vec![(None, 1); 11],
                vec![5, 5, 6, 6, 7, 7, 8, 8, 9, 9, 10],
            ),
            // Integer slope with multiple pods
            // Acquire tokens less than max
            // Combination of immediate and non-immediate token requests
            test_utils::TestCase::new(
                20,
                10,
                Duration::from_secs(10),
                2,
                vec![
                    (Some(1), 0),
                    (Some(2), 1),
                    (Some(1), 0),
                    (Some(3), 1),
                    (Some(1), 0),
                    (Some(4), 2),
                    (Some(1), 0),
                    (Some(10), 1),
                    (Some(2), 0),
                    (None, 1),
                    (None, 1),
                    (None, 1),
                    (None, 1),
                    (None, 1),
                    (None, 1),
                    (Some(5), 1),
                    (None, 1),
                ],
                vec![1, 2, 1, 3, 1, 4, 1, 5, 2, 5, 7, 8, 8, 9, 9, 5, 10],
            ),
            // Integer slope with multiple pods
            // Acquire tokens less than max
            test_utils::TestCase::new(
                20,
                10,
                Duration::from_secs(10),
                2,
                vec![(Some(1), 1); 11],
                vec![1, 1, 1, 1, 1, 1, 1, 1, 1, 1, 1],
            ),
            // Fractional slope with single pod
            // Acquire all tokens
            test_utils::TestCase::new(
                2,
                1,
                Duration::from_secs(10),
                1,
                vec![(None, 1); 11],
                vec![1, 1, 1, 1, 1, 1, 1, 1, 1, 1, 2],
            ),
            // Fractional slope with single pod
            // Acquire tokens more than max
            test_utils::TestCase::new(
                2,
                1,
                Duration::from_secs(10),
                1,
                vec![(Some(5), 1); 11],
                vec![1, 1, 1, 1, 1, 1, 1, 1, 1, 1, 2],
            ),
            // Fractional slope with single pod
            // Acquire tokens less than max
            test_utils::TestCase::new(
                2,
                1,
                Duration::from_secs(10),
                1,
                vec![(Some(1), 1); 11],
                vec![1, 1, 1, 1, 1, 1, 1, 1, 1, 1, 1],
            ),
        ];
        test_utils::run_distributed_rate_limiter_multiple_pods_test_cases(test_cases).await;
    }

    #[tokio::test]
    async fn test_distributed_rate_limiter_only_scheduled_mode() {
        let test_cases = vec![
            // Integer slope with multiple pods
            // Keep acquiring min tokens with regular gaps in epochs between calls
            // Acquire None tokens here and there to check the max tokens shelled out.
            test_utils::TestCase::new(
                20,
                10,
                Duration::from_secs(10),
                2,
                vec![
                    (Some(2), 2),
                    (Some(2), 2),
                    (None, 2),
                    (Some(2), 2),
                    (None, 2),
                    (Some(2), 2),
                    (None, 2),
                    (None, 2),
                ],
                vec![2, 2, 7, 2, 9, 2, 10, 10],
            )
            .test_name("test_distributed_rate_limiter_only_scheduled_mode_1".to_string())
            .mode(Mode::Scheduled),
            // Integer slope with multiple pods
            // Acquire tokens more than max tokens after extended gaps between epochs
            test_utils::TestCase::new(
                20,
                10,
                Duration::from_secs(10),
                2,
                vec![
                    (Some(30), 1),
                    (Some(30), 3),
                    (Some(30), 2),
                    (Some(30), 4),
                    (Some(30), 1),
                    (Some(30), 1),
                ],
                vec![5, 5, 7, 8, 10, 10],
            )
            .test_name("test_distributed_rate_limiter_only_scheduled_mode_2".to_string())
            .mode(Mode::Scheduled),
            // Fractional slope (>1) with multiple pods
            // Acquire all tokens at each epoch
            // Immediately ask for tokens after first epoch
            test_utils::TestCase::new(
                60,
                15,
                Duration::from_secs(10),
                2,
                vec![
                    (None, 1),
                    (None, 0),
                    (None, 1),
                    (None, 1),
                    (None, 1),
                    (None, 1),
                    (None, 1),
                    (None, 1),
                    (None, 1),
                    (None, 1),
                    (None, 1),
                    (None, 1),
                ],
                vec![7, 9, 0, 12, 14, 16, 18, 21, 23, 25, 27, 30],
            )
            .test_name("test_distributed_rate_limiter_only_scheduled_mode_3".to_string())
            .mode(Mode::Scheduled),
            // Fractional slope (>1) with multiple pods
            // Acquire all tokens
            test_utils::TestCase::new(
                60,
                15,
                Duration::from_secs(10),
                2,
                vec![(None, 1); 11],
                vec![7, 9, 12, 14, 16, 18, 21, 23, 25, 27, 30],
            )
            .test_name("test_distributed_rate_limiter_only_scheduled_mode_4".to_string())
            .mode(Mode::Scheduled),
            // Fractional slope (>1) with multiple pods
            // Acquire tokens less than max
            test_utils::TestCase::new(
                60,
                15,
                Duration::from_secs(10),
                2,
                vec![(Some(20), 1); 11],
                vec![7, 9, 12, 14, 16, 18, 20, 20, 20, 20, 20],
            )
            .test_name("test_distributed_rate_limiter_only_scheduled_mode_5".to_string())
            .mode(Mode::Scheduled),
            // Fractional slope (<1) with multiple pods
            // Acquire all tokens
            // Immediately ask for tokens in the same epoch after receiving 1 token
            test_utils::TestCase::new(
                2,
                1,
                Duration::from_secs(10),
                2,
                vec![
                    (None, 1),
                    (None, 1),
                    (None, 1),
                    (None, 1),
                    (None, 1),
                    (None, 1),
                    (None, 1),
                    (None, 1),
                    (None, 1),
                    (None, 1),
                    (None, 0),
                    (None, 1),
                ],
                vec![0, 0, 0, 0, 0, 0, 0, 0, 0, 0, 1, 0],
            )
            .test_name("test_distributed_rate_limiter_only_scheduled_mode_6".to_string())
            .mode(Mode::Scheduled),
            // Fractional slope (<1) with multiple pods
            // Acquire all tokens
            test_utils::TestCase::new(
                2,
                1,
                Duration::from_secs(10),
                2,
                vec![(None, 1); 11],
                vec![0, 0, 0, 0, 0, 0, 0, 0, 0, 0, 1],
            )
            .test_name("test_distributed_rate_limiter_only_scheduled_mode_7".to_string())
            .mode(Mode::Scheduled),
            // Fractional slope (<1) with multiple pods
            // Acquire tokens less than max
            test_utils::TestCase::new(
                2,
                1,
                Duration::from_secs(10),
                2,
                vec![(Some(1), 1); 11],
                vec![0, 0, 0, 0, 0, 0, 0, 0, 0, 0, 1],
            )
            .test_name("test_distributed_rate_limiter_only_scheduled_mode_8".to_string())
            .mode(Mode::Scheduled),
            // Integer slope with multiple pods
            // Acquire tokens more than max
            test_utils::TestCase::new(
                20,
                10,
                Duration::from_secs(10),
                2,
                vec![(Some(30), 1); 11],
                vec![5, 5, 6, 6, 7, 7, 8, 8, 9, 9, 10],
            )
            .test_name("test_distributed_rate_limiter_only_scheduled_mode_9".to_string())
            .mode(Mode::Scheduled),
            // Integer slope with multiple pods
            // Acquire all tokens
            test_utils::TestCase::new(
                20,
                10,
                Duration::from_secs(10),
                2,
                vec![(None, 1); 11],
                vec![5, 5, 6, 6, 7, 7, 8, 8, 9, 9, 10],
            )
            .test_name("test_distributed_rate_limiter_only_scheduled_mode_10".to_string())
            .mode(Mode::Scheduled),
            // Integer slope with multiple pods
            // Acquire tokens less than max
            // Combination of immediate and non-immediate token requests
            test_utils::TestCase::new(
                20,
                10,
                Duration::from_secs(10),
                2,
                vec![
                    (Some(1), 0),
                    (Some(2), 1),
                    (Some(1), 0),
                    (Some(3), 1),
                    (Some(1), 0),
                    (Some(4), 2),
                    (Some(1), 0),
                    (Some(10), 1),
                    (Some(2), 0),
                    (None, 1),
                    (None, 1),
                    (None, 1),
                    (None, 1),
                    (None, 1),
                    (None, 1),
                    (Some(5), 1),
                    (None, 1),
                ],
                vec![1, 2, 1, 3, 1, 4, 1, 6, 2, 5, 8, 8, 9, 9, 10, 5, 10],
            )
            .test_name("test_distributed_rate_limiter_only_scheduled_mode_11".to_string())
            .mode(Mode::Scheduled),
            // Integer slope with multiple pods
            // Acquire tokens less than max
            test_utils::TestCase::new(
                20,
                10,
                Duration::from_secs(10),
                2,
                vec![(Some(1), 1); 11],
                vec![1, 1, 1, 1, 1, 1, 1, 1, 1, 1, 1],
            )
            .test_name("test_distributed_rate_limiter_only_scheduled_mode_12".to_string())
            .mode(Mode::Scheduled),
            // Fractional slope with single pod
            // Acquire all tokens
            test_utils::TestCase::new(
                2,
                1,
                Duration::from_secs(10),
                1,
                vec![(None, 1); 11],
                vec![1, 1, 1, 1, 1, 1, 1, 1, 1, 1, 2],
            )
            .test_name("test_distributed_rate_limiter_only_scheduled_mode_13".to_string())
            .mode(Mode::Scheduled),
            // Fractional slope with single pod
            // Acquire tokens more than max
            test_utils::TestCase::new(
                2,
                1,
                Duration::from_secs(10),
                1,
                vec![(Some(5), 1); 11],
                vec![1, 1, 1, 1, 1, 1, 1, 1, 1, 1, 2],
            )
            .test_name("test_distributed_rate_limiter_only_scheduled_mode_14".to_string())
            .mode(Mode::Scheduled),
            // Fractional slope with single pod
            // Acquire tokens less than max
            test_utils::TestCase::new(
                2,
                1,
                Duration::from_secs(10),
                1,
                vec![(Some(1), 1); 11],
                vec![1, 1, 1, 1, 1, 1, 1, 1, 1, 1, 1],
            )
            .test_name("test_distributed_rate_limiter_only_scheduled_mode_15".to_string())
            .mode(Mode::Scheduled),
        ];
        test_utils::run_distributed_rate_limiter_multiple_pods_test_cases(test_cases).await;
    }

    #[tokio::test]
    async fn test_distributed_rate_limiter_deposit_logic() {
        use test_utils::StoreType;

        let test_cases = vec![
            // Integer slope with multiple pods
            // Keep acquiring min tokens with regular gaps in epochs between calls
            // Acquire None tokens here and there to check the max tokens shelled out.
            test_utils::TestCase::new(
                20,
                10,
                Duration::from_secs(10),
                2,
                vec![(Some(2), 0), (None, 0), (None, 1), (None, 0), (Some(3), 1)],
                vec![2, 5, 2, 5, 3],
            )
            .test_name("test_distributed_rate_limiter_deposit_logic_1".to_string())
            .mode(Mode::Relaxed)
            .store_type(StoreType::InMemory)
            .deposited_tokens(vec![2, 2, 0, 3, 0]),
            // Integer slope with multiple pods
            // Keep depositing all the tokens back
            // We'll get burst tokens in each pull within the same epoch
            test_utils::TestCase::new(
                20,
                10,
                Duration::from_secs(10),
                2,
                vec![(None, 0), (None, 0), (None, 0), (None, 0), (None, 1)],
                vec![5, 5, 5, 5, 5],
            )
            .test_name("test_distributed_rate_limiter_deposit_logic_2".to_string())
            .mode(Mode::Relaxed)
            .deposited_tokens(vec![5, 5, 5, 5, 5]),
            // Integer slope with multiple pods
            // keep depositing same amount of tokens in each epoch
            test_utils::TestCase::new(
                20,
                10,
                Duration::from_secs(10),
                2,
                vec![(None, 1), (None, 0), (None, 1), (None, 0), (None, 1)],
                vec![5, 5, 5, 6, 5],
            )
            .test_name("test_distributed_rate_limiter_deposit_logic_3".to_string())
            .mode(Mode::Relaxed)
            .deposited_tokens(vec![5, 5, 5, 5, 5]),
            // Integer slope with multiple pods
            // keep depositing same amount of tokens in each epoch
            // The tokens fetched in next epoch should be independent of deposited tokens
            // in relaxed mode
            test_utils::TestCase::new(
                20,
                10,
                Duration::from_secs(10),
                2,
                vec![(None, 1), (None, 1), (None, 1), (None, 1), (None, 1)],
                vec![5, 5, 6, 6, 7],
            )
            .test_name("test_distributed_rate_limiter_deposit_logic_4".to_string())
            .mode(Mode::Relaxed)
            .deposited_tokens(vec![5, 5, 5, 5, 5]),
            // Integer slope with multiple pods
            // keep depositing same amount of tokens in each epoch
            // The tokens fetched in next epoch should be independent of deposited tokens
            // in scheduled mode
            test_utils::TestCase::new(
                20,
                10,
                Duration::from_secs(10),
                2,
                vec![(None, 1), (None, 1), (None, 1), (None, 1), (None, 1)],
                vec![5, 5, 6, 6, 7],
            )
            .test_name("test_distributed_rate_limiter_deposit_logic_5".to_string())
            .mode(Mode::Scheduled)
            .deposited_tokens(vec![5, 5, 5, 5, 5]),
        ];
        test_utils::run_distributed_rate_limiter_multiple_pods_test_cases(test_cases).await;
    }

    #[tokio::test]
    async fn test_distributed_rate_limiter_time_based_refill() {
        use crate::state::OptimisticValidityUpdateSecs;
        use crate::state::store::in_memory_store::InMemoryStore;

        // Create a rate limiter with 30 max tokens, 15 burst, over 2 seconds
        let bounds = TokenCalcBounds::new(90, 45, Duration::from_secs(9), Mode::Relaxed);
        let store = InMemoryStore::new();
        let cancel = CancellationToken::new();
        let refresh_interval = Duration::from_millis(50);
        let runway_update = OptimisticValidityUpdateSecs::default();

        // Create three distributed rate limiters (simulating 3 pods)
        let rate_limiter_1 = RateLimit::<WithState<InMemoryStore>>::new(
            bounds.clone(),
            store.clone(),
            "processor_1",
            cancel.clone(),
            refresh_interval,
            runway_update.clone(),
        )
        .await
        .unwrap();

        let rate_limiter_2 = RateLimit::<WithState<InMemoryStore>>::new(
            bounds.clone(),
            store.clone(),
            "processor_2",
            cancel.clone(),
            refresh_interval,
            runway_update.clone(),
        )
        .await
        .unwrap();

        let rate_limiter_3 = RateLimit::<WithState<InMemoryStore>>::new(
            bounds.clone(),
            store.clone(),
            "processor_3",
            cancel.clone(),
            refresh_interval,
            runway_update,
        )
        .await
        .unwrap();

        let mut cur_epoch = 1;

        // Phase 1: Each pod requests a specific number of tokens
        let tokens_1_phase1 = rate_limiter_1.attempt_acquire_n(Some(2), cur_epoch).await;
        let tokens_2_phase1 = rate_limiter_2.attempt_acquire_n(Some(2), cur_epoch).await;
        let tokens_3_phase1 = rate_limiter_3.attempt_acquire_n(Some(2), cur_epoch).await;

        // Each pod should get some tokens (may not be exactly 2 due to pool division)
        assert!(tokens_1_phase1 > 0, "Pod 1 should get some tokens");
        assert!(tokens_2_phase1 > 0, "Pod 2 should get some tokens");
        assert!(tokens_3_phase1 > 0, "Pod 3 should get some tokens");

        cur_epoch += 2;

        // Phase 2: Each pod tries to acquire all available tokens
        let tokens_1_phase2 = rate_limiter_1.attempt_acquire_n(None, cur_epoch).await;
        let tokens_2_phase2 = rate_limiter_2.attempt_acquire_n(None, cur_epoch).await;
        let tokens_3_phase2 = rate_limiter_3.attempt_acquire_n(None, cur_epoch).await;

        // After refill, each pod should get more tokens
        assert!(tokens_1_phase2 > 0, "Pod 1 should get tokens after refill");
        assert!(tokens_2_phase2 > 0, "Pod 2 should get tokens after refill");
        assert!(tokens_3_phase2 > 0, "Pod 3 should get tokens after refill");

        // Total tokens distributed should be reasonable (allowing for truncation effects)
        let total_phase1 = tokens_1_phase1 + tokens_2_phase1 + tokens_3_phase1;
        let total_phase2 = tokens_1_phase2 + tokens_2_phase2 + tokens_3_phase2;

        // Due to time-based truncation and distributed consensus, we can't expect exact values,
        // but we should see reasonable token distribution
        assert!(total_phase1 > 0, "Should distribute some tokens in phase 1");
        assert!(total_phase2 > 0, "Should distribute some tokens in phase 2");

        // Phase 3: Try to acquire more tokens immediately (should get 0 or very few)
        let tokens_1_phase3 = rate_limiter_1.attempt_acquire_n(Some(5), cur_epoch).await;
        let tokens_2_phase3 = rate_limiter_2.attempt_acquire_n(Some(5), cur_epoch).await;
        let tokens_3_phase3 = rate_limiter_3.attempt_acquire_n(Some(5), cur_epoch).await;

        // Should get very few or no tokens immediately after exhausting the pool
        let total_phase3 = tokens_1_phase3 + tokens_2_phase3 + tokens_3_phase3;

        assert_eq!(total_phase3, 0, "Should distribute no tokens in phase 3");

        // Clean up
        cancel.cancel();
    }

    // Simple test for acquire_n with in-memory store
    #[tokio::test]
    async fn test_distributed_rate_limiter_simple_acquire_n_in_memory_store() {
        use crate::state::OptimisticValidityUpdateSecs;
        use crate::state::store::in_memory_store::InMemoryStore;

        // Create a rate limiter with 30 max tokens, 15 burst, over 2 seconds
        let bounds = TokenCalcBounds::new(90, 45, Duration::from_secs(9), Mode::Relaxed);
        let store = InMemoryStore::new();
        let cancel = CancellationToken::new();
        let refresh_interval = Duration::from_millis(50);
        let runway_update = OptimisticValidityUpdateSecs::default();
        let pod_count = 3;

        // create pod_count number of rate limiters with in memory store
        let mut rate_limiters = Vec::with_capacity(pod_count);
        for i in 0..pod_count {
            rate_limiters.push(
                RateLimit::<WithState<InMemoryStore>>::new(
                    bounds.clone(),
                    store.clone(),
                    &format!("processor_{}", i),
                    cancel.clone(),
                    refresh_interval,
                    runway_update.clone(),
                )
                .await
                .expect("Failed to create rate limiters"),
            );
        }

        // Phase 1: Each pod requests all tokens
        let mut total_got_tokens_phase1 = 0;
        let mut total_expected_tokens_phase1 = 0;
        for rate_limiter in rate_limiters.iter() {
            let tokens = rate_limiter.acquire_n(None, None).await;
            assert_eq!(
                tokens, 16,
                "Number of tokens fetched in each iteration \
                should increase by slope/pod_count until ramp up",
            );
            total_got_tokens_phase1 += tokens;
            total_expected_tokens_phase1 += 16;
        }
        assert_eq!(
            total_got_tokens_phase1, total_expected_tokens_phase1,
            "Total number of tokens fetched in each iteration \
                should be equal to total expected tokens for each processor",
        );

        // Phase 2: Wait for some time to allow token refill
        tokio::time::sleep(Duration::from_secs(1)).await;

        // Phase 2: Each pod tries to acquire all available tokens
        let mut total_got_tokens_phase2 = 0;
        let mut total_expected_tokens_phase2 = 0;
        for rate_limiter in rate_limiters.iter() {
            let tokens = rate_limiter.acquire_n(None, None).await;
            assert_eq!(
                tokens, 18,
                "Number of tokens fetched in each iteration \
                should increase by slope/pod_count until ramp up",
            );
            total_got_tokens_phase2 += tokens;
            total_expected_tokens_phase2 += 18;
        }
        assert_eq!(
            total_got_tokens_phase2, total_expected_tokens_phase2,
            "Total number of tokens fetched in each iteration \
                should be equal to total expected tokens for each processor",
        );

        // Phase 2 should have more tokens than phase 1
        assert!(total_got_tokens_phase2 > total_got_tokens_phase1);

        // Phase 3: Wait for some time to allow token refill
        tokio::time::sleep(Duration::from_secs(1)).await;

        // Phase 3: Each pod tries to acquire some available tokens
        let mut total_got_tokens_phase3 = 0;
        let mut total_expected_tokens_phase3 = 0;
        for rate_limiter in rate_limiters.iter() {
            let tokens = rate_limiter.acquire_n(Some(2), None).await;
            assert_eq!(
                tokens, 2,
                "Number of tokens fetched in each iteration \
                should be exactly what we asked for",
            );
            total_got_tokens_phase3 += tokens;
            total_expected_tokens_phase3 += 2;
        }
        assert_eq!(
            total_got_tokens_phase3, total_expected_tokens_phase3,
            "Total number of tokens fetched in each iteration \
                should be equal to total expected tokens for each processor",
        );

        for rate_limiter in rate_limiters.iter() {
            rate_limiter
                .shutdown()
                .await
                .expect("Rate limiter failed to shutdown");
        }

        // Clean up
        cancel.cancel();
    }

    #[tokio::test]
    #[cfg(feature = "redis-tests")]
    async fn test_distributed_rate_limiter_time_based_refill_redis() {
        use crate::state::OptimisticValidityUpdateSecs;
        use crate::state::store::redis_store::RedisStore;

        // Create Redis store for testing
        let store = match test_utils::create_test_redis_store("rate_limiter_refill").await {
            Some(store) => store,
            None => return, // Skip test if Redis is not available
        };

        // Create a rate limiter with 90 max tokens, 45 burst, over 9 seconds
        let bounds = TokenCalcBounds::new(90, 45, Duration::from_secs(9), Mode::Relaxed);

        let cancel = CancellationToken::new();
        let refresh_interval = Duration::from_millis(50);
        let runway_update = OptimisticValidityUpdateSecs::default();

        // Create three distributed rate limiters (simulating 3 pods)
        let rate_limiter_1 = RateLimit::<WithState<RedisStore>>::new(
            bounds.clone(),
            store.clone(),
            "processor_1",
            cancel.clone(),
            refresh_interval,
            runway_update.clone(),
        )
        .await
        .unwrap();

        let rate_limiter_2 = RateLimit::<WithState<RedisStore>>::new(
            bounds.clone(),
            store.clone(),
            "processor_2",
            cancel.clone(),
            refresh_interval,
            runway_update.clone(),
        )
        .await
        .unwrap();

        let rate_limiter_3 = RateLimit::<WithState<RedisStore>>::new(
            bounds.clone(),
            store.clone(),
            "processor_3",
            cancel.clone(),
            refresh_interval,
            runway_update,
        )
        .await
        .unwrap();

        // Wait for consensus to be reached among all pods
        let mut cur_epoch = 1;

        // Phase 1: Each pod requests a specific number of tokens
        let tokens_1_phase1 = rate_limiter_1.attempt_acquire_n(Some(2), cur_epoch).await;
        let tokens_2_phase1 = rate_limiter_2.attempt_acquire_n(Some(2), cur_epoch).await;
        let tokens_3_phase1 = rate_limiter_3.attempt_acquire_n(Some(2), cur_epoch).await;

        // Each pod should get some tokens (may not be exactly 2 due to pool division)
        assert!(tokens_1_phase1 > 0, "Pod 1 should get some tokens");
        assert!(tokens_2_phase1 > 0, "Pod 2 should get some tokens");
        assert!(tokens_3_phase1 > 0, "Pod 3 should get some tokens");

        // Total tokens should not exceed the burst limit divided by pool size
        let total_tokens_phase1 = tokens_1_phase1 + tokens_2_phase1 + tokens_3_phase1;
        assert!(
            total_tokens_phase1 <= 45,
            "Total tokens {} should not exceed burst limit 45",
            total_tokens_phase1
        );

        // Phase 2: Wait for some time to allow token refill
        cur_epoch += 2;

        // Phase 2: Request tokens again to test refill
        let tokens_1_phase2 = rate_limiter_1.attempt_acquire_n(Some(3), cur_epoch).await;
        let tokens_2_phase2 = rate_limiter_2.attempt_acquire_n(Some(3), cur_epoch).await;
        let tokens_3_phase2 = rate_limiter_3.attempt_acquire_n(Some(3), cur_epoch).await;

        // Should get more tokens due to refill
        let total_tokens_phase2 = tokens_1_phase2 + tokens_2_phase2 + tokens_3_phase2;
        assert!(
            total_tokens_phase2 > 0,
            "Should get some tokens after refill"
        );

        // Phase 3: Test exhaustion - try to get many tokens
        let tokens_1_phase3 = rate_limiter_1.attempt_acquire_n(Some(50), cur_epoch).await;
        let tokens_2_phase3 = rate_limiter_2.attempt_acquire_n(Some(50), cur_epoch).await;
        let tokens_3_phase3 = rate_limiter_3.attempt_acquire_n(Some(50), cur_epoch).await;

        // Should get fewer tokens as the bucket is getting exhausted
        let total_tokens_phase3 = tokens_1_phase3 + tokens_2_phase3 + tokens_3_phase3;
        assert!(
            total_tokens_phase3 <= 90,
            "Total tokens {} should not exceed max capacity 90",
            total_tokens_phase3
        );

        // Clean up Redis keys
        test_utils::cleanup_redis_keys("rate_limiter_refill");

        // Clean up
        cancel.cancel();
    }

    // Simple test for acquire_n with redis store
    #[tokio::test]
    #[cfg(feature = "redis-tests")]
    async fn test_distributed_rate_limiter_simple_acquire_n_redis_store() {
        use crate::state::OptimisticValidityUpdateSecs;
        use crate::state::store::redis_store::RedisStore;

        // Create a rate limiter with 30 max tokens, 15 burst, over 2 seconds
        let bounds = TokenCalcBounds::new(90, 45, Duration::from_secs(9), Mode::Relaxed);
        // Create Redis store for testing
        let store =
            match test_utils::create_test_redis_store("simple_acquire_n_rate_limiter_test").await {
                Some(store) => store,
                None => return, // Skip test if Redis is not available
            };
        let cancel = CancellationToken::new();
        let refresh_interval = Duration::from_millis(50);
        let runway_update = OptimisticValidityUpdateSecs::default();
        let pod_count = 3;

        // create pod_count number of rate limiters with in memory store
        let mut rate_limiters = Vec::with_capacity(pod_count);
        for i in 0..pod_count {
            rate_limiters.push(
                RateLimit::<WithState<RedisStore>>::new(
                    bounds.clone(),
                    store.clone(),
                    &format!("processor_{}", i),
                    cancel.clone(),
                    refresh_interval,
                    runway_update.clone(),
                )
                .await
                .expect("Failed to create rate limiters"),
            );
        }

        // Phase 1: Each pod requests all tokens
        let mut total_got_tokens_phase1 = 0;
        let mut total_expected_tokens_phase1 = 0;
        for rate_limiter in rate_limiters.iter() {
            let tokens = rate_limiter.acquire_n(None, None).await;
            assert_eq!(
                tokens, 16,
                "Number of tokens fetched in each iteration \
                should increase by slope/pod_count until ramp up",
            );
            total_got_tokens_phase1 += tokens;
            total_expected_tokens_phase1 += 16;
        }
        assert_eq!(
            total_got_tokens_phase1, total_expected_tokens_phase1,
            "Total number of tokens fetched in each iteration \
                should be equal to total expected tokens for each processor",
        );

        // Phase 2: Wait for some time to allow token refill
        tokio::time::sleep(Duration::from_secs(1)).await;

        // Phase 2: Each pod tries to acquire all available tokens
        let mut total_got_tokens_phase2 = 0;
        let mut total_expected_tokens_phase2 = 0;
        for rate_limiter in rate_limiters.iter() {
            let tokens = rate_limiter.acquire_n(None, None).await;
            assert_eq!(
                tokens, 18,
                "Number of tokens fetched in each iteration \
                should increase by slope/pod_count until ramp up",
            );
            total_got_tokens_phase2 += tokens;
            total_expected_tokens_phase2 += 18;
        }
        assert_eq!(
            total_got_tokens_phase2, total_expected_tokens_phase2,
            "Total number of tokens fetched in each iteration \
                should be equal to total expected tokens for each processor",
        );

        // Phase 2 should have more tokens than phase 1
        assert!(total_got_tokens_phase2 > total_got_tokens_phase1);

        // Phase 3: Wait for some time to allow token refill
        tokio::time::sleep(Duration::from_secs(1)).await;

        // Phase 3: Each pod tries to acquire some available tokens
        let mut total_got_tokens_phase3 = 0;
        let mut total_expected_tokens_phase3 = 0;
        for rate_limiter in rate_limiters.iter() {
            let tokens = rate_limiter.acquire_n(Some(2), None).await;
            assert_eq!(
                tokens, 2,
                "Number of tokens fetched in each iteration \
                should be exactly what we asked for",
            );
            total_got_tokens_phase3 += tokens;
            total_expected_tokens_phase3 += 2;
        }
        assert_eq!(
            total_got_tokens_phase3, total_expected_tokens_phase3,
            "Total number of tokens fetched in each iteration \
                should be equal to total expected tokens for each processor",
        );

        for rate_limiter in rate_limiters.iter() {
            rate_limiter
                .shutdown()
                .await
                .expect("Rate limiter failed to shutdownj");
        }

        test_utils::cleanup_redis_keys("simple_acquire_n_rate_limiter_test");
        // Clean up
        cancel.cancel();
    }

    /// Test distributed rate limiter with multiple pods (1 or more) using Redis as the state store
    #[tokio::test]
    #[cfg(feature = "redis-tests")]
    async fn test_distributed_rate_limiter_multiple_pods_redis() {
        let test_cases = vec![
            // Fractional slope (>1) with multiple pods
            // Acquire all tokens at each epoch
            // Immediately ask for tokens after first epoch
            test_utils::TestCase::new(
                60,
                15,
                Duration::from_secs(10),
                2,
                vec![
                    (None, 1),
                    (None, 0),
                    (None, 1),
                    (None, 1),
                    (None, 1),
                    (None, 1),
                    (None, 1),
                    (None, 1),
                    (None, 1),
                    (None, 1),
                    (None, 1),
                    (None, 1),
                ],
                vec![7, 9, 0, 12, 14, 16, 18, 21, 23, 25, 27, 30],
            )
            .store_type(test_utils::StoreType::Redis)
            .test_name(
                "RedisStore Test params: max_tokens=60, burst_tokens=15, duration=10s, pod_count=2"
                    .to_string(),
            )
            .mode(Mode::Relaxed),
            // Fractional slope (>1) with multiple pods
            // Acquire all tokens
            test_utils::TestCase::new(
                60,
                15,
                Duration::from_secs(10),
                2,
                vec![(None, 1); 11],
                vec![7, 9, 12, 14, 16, 18, 21, 23, 25, 27, 30],
            )
            .store_type(test_utils::StoreType::Redis)
            .test_name(
                "RedisStore Test params: max_tokens=60, burst_tokens=15, duration=10s, pod_count=2"
                    .to_string(),
            ),
            // Fractional slope (>1) with multiple pods
            // Acquire tokens less than max
            test_utils::TestCase::new(
                60,
                15,
                Duration::from_secs(10),
                2,
                vec![(Some(20), 1); 11],
                vec![7, 9, 12, 14, 16, 18, 20, 20, 20, 20, 20],
            )
            .store_type(test_utils::StoreType::Redis)
            .test_name(
                "RedisStore Test params: max_tokens=60, burst_tokens=15, duration=10s, pod_count=2"
                    .to_string(),
            ),
            // Fractional slope (<1) with multiple pods
            // Acquire all tokens
            // Immediately ask for tokens in the same epoch after receiving 1 token
            test_utils::TestCase::new(
                2,
                1,
                Duration::from_secs(10),
                2,
                vec![
                    (None, 1),
                    (None, 1),
                    (None, 1),
                    (None, 1),
                    (None, 1),
                    (None, 1),
                    (None, 1),
                    (None, 1),
                    (None, 1),
                    (None, 1),
                    (None, 0),
                    (None, 1),
                ],
                vec![0, 0, 0, 0, 0, 0, 0, 0, 0, 0, 1, 0],
            )
            .store_type(test_utils::StoreType::Redis)
            .test_name(
                "RedisStore Test params: max_tokens=2, burst_tokens=1, duration=10s, pod_count=2"
                    .to_string(),
            ),
            // Fractional slope (<1) with multiple pods
            // Acquire all tokens
            test_utils::TestCase::new(
                2,
                1,
                Duration::from_secs(10),
                2,
                vec![(None, 1); 11],
                vec![0, 0, 0, 0, 0, 0, 0, 0, 0, 0, 1],
            )
            .store_type(test_utils::StoreType::Redis)
            .test_name(
                "RedisStore Test params: max_tokens=2, burst_tokens=1, duration=10s, pod_count=2"
                    .to_string(),
            ),
            // Fractional slope (<1) with multiple pods
            // Acquire tokens less than max
            test_utils::TestCase::new(
                2,
                1,
                Duration::from_secs(10),
                2,
                vec![(Some(1), 1); 11],
                vec![0, 0, 0, 0, 0, 0, 0, 0, 0, 0, 1],
            )
            .store_type(test_utils::StoreType::Redis)
            .test_name(
                "RedisStore Test params: max_tokens=2, burst_tokens=1, duration=10s, pod_count=2"
                    .to_string(),
            ),
            // Integer slope with multiple pods
            // Acquire tokens more than max
            test_utils::TestCase::new(
                20,
                10,
                Duration::from_secs(10),
                2,
                vec![(Some(30), 1); 11],
                vec![5, 5, 6, 6, 7, 7, 8, 8, 9, 9, 10],
            )
            .store_type(test_utils::StoreType::Redis)
            .test_name(
                "RedisStore Test params: max_tokens=20, burst_tokens=10, duration=10s, pod_count=2"
                    .to_string(),
            ),
            // Integer slope with multiple pods
            // Acquire all tokens
            test_utils::TestCase::new(
                20,
                10,
                Duration::from_secs(10),
                2,
                vec![(None, 1); 11],
                vec![5, 5, 6, 6, 7, 7, 8, 8, 9, 9, 10],
            )
            .store_type(test_utils::StoreType::Redis)
            .test_name(
                "RedisStore Test params: max_tokens=20, burst_tokens=10, duration=10s, pod_count=2"
                    .to_string(),
            ),
            // Integer slope with multiple pods
            // Acquire tokens less than max
            // Combination of immediate and non-immediate token requests
            test_utils::TestCase::new(
                20,
                10,
                Duration::from_secs(10),
                2,
                vec![
                    (Some(1), 0),
                    (Some(2), 1),
                    (Some(1), 0),
                    (Some(3), 1),
                    (Some(1), 0),
                    (Some(4), 2),
                    (Some(1), 0),
                    (Some(10), 1),
                    (Some(2), 0),
                    (None, 1),
                    (None, 1),
                    (None, 1),
                    (None, 1),
                    (None, 1),
                    (None, 1),
                    (Some(5), 1),
                    (None, 1),
                ],
                vec![1, 2, 1, 3, 1, 4, 1, 5, 2, 5, 7, 8, 8, 9, 9, 5, 10],
            )
            .store_type(test_utils::StoreType::Redis)
            .test_name(
                "RedisStore Test params: max_tokens=20, burst_tokens=10, duration=10s, pod_count=2"
                    .to_string(),
            ),
            // Integer slope with multiple pods
            // Acquire tokens less than max
            test_utils::TestCase::new(
                20,
                10,
                Duration::from_secs(10),
                2,
                vec![(Some(1), 1); 11],
                vec![1, 1, 1, 1, 1, 1, 1, 1, 1, 1, 1],
            )
            .store_type(test_utils::StoreType::Redis)
            .test_name(
                "RedisStore Test params: max_tokens=20, burst_tokens=10, duration=10s, pod_count=2"
                    .to_string(),
            ),
            // Fractional slope with single pod
            // Acquire all tokens
            test_utils::TestCase::new(
                2,
                1,
                Duration::from_secs(10),
                1,
                vec![(None, 1); 11],
                vec![1, 1, 1, 1, 1, 1, 1, 1, 1, 1, 2],
            )
            .store_type(test_utils::StoreType::Redis)
            .test_name(
                "RedisStore Test params: max_tokens=2, burst_tokens=1, duration=10s, pod_count=1"
                    .to_string(),
            ),
            // Fractional slope with single pod
            // Acquire tokens more than max
            test_utils::TestCase::new(
                2,
                1,
                Duration::from_secs(10),
                1,
                vec![(Some(5), 1); 11],
                vec![1, 1, 1, 1, 1, 1, 1, 1, 1, 1, 2],
            )
            .store_type(test_utils::StoreType::Redis)
            .test_name(
                "RedisStore Test params: max_tokens=2, burst_tokens=1, duration=10s, pod_count=1"
                    .to_string(),
            ),
            // Fractional slope with single pod
            // Acquire tokens less than max
            test_utils::TestCase::new(
                2,
                1,
                Duration::from_secs(10),
                1,
                vec![(Some(1), 1); 11],
                vec![1, 1, 1, 1, 1, 1, 1, 1, 1, 1, 1],
            )
            .store_type(test_utils::StoreType::Redis)
            .test_name(
                "RedisStore Test params: max_tokens=2, burst_tokens=1, duration=10s, pod_count=1"
                    .to_string(),
            ),
        ];

        test_utils::run_distributed_rate_limiter_multiple_pods_test_cases(test_cases).await;
    }

    #[tokio::test]
    #[cfg(feature = "redis-tests")]
<<<<<<< HEAD
    async fn test_distributed_rate_limiter_deposit_logic_redis() {
        use test_utils::StoreType;

=======
    async fn test_distributed_rate_limiter_only_scheduled_mode_redis() {
>>>>>>> 698e264d
        let test_cases = vec![
            // Integer slope with multiple pods
            // Keep acquiring min tokens with regular gaps in epochs between calls
            // Acquire None tokens here and there to check the max tokens shelled out.
            test_utils::TestCase::new(
                20,
                10,
                Duration::from_secs(10),
                2,
<<<<<<< HEAD
                vec![(Some(2), 0), (None, 0), (None, 1), (None, 0), (Some(3), 1)],
                vec![2, 5, 2, 5, 3],
            )
            .test_name("test_distributed_rate_limiter_deposit_logic_redis_1".to_string())
            .mode(Mode::Relaxed)
            .store_type(StoreType::Redis)
            .deposited_tokens(vec![2, 2, 0, 3, 0]),
            // Integer slope with multiple pods
            // Keep depositing all the tokens back
            // We'll get burst tokens in each pull within the same epoch
=======
                vec![
                    (Some(2), 2),
                    (Some(2), 2),
                    (None, 2),
                    (Some(2), 2),
                    (None, 2),
                    (Some(2), 2),
                    (None, 2),
                    (None, 2),
                ],
                vec![2, 2, 7, 2, 9, 2, 10, 10],
            )
            .test_name("test_distributed_rate_limiter_only_scheduled_mode_redis1".to_string())
            .mode(Mode::Scheduled)
            .store_type(Redis),
            // Integer slope with multiple pods
            // Acquire tokens more than max tokens after extended gaps between epochs
>>>>>>> 698e264d
            test_utils::TestCase::new(
                20,
                10,
                Duration::from_secs(10),
                2,
<<<<<<< HEAD
                vec![(None, 0), (None, 0), (None, 0), (None, 0), (None, 1)],
                vec![5, 5, 5, 5, 5],
            )
            .test_name("test_distributed_rate_limiter_deposit_logic_redis_2".to_string())
            .mode(Mode::Relaxed)
            .store_type(StoreType::Redis)
            .deposited_tokens(vec![5, 5, 5, 5, 5]),
            // Integer slope with multiple pods
            // keep depositing same amount of tokens in each epoch
=======
                vec![
                    (Some(30), 1),
                    (Some(30), 3),
                    (Some(30), 2),
                    (Some(30), 4),
                    (Some(30), 1),
                    (Some(30), 1),
                ],
                vec![5, 5, 7, 8, 10, 10],
            )
            .test_name("test_distributed_rate_limiter_only_scheduled_mode_redis2".to_string())
            .mode(Mode::Scheduled)
            .store_type(Redis),
            // Fractional slope (>1) with multiple pods
            // Acquire all tokens at each epoch
            // Immediately ask for tokens after first epoch
            test_utils::TestCase::new(
                60,
                15,
                Duration::from_secs(10),
                2,
                vec![
                    (None, 1),
                    (None, 0),
                    (None, 1),
                    (None, 1),
                    (None, 1),
                    (None, 1),
                    (None, 1),
                    (None, 1),
                    (None, 1),
                    (None, 1),
                    (None, 1),
                    (None, 1),
                ],
                vec![7, 9, 0, 12, 14, 16, 18, 21, 23, 25, 27, 30],
            )
            .test_name("test_distributed_rate_limiter_only_scheduled_mode_redis3".to_string())
            .mode(Mode::Scheduled)
            .store_type(Redis),
            // Fractional slope (>1) with multiple pods
            // Acquire all tokens
            test_utils::TestCase::new(
                60,
                15,
                Duration::from_secs(10),
                2,
                vec![(None, 1); 11],
                vec![7, 9, 12, 14, 16, 18, 21, 23, 25, 27, 30],
            )
            .test_name("test_distributed_rate_limiter_only_scheduled_mode_redis4".to_string())
            .mode(Mode::Scheduled)
            .store_type(Redis),
            // Fractional slope (>1) with multiple pods
            // Acquire tokens less than max
            test_utils::TestCase::new(
                60,
                15,
                Duration::from_secs(10),
                2,
                vec![(Some(20), 1); 11],
                vec![7, 9, 12, 14, 16, 18, 20, 20, 20, 20, 20],
            )
            .test_name("test_distributed_rate_limiter_only_scheduled_mode_redis5".to_string())
            .mode(Mode::Scheduled)
            .store_type(Redis),
            // Fractional slope (<1) with multiple pods
            // Acquire all tokens
            // Immediately ask for tokens in the same epoch after receiving 1 token
            test_utils::TestCase::new(
                2,
                1,
                Duration::from_secs(10),
                2,
                vec![
                    (None, 1),
                    (None, 1),
                    (None, 1),
                    (None, 1),
                    (None, 1),
                    (None, 1),
                    (None, 1),
                    (None, 1),
                    (None, 1),
                    (None, 1),
                    (None, 0),
                    (None, 1),
                ],
                vec![0, 0, 0, 0, 0, 0, 0, 0, 0, 0, 1, 0],
            )
            .test_name("test_distributed_rate_limiter_only_scheduled_mode_redis6".to_string())
            .mode(Mode::Scheduled)
            .store_type(Redis),
            // Fractional slope (<1) with multiple pods
            // Acquire all tokens
            test_utils::TestCase::new(
                2,
                1,
                Duration::from_secs(10),
                2,
                vec![(None, 1); 11],
                vec![0, 0, 0, 0, 0, 0, 0, 0, 0, 0, 1],
            )
            .test_name("test_distributed_rate_limiter_only_scheduled_mode_redis7".to_string())
            .mode(Mode::Scheduled)
            .store_type(Redis),
            // Fractional slope (<1) with multiple pods
            // Acquire tokens less than max
            test_utils::TestCase::new(
                2,
                1,
                Duration::from_secs(10),
                2,
                vec![(Some(1), 1); 11],
                vec![0, 0, 0, 0, 0, 0, 0, 0, 0, 0, 1],
            )
            .test_name("test_distributed_rate_limiter_only_scheduled_mode_redis8".to_string())
            .mode(Mode::Scheduled)
            .store_type(Redis),
            // Integer slope with multiple pods
            // Acquire tokens more than max
>>>>>>> 698e264d
            test_utils::TestCase::new(
                20,
                10,
                Duration::from_secs(10),
                2,
<<<<<<< HEAD
                vec![(None, 1), (None, 0), (None, 1), (None, 0), (None, 1)],
                vec![5, 5, 5, 6, 5],
            )
            .test_name("test_distributed_rate_limiter_deposit_logic_redis_3".to_string())
            .mode(Mode::Relaxed)
            .store_type(StoreType::Redis)
            .deposited_tokens(vec![5, 5, 5, 5, 5]),
            // Integer slope with multiple pods
            // keep depositing same amount of tokens in each epoch
            // The tokens fetched in next epoch should be independent of deposited tokens
            // in relaxed mode
=======
                vec![(Some(30), 1); 11],
                vec![5, 5, 6, 6, 7, 7, 8, 8, 9, 9, 10],
            )
            .test_name("test_distributed_rate_limiter_only_scheduled_mode_redis9".to_string())
            .mode(Mode::Scheduled)
            .store_type(Redis),
            // Integer slope with multiple pods
            // Acquire all tokens
>>>>>>> 698e264d
            test_utils::TestCase::new(
                20,
                10,
                Duration::from_secs(10),
                2,
<<<<<<< HEAD
                vec![(None, 1), (None, 1), (None, 1), (None, 1), (None, 1)],
                vec![5, 5, 6, 6, 7],
            )
            .test_name("test_distributed_rate_limiter_deposit_logic_redis_4".to_string())
            .mode(Mode::Relaxed)
            .store_type(StoreType::Redis)
            .deposited_tokens(vec![5, 5, 5, 5, 5]),
            // Integer slope with multiple pods
            // keep depositing same amount of tokens in each epoch
            // The tokens fetched in next epoch should be independent of deposited tokens
            // in scheduled mode
=======
                vec![(None, 1); 11],
                vec![5, 5, 6, 6, 7, 7, 8, 8, 9, 9, 10],
            )
            .test_name("test_distributed_rate_limiter_only_scheduled_mode_redis10".to_string())
            .mode(Mode::Scheduled)
            .store_type(Redis),
            // Integer slope with multiple pods
            // Acquire tokens less than max
            // Combination of immediate and non-immediate token requests
            test_utils::TestCase::new(
                20,
                10,
                Duration::from_secs(10),
                2,
                vec![
                    (Some(1), 0),
                    (Some(2), 1),
                    (Some(1), 0),
                    (Some(3), 1),
                    (Some(1), 0),
                    (Some(4), 2),
                    (Some(1), 0),
                    (Some(10), 1),
                    (Some(2), 0),
                    (None, 1),
                    (None, 1),
                    (None, 1),
                    (None, 1),
                    (None, 1),
                    (None, 1),
                    (Some(5), 1),
                    (None, 1),
                ],
                vec![1, 2, 1, 3, 1, 4, 1, 6, 2, 5, 8, 8, 9, 9, 10, 5, 10],
            )
            .test_name("test_distributed_rate_limiter_only_scheduled_mode_redis11".to_string())
            .mode(Mode::Scheduled)
            .store_type(Redis),
            // Integer slope with multiple pods
            // Acquire tokens less than max
>>>>>>> 698e264d
            test_utils::TestCase::new(
                20,
                10,
                Duration::from_secs(10),
                2,
<<<<<<< HEAD
                vec![(None, 1), (None, 1), (None, 1), (None, 1), (None, 1)],
                vec![5, 5, 6, 6, 7],
            )
            .test_name("test_distributed_rate_limiter_deposit_logic_redis_5".to_string())
            .mode(Mode::Scheduled)
            .store_type(StoreType::Redis)
            .deposited_tokens(vec![5, 5, 5, 5, 5]),
=======
                vec![(Some(1), 1); 11],
                vec![1, 1, 1, 1, 1, 1, 1, 1, 1, 1, 1],
            )
            .test_name("test_distributed_rate_limiter_only_scheduled_mode_redis12".to_string())
            .mode(Mode::Scheduled)
            .store_type(Redis),
            // Fractional slope with single pod
            // Acquire all tokens
            test_utils::TestCase::new(
                2,
                1,
                Duration::from_secs(10),
                1,
                vec![(None, 1); 11],
                vec![1, 1, 1, 1, 1, 1, 1, 1, 1, 1, 2],
            )
            .test_name("test_distributed_rate_limiter_only_scheduled_mode_redis13".to_string())
            .mode(Mode::Scheduled)
            .store_type(Redis),
            // Fractional slope with single pod
            // Acquire tokens more than max
            test_utils::TestCase::new(
                2,
                1,
                Duration::from_secs(10),
                1,
                vec![(Some(5), 1); 11],
                vec![1, 1, 1, 1, 1, 1, 1, 1, 1, 1, 2],
            )
            .test_name("test_distributed_rate_limiter_only_scheduled_mode_redis14".to_string())
            .mode(Mode::Scheduled)
            .store_type(Redis),
            // Fractional slope with single pod
            // Acquire tokens less than max
            test_utils::TestCase::new(
                2,
                1,
                Duration::from_secs(10),
                1,
                vec![(Some(1), 1); 11],
                vec![1, 1, 1, 1, 1, 1, 1, 1, 1, 1, 1],
            )
            .test_name("test_distributed_rate_limiter_only_scheduled_mode_redis15".to_string())
            .mode(Mode::Scheduled)
            .store_type(Redis),
>>>>>>> 698e264d
        ];
        test_utils::run_distributed_rate_limiter_multiple_pods_test_cases(test_cases).await;
    }
}<|MERGE_RESOLUTION|>--- conflicted
+++ resolved
@@ -2573,13 +2573,7 @@
 
     #[tokio::test]
     #[cfg(feature = "redis-tests")]
-<<<<<<< HEAD
-    async fn test_distributed_rate_limiter_deposit_logic_redis() {
-        use test_utils::StoreType;
-
-=======
     async fn test_distributed_rate_limiter_only_scheduled_mode_redis() {
->>>>>>> 698e264d
         let test_cases = vec![
             // Integer slope with multiple pods
             // Keep acquiring min tokens with regular gaps in epochs between calls
@@ -2589,18 +2583,6 @@
                 10,
                 Duration::from_secs(10),
                 2,
-<<<<<<< HEAD
-                vec![(Some(2), 0), (None, 0), (None, 1), (None, 0), (Some(3), 1)],
-                vec![2, 5, 2, 5, 3],
-            )
-            .test_name("test_distributed_rate_limiter_deposit_logic_redis_1".to_string())
-            .mode(Mode::Relaxed)
-            .store_type(StoreType::Redis)
-            .deposited_tokens(vec![2, 2, 0, 3, 0]),
-            // Integer slope with multiple pods
-            // Keep depositing all the tokens back
-            // We'll get burst tokens in each pull within the same epoch
-=======
                 vec![
                     (Some(2), 2),
                     (Some(2), 2),
@@ -2618,23 +2600,11 @@
             .store_type(Redis),
             // Integer slope with multiple pods
             // Acquire tokens more than max tokens after extended gaps between epochs
->>>>>>> 698e264d
             test_utils::TestCase::new(
                 20,
                 10,
                 Duration::from_secs(10),
                 2,
-<<<<<<< HEAD
-                vec![(None, 0), (None, 0), (None, 0), (None, 0), (None, 1)],
-                vec![5, 5, 5, 5, 5],
-            )
-            .test_name("test_distributed_rate_limiter_deposit_logic_redis_2".to_string())
-            .mode(Mode::Relaxed)
-            .store_type(StoreType::Redis)
-            .deposited_tokens(vec![5, 5, 5, 5, 5]),
-            // Integer slope with multiple pods
-            // keep depositing same amount of tokens in each epoch
-=======
                 vec![
                     (Some(30), 1),
                     (Some(30), 3),
@@ -2756,25 +2726,11 @@
             .store_type(Redis),
             // Integer slope with multiple pods
             // Acquire tokens more than max
->>>>>>> 698e264d
             test_utils::TestCase::new(
                 20,
                 10,
                 Duration::from_secs(10),
                 2,
-<<<<<<< HEAD
-                vec![(None, 1), (None, 0), (None, 1), (None, 0), (None, 1)],
-                vec![5, 5, 5, 6, 5],
-            )
-            .test_name("test_distributed_rate_limiter_deposit_logic_redis_3".to_string())
-            .mode(Mode::Relaxed)
-            .store_type(StoreType::Redis)
-            .deposited_tokens(vec![5, 5, 5, 5, 5]),
-            // Integer slope with multiple pods
-            // keep depositing same amount of tokens in each epoch
-            // The tokens fetched in next epoch should be independent of deposited tokens
-            // in relaxed mode
-=======
                 vec![(Some(30), 1); 11],
                 vec![5, 5, 6, 6, 7, 7, 8, 8, 9, 9, 10],
             )
@@ -2783,25 +2739,11 @@
             .store_type(Redis),
             // Integer slope with multiple pods
             // Acquire all tokens
->>>>>>> 698e264d
             test_utils::TestCase::new(
                 20,
                 10,
                 Duration::from_secs(10),
                 2,
-<<<<<<< HEAD
-                vec![(None, 1), (None, 1), (None, 1), (None, 1), (None, 1)],
-                vec![5, 5, 6, 6, 7],
-            )
-            .test_name("test_distributed_rate_limiter_deposit_logic_redis_4".to_string())
-            .mode(Mode::Relaxed)
-            .store_type(StoreType::Redis)
-            .deposited_tokens(vec![5, 5, 5, 5, 5]),
-            // Integer slope with multiple pods
-            // keep depositing same amount of tokens in each epoch
-            // The tokens fetched in next epoch should be independent of deposited tokens
-            // in scheduled mode
-=======
                 vec![(None, 1); 11],
                 vec![5, 5, 6, 6, 7, 7, 8, 8, 9, 9, 10],
             )
@@ -2842,21 +2784,11 @@
             .store_type(Redis),
             // Integer slope with multiple pods
             // Acquire tokens less than max
->>>>>>> 698e264d
             test_utils::TestCase::new(
                 20,
                 10,
                 Duration::from_secs(10),
                 2,
-<<<<<<< HEAD
-                vec![(None, 1), (None, 1), (None, 1), (None, 1), (None, 1)],
-                vec![5, 5, 6, 6, 7],
-            )
-            .test_name("test_distributed_rate_limiter_deposit_logic_redis_5".to_string())
-            .mode(Mode::Scheduled)
-            .store_type(StoreType::Redis)
-            .deposited_tokens(vec![5, 5, 5, 5, 5]),
-=======
                 vec![(Some(1), 1); 11],
                 vec![1, 1, 1, 1, 1, 1, 1, 1, 1, 1, 1],
             )
@@ -2902,8 +2834,92 @@
             .test_name("test_distributed_rate_limiter_only_scheduled_mode_redis15".to_string())
             .mode(Mode::Scheduled)
             .store_type(Redis),
->>>>>>> 698e264d
-        ];
+            ];
         test_utils::run_distributed_rate_limiter_multiple_pods_test_cases(test_cases).await;
     }
-}+
+    #[tokio::test]
+    #[cfg(feature = "redis-tests")]
+    async fn test_distributed_rate_limiter_deposit_logic_redis() {
+        use test_utils::StoreType;
+        let test_cases = vec![
+            // Integer slope with multiple pods
+            // Keep acquiring min tokens with regular gaps in epochs between calls
+            // Acquire None tokens here and there to check the max tokens shelled out.
+            test_utils::TestCase::new(
+                20,
+                10,
+                Duration::from_secs(10),
+                2,
+                vec![(Some(2), 0), (None, 0), (None, 1), (None, 0), (Some(3), 1)],
+                vec![2, 5, 2, 5, 3],
+            )
+            .test_name("test_distributed_rate_limiter_deposit_logic_redis_1".to_string())
+            .mode(Mode::Relaxed)
+            .store_type(StoreType::Redis)
+            .deposited_tokens(vec![2, 2, 0, 3, 0]),
+            // Integer slope with multiple pods
+            // Keep depositing all the tokens back
+            // We'll get burst tokens in each pull within the same epoch
+            test_utils::TestCase::new(
+                20,
+                10,
+                Duration::from_secs(10),
+                2,
+                vec![(None, 0), (None, 0), (None, 0), (None, 0), (None, 1)],
+                vec![5, 5, 5, 5, 5],
+            )
+            .test_name("test_distributed_rate_limiter_deposit_logic_redis_2".to_string())
+            .mode(Mode::Relaxed)
+            .store_type(StoreType::Redis)
+            .deposited_tokens(vec![5, 5, 5, 5, 5]),
+            // Integer slope with multiple pods
+            // keep depositing same amount of tokens in each epoch
+            test_utils::TestCase::new(
+                20,
+                10,
+                Duration::from_secs(10),
+                2,
+                vec![(None, 1), (None, 0), (None, 1), (None, 0), (None, 1)],
+                vec![5, 5, 5, 6, 5],
+            )
+            .test_name("test_distributed_rate_limiter_deposit_logic_redis_3".to_string())
+            .mode(Mode::Relaxed)
+            .store_type(StoreType::Redis)
+            .deposited_tokens(vec![5, 5, 5, 5, 5]),
+            // Integer slope with multiple pods
+            // keep depositing same amount of tokens in each epoch
+            // The tokens fetched in next epoch should be independent of deposited tokens
+            // in relaxed mode
+            test_utils::TestCase::new(
+                20,
+                10,
+                Duration::from_secs(10),
+                2,
+                vec![(None, 1), (None, 1), (None, 1), (None, 1), (None, 1)],
+                vec![5, 5, 6, 6, 7],
+            )
+            .test_name("test_distributed_rate_limiter_deposit_logic_redis_4".to_string())
+            .mode(Mode::Relaxed)
+            .store_type(StoreType::Redis)
+            .deposited_tokens(vec![5, 5, 5, 5, 5]),
+            // Integer slope with multiple pods
+            // keep depositing same amount of tokens in each epoch
+            // The tokens fetched in next epoch should be independent of deposited tokens
+            // in scheduled mode
+            test_utils::TestCase::new(
+                20,
+                10,
+                Duration::from_secs(10),
+                2,
+                vec![(None, 1), (None, 1), (None, 1), (None, 1), (None, 1)],
+                vec![5, 5, 6, 6, 7],
+            )
+            .test_name("test_distributed_rate_limiter_deposit_logic_redis_5".to_string())
+            .mode(Mode::Scheduled)
+            .store_type(StoreType::Redis)
+            .deposited_tokens(vec![5, 5, 5, 5, 5]),
+            ];
+        test_utils::run_distributed_rate_limiter_multiple_pods_test_cases(test_cases).await;
+    }
+}
