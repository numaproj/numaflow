<<<<<<< HEAD
use chrono::Utc;
use std::collections::HashMap;
use tokio::task::JoinSet;
use tokio::time::sleep;
use tokio_util::sync::CancellationToken;
use tracing::log::warn;
use tracing::{info, trace};

=======
>>>>>>> c5f88521
use crate::config::config;
use crate::error::{Error, Result};
use crate::message::Offset;
use crate::metrics;
use crate::metrics::forward_metrics;
use crate::sink::{proto, SinkClient};
use crate::source::SourceClient;
use crate::transformer::TransformerClient;
use chrono::Utc;
use metrics::counter;
use std::collections::HashMap;
use tokio::task::JoinSet;
use tokio::time::sleep;
use tokio_util::sync::CancellationToken;
use tracing::info;
use tracing::log::warn;

/// Forwarder is responsible for reading messages from the source, applying transformation if
/// transformer is present, writing the messages to the sink, and then acknowledging the messages
/// back to the source.
pub(crate) struct Forwarder {
    source_client: SourceClient,
    sink_client: SinkClient,
    transformer_client: Option<TransformerClient>,
    cln_token: CancellationToken,
    common_labels: Vec<(String, String)>,
}

impl Forwarder {
    #[allow(clippy::too_many_arguments)]
    pub(crate) async fn new(
        source_client: SourceClient,
        sink_client: SinkClient,
        transformer_client: Option<TransformerClient>,
        cln_token: CancellationToken,
    ) -> Result<Self> {
        let common_labels = metrics::forward_metrics_labels().clone();

        Ok(Self {
            source_client,
            sink_client,
            transformer_client,
            common_labels,
            cln_token,
        })
    }

    /// run starts the forward-a-chunk loop and exits only after a chunk has been forwarded and ack'ed.
    /// this means that, in the happy path scenario a block is always completely processed.
    /// this function will return on any error and will cause end up in a non-0 exit code.
    pub(crate) async fn run(&mut self) -> Result<()> {
        let mut messages_count: u64 = 0;
        let mut last_forwarded_at = std::time::Instant::now();
        loop {
            // TODO: emit latency metrics, metrics-rs histograms has memory leak issues.
            let start_time = tokio::time::Instant::now();
            // two arms, either shutdown or forward-a-chunk
            tokio::select! {
                _ = self.cln_token.cancelled() => {
                    info!("Shutdown signal received, stopping forwarder...");
                    break;
                }
                result = self.source_client.read_fn(config().batch_size, config().timeout_in_ms) => {
                    // Read messages from the source
                    let messages = result?;
                    info!("Read batch size: {} and latency - {}ms", messages.len(), start_time.elapsed().as_millis());

<<<<<<< HEAD
                    // emit metrics
                    let msg_count = messages.len() as u64;
=======
                    // collect all the offsets as the transformer can drop (via filter) messages
                    let offsets = messages.iter().map(|msg| msg.offset.clone()).collect::<Vec<Offset>>();

>>>>>>> c5f88521
                    messages_count += messages.len() as u64;
                    let bytes_count = messages.iter().map(|msg| msg.value.len() as u64).sum::<u64>();
                    forward_metrics().monovtx_read_total.get_or_create(&self.common_labels).inc_by(msg_count);
                    forward_metrics().monovtx_read_bytes_total.get_or_create(&self.common_labels).inc_by(bytes_count);

                    // Apply transformation if transformer is present
                    let transformed_messages = if let Some(transformer_client) = &self.transformer_client {
                        let start_time = tokio::time::Instant::now();
                        let mut jh = JoinSet::new();
                        for message in messages {
                            let mut transformer_client = transformer_client.clone();
                            jh.spawn(async move { transformer_client.transform_fn(message).await });
                        }

                        let mut results = Vec::new();
                        while let Some(task) = jh.join_next().await {
                            let result = task.map_err(|e| Error::TransformerError(format!("{:?}", e)))?;
                            if let Some(result) = result? {
                                results.extend(result);
                            }
                        }
                        info!("Transformer latency - {}ms", start_time.elapsed().as_millis());
                        results
                    } else {
                        messages
                    };

                    let transformed_msg_count = transformed_messages.len() as u64;
                    forward_metrics().monovtx_sink_write_total.get_or_create(&self.common_labels).inc_by(transformed_msg_count);

                    // Write messages to the sink
                    // TODO: should we retry writing? what if the error is transient?
                    //    we could rely on gRPC retries and say that any error that is bubbled up is worthy of non-0 exit.
                    //    we need to confirm this via FMEA tests.

                    let mut retry_messages = transformed_messages;
                    let mut attempts = 0;
                    let mut error_map = HashMap::new();

                    while attempts <= config().sink_max_retry_attempts {
                        let start_time = tokio::time::Instant::now();
                        match self.sink_client.sink_fn(retry_messages.clone()).await {
                            Ok(response) => {
                                info!("Sink latency - {}ms", start_time.elapsed().as_millis());

                                 let failed_ids: Vec<String> = response.results.iter()
                                    .filter(|result| result.status != proto::Status::Success as i32)
                                    .map(|result| result.id.clone())
                                    .collect();

<<<<<<< HEAD
                                let successful_offsets: Vec<Offset> = retry_messages.iter()
                                    .filter(|msg| !failed_ids.contains(&msg.id))
                                    .map(|msg| msg.offset.clone())
                                    .collect();


                                // ack the successful offsets
                                self.source_client.ack_fn(successful_offsets).await?;
=======
>>>>>>> c5f88521
                                attempts += 1;

                                if failed_ids.is_empty() {
                                    break;
                                } else {
                                    // Collect error messages and their counts
                                    retry_messages.retain(|msg| failed_ids.contains(&msg.id));
                                    error_map.clear();
                                    for result in response.results {
                                        if result.status != proto::Status::Success as i32 {
                                            *error_map.entry(result.err_msg).or_insert(0) += 1;
                                        }
                                    }

                                    warn!("Retry attempt {} due to retryable error. Errors: {:?}", attempts, error_map);
                                    sleep(tokio::time::Duration::from_millis(config().sink_retry_interval_in_ms as u64)).await;
                                }
                            }
                            Err(e) => return Err(e),
                        }
                    }

                    if !error_map.is_empty() {
                        return Err(Error::SinkError(format!(
                            "Failed to sink messages after {} attempts. Errors: {:?}",
                            attempts, error_map
                        )));
                    }

<<<<<<< HEAD
                    // increment the acked messages count metric
                    forward_metrics().monovtx_ack_total.get_or_create(&self.common_labels).inc_by(msg_count);
                    trace!("Forwarded {} messages", messages_count);
=======
                    // Acknowledge the messages back to the source
                    let start_time = tokio::time::Instant::now();
                    self.source_client.ack_fn(offsets).await?;
                    info!("Ack latency - {}ms", start_time.elapsed().as_millis());

                    counter!(FORWARDER_ACK_TOTAL, &self.common_labels).increment(messages_count);
>>>>>>> c5f88521
                }
            }
            // if the last forward was more than 1 second ago, forward a chunk print the number of messages forwarded
            if last_forwarded_at.elapsed().as_millis() >= 1000 {
                info!(
                    "Forwarded {} messages at time {}",
                    messages_count,
                    Utc::now()
                );
                messages_count = 0;
                last_forwarded_at = std::time::Instant::now();
            }
            forward_metrics()
                .monovtx_processing_time
                .get_or_create(&self.common_labels)
                .observe(start_time.elapsed().as_micros() as f64);
        }
        Ok(())
    }
}

#[cfg(test)]
mod tests {
    use std::collections::HashSet;

    use crate::error::Error;
    use crate::forwarder::Forwarder;
    use crate::sink::{SinkClient, SinkConfig};
    use crate::source::{SourceClient, SourceConfig};
    use crate::transformer::{TransformerClient, TransformerConfig};
    use chrono::Utc;
    use numaflow::source::{Message, Offset, SourceReadRequest};
    use numaflow::{sink, source, sourcetransform};
    use tokio::sync::mpsc::Sender;
    use tokio_util::sync::CancellationToken;

    struct SimpleSource {
        yet_to_be_acked: std::sync::RwLock<HashSet<String>>,
    }

    impl SimpleSource {
        fn new() -> Self {
            Self {
                yet_to_be_acked: std::sync::RwLock::new(HashSet::new()),
            }
        }
    }

    #[tonic::async_trait]
    impl source::Sourcer for SimpleSource {
        async fn read(&self, request: SourceReadRequest, transmitter: Sender<Message>) {
            let event_time = Utc::now();
            let mut message_offsets = Vec::with_capacity(request.count);
            for i in 0..2 {
                let offset = format!("{}-{}", event_time.timestamp_nanos_opt().unwrap(), i);
                transmitter
                    .send(Message {
                        value: "test-message".as_bytes().to_vec(),
                        event_time,
                        offset: Offset {
                            offset: offset.clone().into_bytes(),
                            partition_id: 0,
                        },
                        keys: vec!["test-key".to_string()],
                        headers: Default::default(),
                    })
                    .await
                    .unwrap();
                message_offsets.push(offset)
            }
            self.yet_to_be_acked
                .write()
                .unwrap()
                .extend(message_offsets)
        }

        async fn ack(&self, offsets: Vec<Offset>) {
            for offset in offsets {
                self.yet_to_be_acked
                    .write()
                    .unwrap()
                    .remove(&String::from_utf8(offset.offset).unwrap());
            }
        }

        async fn pending(&self) -> usize {
            self.yet_to_be_acked.read().unwrap().len()
        }

        async fn partitions(&self) -> Option<Vec<i32>> {
            Some(vec![0])
        }
    }

    struct SimpleTransformer;
    #[tonic::async_trait]
    impl sourcetransform::SourceTransformer for SimpleTransformer {
        async fn transform(
            &self,
            input: sourcetransform::SourceTransformRequest,
        ) -> Vec<sourcetransform::Message> {
            let keys = input
                .keys
                .iter()
                .map(|k| k.clone() + "-transformed")
                .collect();
            let message = sourcetransform::Message::new(input.value, Utc::now())
                .keys(keys)
                .tags(vec![]);
            vec![message]
        }
    }

    struct InMemorySink {
        sender: Sender<Message>,
    }

    impl InMemorySink {
        fn new(sender: Sender<Message>) -> Self {
            Self { sender }
        }
    }

    #[tonic::async_trait]
    impl sink::Sinker for InMemorySink {
        async fn sink(
            &self,
            mut input: tokio::sync::mpsc::Receiver<sink::SinkRequest>,
        ) -> Vec<sink::Response> {
            let mut responses: Vec<sink::Response> = Vec::new();
            while let Some(datum) = input.recv().await {
                let response = match std::str::from_utf8(&datum.value) {
                    Ok(_) => {
                        self.sender
                            .send(Message {
                                value: datum.value.clone(),
                                event_time: datum.event_time,
                                offset: Offset {
                                    offset: "test-offset".to_string().into_bytes(),
                                    partition_id: 0,
                                },
                                keys: datum.keys.clone(),
                                headers: Default::default(),
                            })
                            .await
                            .unwrap();
                        sink::Response::ok(datum.id)
                    }
                    Err(e) => {
                        sink::Response::failure(datum.id, format!("Invalid UTF-8 sequence: {}", e))
                    }
                };
                responses.push(response);
            }
            responses
        }
    }

    #[tokio::test]
    async fn test_forwarder_source_sink() {
        // Create channels for communication
        let (sink_tx, mut sink_rx) = tokio::sync::mpsc::channel(10);

        // Start the source server
        let (source_shutdown_tx, source_shutdown_rx) = tokio::sync::oneshot::channel();
        let tmp_dir = tempfile::TempDir::new().unwrap();
        let source_sock_file = tmp_dir.path().join("source.sock");
        let server_info_file = tmp_dir.path().join("source-server-info");

        let server_info = server_info_file.clone();
        let source_socket = source_sock_file.clone();
        let source_server_handle = tokio::spawn(async move {
            source::Server::new(SimpleSource::new())
                .with_socket_file(source_socket)
                .with_server_info_file(server_info)
                .start_with_shutdown(source_shutdown_rx)
                .await
                .unwrap();
        });
        let source_config = SourceConfig {
            socket_path: source_sock_file.to_str().unwrap().to_string(),
            server_info_file: server_info_file.to_str().unwrap().to_string(),
            max_message_size: 4 * 1024 * 1024,
        };

        // Start the sink server
        let (sink_shutdown_tx, sink_shutdown_rx) = tokio::sync::oneshot::channel();
        let sink_tmp_dir = tempfile::TempDir::new().unwrap();
        let sink_sock_file = sink_tmp_dir.path().join("sink.sock");
        let server_info_file = sink_tmp_dir.path().join("sink-server-info");

        let server_info = server_info_file.clone();
        let sink_socket = sink_sock_file.clone();
        let sink_server_handle = tokio::spawn(async move {
            sink::Server::new(InMemorySink::new(sink_tx))
                .with_socket_file(sink_socket)
                .with_server_info_file(server_info)
                .start_with_shutdown(sink_shutdown_rx)
                .await
                .unwrap();
        });
        let sink_config = SinkConfig {
            socket_path: sink_sock_file.to_str().unwrap().to_string(),
            server_info_file: server_info_file.to_str().unwrap().to_string(),
            max_message_size: 4 * 1024 * 1024,
        };

        // Start the transformer server
        let (transformer_shutdown_tx, transformer_shutdown_rx) = tokio::sync::oneshot::channel();
        let tmp_dir = tempfile::TempDir::new().unwrap();
        let transformer_sock_file = tmp_dir.path().join("transformer.sock");
        let server_info_file = tmp_dir.path().join("transformer-server-info");

        let server_info = server_info_file.clone();
        let transformer_socket = transformer_sock_file.clone();
        let transformer_server_handle = tokio::spawn(async move {
            sourcetransform::Server::new(SimpleTransformer)
                .with_socket_file(transformer_socket)
                .with_server_info_file(server_info)
                .start_with_shutdown(transformer_shutdown_rx)
                .await
                .unwrap();
        });
        let transformer_config = TransformerConfig {
            socket_path: transformer_sock_file.to_str().unwrap().to_string(),
            server_info_file: server_info_file.to_str().unwrap().to_string(),
            max_message_size: 4 * 1024 * 1024,
        };

        // Wait for the servers to start
        tokio::time::sleep(tokio::time::Duration::from_millis(100)).await;

        let cln_token = CancellationToken::new();

        let source_client = SourceClient::connect(source_config)
            .await
            .expect("failed to connect to source server");

        let sink_client = SinkClient::connect(sink_config)
            .await
            .expect("failed to connect to sink server");

        let transformer_client = TransformerClient::connect(transformer_config)
            .await
            .expect("failed to connect to transformer server");

        let mut forwarder = Forwarder::new(
            source_client,
            sink_client,
            Some(transformer_client),
            cln_token.clone(),
        )
        .await
        .expect("failed to create forwarder");

        let forwarder_handle = tokio::spawn(async move {
            forwarder.run().await.unwrap();
        });

        // Receive messages from the sink
        let received_message = sink_rx.recv().await.unwrap();
        assert_eq!(received_message.value, "test-message".as_bytes());
        assert_eq!(
            received_message.keys,
            vec!["test-key-transformed".to_string()]
        );

        // stop the forwarder
        cln_token.cancel();
        forwarder_handle
            .await
            .expect("failed to join forwarder task");

        // stop the servers
        source_shutdown_tx
            .send(())
            .expect("failed to send shutdown signal");
        source_server_handle
            .await
            .expect("failed to join source server task");

        transformer_shutdown_tx
            .send(())
            .expect("failed to send shutdown signal");
        transformer_server_handle
            .await
            .expect("failed to join transformer server task");

        sink_shutdown_tx
            .send(())
            .expect("failed to send shutdown signal");
        sink_server_handle
            .await
            .expect("failed to join sink server task");
    }

    struct ErrorSink {}

    #[tonic::async_trait]
    impl sink::Sinker for ErrorSink {
        async fn sink(
            &self,
            mut input: tokio::sync::mpsc::Receiver<sink::SinkRequest>,
        ) -> Vec<sink::Response> {
            let mut responses = vec![];
            while let Some(datum) = input.recv().await {
                responses.append(&mut vec![sink::Response::failure(
                    datum.id,
                    "error".to_string(),
                )]);
            }
            responses
        }
    }

    #[tokio::test]
    async fn test_forwarder_sink_error() {
        // Start the source server
        let (source_shutdown_tx, source_shutdown_rx) = tokio::sync::oneshot::channel();
        let tmp_dir = tempfile::TempDir::new().unwrap();
        let source_sock_file = tmp_dir.path().join("source.sock");
        let server_info_file = tmp_dir.path().join("source-server-info");

        let server_info = server_info_file.clone();
        let source_socket = source_sock_file.clone();
        let source_server_handle = tokio::spawn(async move {
            source::Server::new(SimpleSource::new())
                .with_socket_file(source_socket)
                .with_server_info_file(server_info)
                .start_with_shutdown(source_shutdown_rx)
                .await
                .unwrap();
        });
        let source_config = SourceConfig {
            socket_path: source_sock_file.to_str().unwrap().to_string(),
            server_info_file: server_info_file.to_str().unwrap().to_string(),
            max_message_size: 4 * 1024 * 1024,
        };

        // Start the sink server
        let (sink_shutdown_tx, sink_shutdown_rx) = tokio::sync::oneshot::channel();
        let sink_tmp_dir = tempfile::TempDir::new().unwrap();
        let sink_sock_file = sink_tmp_dir.path().join("sink.sock");
        let server_info_file = sink_tmp_dir.path().join("sink-server-info");

        let server_info = server_info_file.clone();
        let sink_socket = sink_sock_file.clone();
        let sink_server_handle = tokio::spawn(async move {
            sink::Server::new(ErrorSink {})
                .with_socket_file(sink_socket)
                .with_server_info_file(server_info)
                .start_with_shutdown(sink_shutdown_rx)
                .await
                .unwrap();
        });
        let sink_config = SinkConfig {
            socket_path: sink_sock_file.to_str().unwrap().to_string(),
            server_info_file: server_info_file.to_str().unwrap().to_string(),
            max_message_size: 4 * 1024 * 1024,
        };

        // Wait for the servers to start
        tokio::time::sleep(tokio::time::Duration::from_millis(100)).await;

        let cln_token = CancellationToken::new();

        let source_client = SourceClient::connect(source_config)
            .await
            .expect("failed to connect to source server");

        let sink_client = SinkClient::connect(sink_config)
            .await
            .expect("failed to connect to sink server");

        let mut forwarder = Forwarder::new(source_client, sink_client, None, cln_token.clone())
            .await
            .expect("failed to create forwarder");

        let forwarder_handle = tokio::spawn(async move {
            forwarder.run().await?;
            Ok(())
        });

        // Set a timeout for the forwarder
        let timeout_duration = tokio::time::Duration::from_secs(1);
        let result = tokio::time::timeout(timeout_duration, forwarder_handle).await;
        let result: Result<(), Error> = result.expect("forwarder_handle timed out").unwrap();
        assert!(result.is_err());

        // stop the servers
        source_shutdown_tx
            .send(())
            .expect("failed to send shutdown signal");
        source_server_handle
            .await
            .expect("failed to join source server task");

        sink_shutdown_tx
            .send(())
            .expect("failed to send shutdown signal");
        sink_server_handle
            .await
            .expect("failed to join sink server task");
    }
}<|MERGE_RESOLUTION|>--- conflicted
+++ resolved
@@ -1,14 +1,3 @@
-<<<<<<< HEAD
-use chrono::Utc;
-use std::collections::HashMap;
-use tokio::task::JoinSet;
-use tokio::time::sleep;
-use tokio_util::sync::CancellationToken;
-use tracing::log::warn;
-use tracing::{info, trace};
-
-=======
->>>>>>> c5f88521
 use crate::config::config;
 use crate::error::{Error, Result};
 use crate::message::Offset;
@@ -25,6 +14,7 @@
 use tokio_util::sync::CancellationToken;
 use tracing::info;
 use tracing::log::warn;
+use tracing::{info, trace};
 
 /// Forwarder is responsible for reading messages from the source, applying transformation if
 /// transformer is present, writing the messages to the sink, and then acknowledging the messages
@@ -75,15 +65,10 @@
                     // Read messages from the source
                     let messages = result?;
                     info!("Read batch size: {} and latency - {}ms", messages.len(), start_time.elapsed().as_millis());
-
-<<<<<<< HEAD
                     // emit metrics
                     let msg_count = messages.len() as u64;
-=======
                     // collect all the offsets as the transformer can drop (via filter) messages
                     let offsets = messages.iter().map(|msg| msg.offset.clone()).collect::<Vec<Offset>>();
-
->>>>>>> c5f88521
                     messages_count += messages.len() as u64;
                     let bytes_count = messages.iter().map(|msg| msg.value.len() as u64).sum::<u64>();
                     forward_metrics().monovtx_read_total.get_or_create(&self.common_labels).inc_by(msg_count);
@@ -133,18 +118,6 @@
                                     .filter(|result| result.status != proto::Status::Success as i32)
                                     .map(|result| result.id.clone())
                                     .collect();
-
-<<<<<<< HEAD
-                                let successful_offsets: Vec<Offset> = retry_messages.iter()
-                                    .filter(|msg| !failed_ids.contains(&msg.id))
-                                    .map(|msg| msg.offset.clone())
-                                    .collect();
-
-
-                                // ack the successful offsets
-                                self.source_client.ack_fn(successful_offsets).await?;
-=======
->>>>>>> c5f88521
                                 attempts += 1;
 
                                 if failed_ids.is_empty() {
@@ -173,19 +146,12 @@
                             attempts, error_map
                         )));
                     }
-
-<<<<<<< HEAD
-                    // increment the acked messages count metric
-                    forward_metrics().monovtx_ack_total.get_or_create(&self.common_labels).inc_by(msg_count);
-                    trace!("Forwarded {} messages", messages_count);
-=======
                     // Acknowledge the messages back to the source
                     let start_time = tokio::time::Instant::now();
                     self.source_client.ack_fn(offsets).await?;
                     info!("Ack latency - {}ms", start_time.elapsed().as_millis());
-
-                    counter!(FORWARDER_ACK_TOTAL, &self.common_labels).increment(messages_count);
->>>>>>> c5f88521
+                    // increment the acked messages count metric
+                    forward_metrics().monovtx_ack_total.get_or_create(&self.common_labels).inc_by(msg_count);
                 }
             }
             // if the last forward was more than 1 second ago, forward a chunk print the number of messages forwarded
