--- conflicted
+++ resolved
@@ -1,27 +1,16 @@
 use chrono::Utc;
-<<<<<<< HEAD
-=======
-use metrics::counter;
 use std::collections::HashMap;
->>>>>>> e1fba010
 use tokio::task::JoinSet;
 use tokio::time::sleep;
 use tokio_util::sync::CancellationToken;
 use tracing::info;
 use tracing::log::warn;
+
 use crate::config::config;
 use crate::error::{Error, Result};
-<<<<<<< HEAD
 use crate::metrics::{forward_metrics, MONO_VERTEX_NAME_LABEL, REPLICA_LABEL};
-use crate::sink::SinkClient;
-=======
 use crate::message::Offset;
-use crate::metrics::{
-    FORWARDER_ACK_TOTAL, FORWARDER_READ_BYTES_TOTAL, FORWARDER_READ_TOTAL, FORWARDER_WRITE_TOTAL,
-    MONO_VERTEX_NAME, PARTITION_LABEL, REPLICA_LABEL, VERTEX_TYPE_LABEL,
-};
 use crate::sink::{proto, SinkClient};
->>>>>>> e1fba010
 use crate::source::SourceClient;
 use crate::transformer::TransformerClient;
 
@@ -114,16 +103,15 @@
                     // TODO: should we retry writing? what if the error is transient?
                     //    we could rely on gRPC retries and say that any error that is bubbled up is worthy of non-0 exit.
                     //    we need to confirm this via FMEA tests.
-<<<<<<< HEAD
+
                     let start_time = tokio::time::Instant::now();
                     self.sink_client.sink_fn(transformed_messages).await?;
                     info!("Sink latency - {}ms", start_time.elapsed().as_millis());
                     forward_metrics().monovtx_sink_write_total.get_or_create(&self.common_labels).inc_by(transformed_msg_count);
-=======
+
                     let mut retry_messages = transformed_messages;
                     let mut attempts = 0;
                     let mut error_map = HashMap::new();
->>>>>>> e1fba010
 
                     while attempts <= config().sink_max_retry_attempts {
                         let start_time = tokio::time::Instant::now();
@@ -175,13 +163,9 @@
                         )));
                     }
 
-<<<<<<< HEAD
                     // increment the acked messages count metric
                     forward_metrics().monovtx_ack_total.get_or_create(&self.common_labels).inc_by(msg_count);
                     trace!("Forwarded {} messages", messages_count);
-=======
-                    counter!(FORWARDER_ACK_TOTAL, &self.common_labels).increment(messages_count);
->>>>>>> e1fba010
                 }
             }
             // if the last forward was more than 1 second ago, forward a chunk print the number of messages forwarded
