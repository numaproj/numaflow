use std::net::SocketAddr;
use std::sync::{Arc, OnceLock};
use std::time::Duration;

use axum::body::Body;
use axum::extract::State;
use axum::http::{Response, StatusCode};
use axum::response::IntoResponse;
use axum::{routing::get, Router};
use axum_server::tls_rustls::RustlsConfig;
use rcgen::{generate_simple_self_signed, CertifiedKey};
use tokio::net::{TcpListener, ToSocketAddrs};
use tokio::sync::Mutex;
use tokio::task::JoinHandle;
use tokio::time;
use tracing::{debug, error, info};

use crate::config::config;
use crate::error::Error;
use crate::sink::SinkClient;
use crate::source::SourceClient;
use crate::transformer::TransformerClient;
use prometheus_client::encoding::text::encode;
use prometheus_client::metrics::counter::Counter;
use prometheus_client::metrics::family::Family;
use prometheus_client::metrics::gauge::Gauge;
use prometheus_client::metrics::histogram::{exponential_buckets, Histogram};
use prometheus_client::registry::Registry;

// Define the labels for the metrics
// Note: Please keep consistent with the definitions in MonoVertex daemon
<<<<<<< HEAD
const MVTX_NAME_LABEL: &str = "mvtx_name";
=======
const VERTEX_NAME_LABEL: &str = "mvtx_name";
>>>>>>> ee8b83ac
const REPLICA_LABEL: &str = "mvtx_replica";
const PENDING_PERIOD_LABEL: &str = "period";

// Define the metrics
// Note: We do not add a suffix to the metric name, as the suffix is inferred through the metric type
// by the prometheus client library
// refer: https://github.com/prometheus/client_rust/blob/master/src/registry.rs#L102
// Note: Please keep consistent with the definitions in MonoVertex daemon
<<<<<<< HEAD

// counters (please note the prefix _total, and read above link)
=======
>>>>>>> ee8b83ac
const READ_TOTAL: &str = "monovtx_read";
const READ_BYTES_TOTAL: &str = "monovtx_read_bytes";
const ACK_TOTAL: &str = "monovtx_ack";
const SINK_WRITE_TOTAL: &str = "monovtx_sink_write";
<<<<<<< HEAD
// pending as gauge
const SOURCE_PENDING: &str = "monovtx_pending";
// processing times as timers
const E2E_TIME: &str = "monovtx_processing_time";
const READ_TIME: &str = "monovtx_read_time";
const TRANSFORM_TIME: &str = "monovtx_transformer_time";
const ACK_TIME: &str = "monovtx_ack_time";
const SINK_TIME: &str = "monovtx_sink_time";
=======
const E2E_PROCESSING_TIME: &str = "monovtx_processing_time";
const SOURCE_PENDING: &str = "monovtx_pending";
>>>>>>> ee8b83ac

#[derive(Clone)]
pub(crate) struct MetricsState {
    pub source_client: SourceClient,
    pub sink_client: SinkClient,
    pub transformer_client: Option<TransformerClient>,
    pub fb_sink_client: Option<SinkClient>,
}

/// The global register of all metrics.
#[derive(Default)]
pub struct GlobalRegistry {
    // It is okay to use std mutex because we register each metric only one time.
    pub registry: parking_lot::Mutex<Registry>,
}

impl GlobalRegistry {
    fn new() -> Self {
        GlobalRegistry {
            // Create a new registry for the metrics
            registry: parking_lot::Mutex::new(Registry::default()),
        }
    }
}

/// GLOBAL_REGISTER is the static global registry which is initialized
// only once.
static GLOBAL_REGISTER: OnceLock<GlobalRegistry> = OnceLock::new();

/// global_registry is a helper function to get the GLOBAL_REGISTER
fn global_registry() -> &'static GlobalRegistry {
    GLOBAL_REGISTER.get_or_init(GlobalRegistry::new)
}

// TODO: let's do sub-registry for forwarder so tomorrow we can add sink and source metrics.
/// MonoVtxMetrics is a struct which is used for storing the metrics related to MonoVertex
// These fields are exposed as pub to be used by other modules for
// changing the value of the metrics
// Each metric is defined as family of metrics, which means that they can be
// differentiated by their label values assigned.
// The labels are provided in the form of Vec<(String, String)
// The second argument is the metric kind.
pub struct MonoVtxMetrics {
<<<<<<< HEAD
    // counters
=======
>>>>>>> ee8b83ac
    pub read_total: Family<Vec<(String, String)>, Counter>,
    pub read_bytes_total: Family<Vec<(String, String)>, Counter>,
    pub ack_total: Family<Vec<(String, String)>, Counter>,
    pub sink_write_total: Family<Vec<(String, String)>, Counter>,
<<<<<<< HEAD
    // gauge
    pub source_pending: Family<Vec<(String, String)>, Gauge>,
    // timers
    pub e2e_time: Family<Vec<(String, String)>, Histogram>,
    pub read_time: Family<Vec<(String, String)>, Histogram>,
    pub transform_time: Family<Vec<(String, String)>, Histogram>,
    pub ack_time: Family<Vec<(String, String)>, Histogram>,
    pub sink_time: Family<Vec<(String, String)>, Histogram>,
=======
    pub e2e_processing_time: Family<Vec<(String, String)>, Histogram>,
    pub source_pending: Family<Vec<(String, String)>, Gauge>,
>>>>>>> ee8b83ac
}

/// impl the MonoVtxMetrics struct and create a new object
impl MonoVtxMetrics {
    fn new() -> Self {
        let metrics = Self {
<<<<<<< HEAD
            read_total: Family::<Vec<(String, String)>, Counter>::default(),
            read_bytes_total: Family::<Vec<(String, String)>, Counter>::default(),
            ack_total: Family::<Vec<(String, String)>, Counter>::default(),
            sink_write_total: Family::<Vec<(String, String)>, Counter>::default(),
            // gauge
            source_pending: Family::<Vec<(String, String)>, Gauge>::default(),
            // timers
            e2e_time: Family::<Vec<(String, String)>, Histogram>::new_with_constructor(|| {
                Histogram::new(exponential_buckets(100.0, 60000000.0 * 15.0, 10))
            }),
            read_time: Family::<Vec<(String, String)>, Histogram>::new_with_constructor(|| {
                Histogram::new(exponential_buckets(100.0, 60000000.0 * 15.0, 10))
            }),
            transform_time: Family::<Vec<(String, String)>, Histogram>::new_with_constructor(
                || Histogram::new(exponential_buckets(100.0, 60000000.0 * 15.0, 10)),
            ),
            ack_time: Family::<Vec<(String, String)>, Histogram>::new_with_constructor(|| {
                Histogram::new(exponential_buckets(100.0, 60000000.0 * 15.0, 10))
            }),
            sink_time: Family::<Vec<(String, String)>, Histogram>::new_with_constructor(|| {
                Histogram::new(exponential_buckets(100.0, 60000000.0 * 15.0, 10))
            }),
=======
            read_total: monovtx_read_total,
            read_bytes_total: monovtx_read_bytes_total,
            ack_total: monovtx_ack_total,
            sink_write_total: monovtx_sink_write_total,
            e2e_processing_time: monovtx_processing_time,
            source_pending: monovtx_pending,
>>>>>>> ee8b83ac
        };

        let mut registry = global_registry().registry.lock();
        // Register all the metrics to the global registry
        registry.register(
            READ_TOTAL,
            "A Counter to keep track of the total number of messages read from the source",
            metrics.read_total.clone(),
        );
        registry.register(
            SINK_WRITE_TOTAL,
            "A Counter to keep track of the total number of messages written to the sink",
            metrics.sink_write_total.clone(),
        );
        registry.register(
            ACK_TOTAL,
            "A Counter to keep track of the total number of messages acknowledged by the sink",
            metrics.ack_total.clone(),
<<<<<<< HEAD
=======
        );
        registry.register(
            E2E_PROCESSING_TIME,
            "A Histogram to keep track of the total time taken to forward a chunk, the time is in microseconds",
            metrics.e2e_processing_time.clone(),
>>>>>>> ee8b83ac
        );
        registry.register(
            READ_BYTES_TOTAL,
            "A Counter to keep track of the total number of bytes read from the source",
            metrics.read_bytes_total.clone(),
        );
        // gauges
        registry.register(
            SOURCE_PENDING,
            "A Gauge to keep track of the total number of pending messages for the monovtx",
            metrics.source_pending.clone(),
<<<<<<< HEAD
        );
        // timers
        registry.register(
            E2E_TIME,
            "A Histogram to keep track of the total time taken to forward a chunk, in microseconds",
            metrics.e2e_time.clone(),
        );
        registry.register(
            READ_TIME,
            "A Histogram to keep track of the total time taken to Read from the Source, in microseconds",
            metrics.read_time.clone(),
        );
        registry.register(
            TRANSFORM_TIME,
            "A Histogram to keep track of the total time taken to Transform, in microseconds",
            metrics.transform_time.clone(),
        );
        registry.register(
            ACK_TIME,
            "A Histogram to keep track of the total time taken to Ack to the Source, in microseconds",
            metrics.ack_time.clone(),
        );
        registry.register(
            SINK_TIME,
            "A Histogram to keep track of the total time taken to Write to the Sink, in microseconds",
            metrics.sink_time.clone(),
=======
>>>>>>> ee8b83ac
        );

        metrics
    }
}

/// MONOVTX_METRICS is the MonoVtxMetrics object which stores the metrics
static MONOVTX_METRICS: OnceLock<MonoVtxMetrics> = OnceLock::new();

// forward_metrics is a helper function used to fetch the
// MonoVtxMetrics object
pub(crate) fn forward_metrics() -> &'static MonoVtxMetrics {
    MONOVTX_METRICS.get_or_init(|| {
        let metrics = MonoVtxMetrics::new();
        metrics
    })
}

/// MONOVTX_METRICS_LABELS are used to store the common labels used in the metrics
static MONOVTX_METRICS_LABELS: OnceLock<Vec<(String, String)>> = OnceLock::new();

// forward_metrics_labels is a helper function used to fetch the
// MONOVTX_METRICS_LABELS object
pub(crate) fn forward_metrics_labels() -> &'static Vec<(String, String)> {
    MONOVTX_METRICS_LABELS.get_or_init(|| {
        let common_labels = vec![
            (
<<<<<<< HEAD
                MVTX_NAME_LABEL.to_string(),
=======
                VERTEX_NAME_LABEL.to_string(),
>>>>>>> ee8b83ac
                config().mono_vertex_name.clone(),
            ),
            (REPLICA_LABEL.to_string(), config().replica.to_string()),
        ];
        common_labels
    })
}

// metrics_handler is used to generate and return a snapshot of the
// current state of the metrics in the global registry
pub async fn metrics_handler() -> impl IntoResponse {
    let state = global_registry().registry.lock();
    let mut buffer = String::new();
    encode(&mut buffer, &state).unwrap();
    debug!("Exposing Metrics: {:?}", buffer);
    Response::builder()
        .status(StatusCode::OK)
        .body(Body::from(buffer))
        .unwrap()
}

/// Collect and emit prometheus metrics.
/// Metrics router and server over HTTP endpoint.
// This is not used currently
#[allow(dead_code)]
pub(crate) async fn start_metrics_http_server<A>(
    addr: A,
    metrics_state: MetricsState,
) -> crate::Result<()>
where
    A: ToSocketAddrs + std::fmt::Debug,
{
    let metrics_app = metrics_router(metrics_state);

    let listener = TcpListener::bind(&addr)
        .await
        .map_err(|e| Error::MetricsError(format!("Creating listener on {:?}: {}", addr, e)))?;

    debug!("metrics server started at addr: {:?}", addr);

    axum::serve(listener, metrics_app)
        .await
        .map_err(|e| Error::MetricsError(format!("Starting web server for metrics: {}", e)))?;
    Ok(())
}

pub(crate) async fn start_metrics_https_server(
    addr: SocketAddr,
    metrics_state: MetricsState,
) -> crate::Result<()> {
    let _ = rustls::crypto::aws_lc_rs::default_provider().install_default();

    // Generate a self-signed certificate
    let CertifiedKey { cert, key_pair } = generate_simple_self_signed(vec!["localhost".into()])
        .map_err(|e| Error::MetricsError(format!("Generating self-signed certificate: {}", e)))?;

    let tls_config = RustlsConfig::from_pem(cert.pem().into(), key_pair.serialize_pem().into())
        .await
        .map_err(|e| Error::MetricsError(format!("Creating tlsConfig from pem: {}", e)))?;

    let metrics_app = metrics_router(metrics_state);

    axum_server::bind_rustls(addr, tls_config)
        .serve(metrics_app.into_make_service())
        .await
        .map_err(|e| Error::MetricsError(format!("Starting web server for metrics: {}", e)))?;

    Ok(())
}

/// router for metrics and k8s health endpoints
fn metrics_router(metrics_state: MetricsState) -> Router {
    Router::new()
        .route("/metrics", get(metrics_handler))
        .route("/livez", get(livez))
        .route("/readyz", get(readyz))
        .route("/sidecar-livez", get(sidecar_livez))
        .with_state(metrics_state)
}

async fn livez() -> impl IntoResponse {
    StatusCode::NO_CONTENT
}

async fn readyz() -> impl IntoResponse {
    StatusCode::NO_CONTENT
}

async fn sidecar_livez(State(mut state): State<MetricsState>) -> impl IntoResponse {
    if !state.source_client.is_ready().await {
        error!("Source client is not available");
        return StatusCode::SERVICE_UNAVAILABLE;
    }
    if !state.sink_client.is_ready().await {
        error!("Sink client is not available");
        return StatusCode::SERVICE_UNAVAILABLE;
    }
    if let Some(mut transformer_client) = state.transformer_client {
        if !transformer_client.is_ready().await {
            error!("Transformer client is not available");
            return StatusCode::SERVICE_UNAVAILABLE;
        }
    }
    if let Some(mut fb_sink_client) = state.fb_sink_client {
        if !fb_sink_client.is_ready().await {
            error!("Fallback sink client is not available");
            return StatusCode::SERVICE_UNAVAILABLE;
        }
    }
    StatusCode::NO_CONTENT
}

const MAX_PENDING_STATS: usize = 1800;

// Pending info with timestamp
struct TimestampedPending {
    pending: i64,
    timestamp: std::time::Instant,
}

/// `LagReader` is responsible for periodically checking the lag of the source client
/// and exposing the metrics. It maintains a list of pending stats and ensures that
/// only the most recent entries are kept.
pub(crate) struct LagReader {
    source_client: SourceClient,
    lag_checking_interval: Duration,
    refresh_interval: Duration,
    buildup_handle: Option<JoinHandle<()>>,
    expose_handle: Option<JoinHandle<()>>,
    pending_stats: Arc<Mutex<Vec<TimestampedPending>>>,
}

/// LagReaderBuilder is used to build a `LagReader` instance.
pub(crate) struct LagReaderBuilder {
    source_client: SourceClient,
    lag_checking_interval: Option<Duration>,
    refresh_interval: Option<Duration>,
}

impl LagReaderBuilder {
    pub(crate) fn new(source_client: SourceClient) -> Self {
        Self {
            source_client,
            lag_checking_interval: None,
            refresh_interval: None,
        }
    }

    pub(crate) fn lag_checking_interval(mut self, interval: Duration) -> Self {
        self.lag_checking_interval = Some(interval);
        self
    }

    pub(crate) fn refresh_interval(mut self, interval: Duration) -> Self {
        self.refresh_interval = Some(interval);
        self
    }

    pub(crate) fn build(self) -> LagReader {
        LagReader {
            source_client: self.source_client,
            lag_checking_interval: self
                .lag_checking_interval
                .unwrap_or_else(|| Duration::from_secs(3)),
            refresh_interval: self
                .refresh_interval
                .unwrap_or_else(|| Duration::from_secs(5)),
            buildup_handle: None,
            expose_handle: None,
            pending_stats: Arc::new(Mutex::new(Vec::with_capacity(MAX_PENDING_STATS))),
        }
    }
}

impl LagReader {
    /// Starts the lag reader by spawning tasks to build up pending info and expose pending metrics.
    ///
    /// This method spawns two asynchronous tasks:
    /// - One to periodically check the lag and update the pending stats.
    /// - Another to periodically expose the pending metrics.
    pub async fn start(&mut self) {
        let source_client = self.source_client.clone();
        let lag_checking_interval = self.lag_checking_interval;
        let refresh_interval = self.refresh_interval;
        let pending_stats = self.pending_stats.clone();

        self.buildup_handle = Some(tokio::spawn(async move {
            build_pending_info(source_client, lag_checking_interval, pending_stats).await;
        }));

        let pending_stats = self.pending_stats.clone();
        self.expose_handle = Some(tokio::spawn(async move {
            expose_pending_metrics(refresh_interval, pending_stats).await;
        }));
    }
}

/// When lag-reader is dropped, we need to clean up the pending exposer and the pending builder tasks.
impl Drop for LagReader {
    fn drop(&mut self) {
        if let Some(handle) = self.expose_handle.take() {
            handle.abort();
        }
        if let Some(handle) = self.buildup_handle.take() {
            handle.abort();
        }

        info!("Stopped the Lag-Reader Expose and Builder tasks");
    }
}

/// Periodically checks the pending messages from the source client and build the pending stats.
async fn build_pending_info(
    mut source_client: SourceClient,
    lag_checking_interval: Duration,
    pending_stats: Arc<Mutex<Vec<TimestampedPending>>>,
) {
    let mut ticker = time::interval(lag_checking_interval);
    loop {
        ticker.tick().await;
        match source_client.pending_fn().await {
            Ok(pending) => {
                if pending != -1 {
                    let mut stats = pending_stats.lock().await;
                    stats.push(TimestampedPending {
                        pending,
                        timestamp: std::time::Instant::now(),
                    });
                    let n = stats.len();
                    // Ensure only the most recent MAX_PENDING_STATS entries are kept
                    if n >= MAX_PENDING_STATS {
                        stats.drain(0..(n - MAX_PENDING_STATS));
                    }
                }
            }
            Err(err) => {
                error!("Failed to get pending messages: {:?}", err);
            }
        }
    }
}

// Periodically exposes the pending metrics by calculating the average pending messages over different intervals.
async fn expose_pending_metrics(
    refresh_interval: Duration,
    pending_stats: Arc<Mutex<Vec<TimestampedPending>>>,
) {
    let mut ticker = time::interval(refresh_interval);
    let lookback_seconds_map = vec![("1m", 60), ("default", 120), ("5m", 300), ("15m", 900)];
    loop {
        ticker.tick().await;
        for (label, seconds) in &lookback_seconds_map {
            let pending = calculate_pending(*seconds, &pending_stats).await;
            if pending != -1 {
                let mut metric_labels = forward_metrics_labels().clone();
                metric_labels.push((PENDING_PERIOD_LABEL.to_string(), label.to_string()));
                forward_metrics()
                    .source_pending
                    .get_or_create(&metric_labels)
                    .set(pending);
                info!("Pending messages ({}): {}", label, pending);
            }
        }
    }
}

/// Calculate the average pending messages over the last `seconds` seconds.
async fn calculate_pending(
    seconds: i64,
    pending_stats: &Arc<Mutex<Vec<TimestampedPending>>>,
) -> i64 {
    let mut result = -1;
    let mut total = 0;
    let mut num = 0;
    let now = std::time::Instant::now();

    let stats = pending_stats.lock().await;
    for item in stats.iter().rev() {
        if now.duration_since(item.timestamp).as_secs() < seconds as u64 {
            total += item.pending;
            num += 1;
        } else {
            break;
        }
    }

    if num > 0 {
        result = total / num;
    }

    result
}

// TODO add tests<|MERGE_RESOLUTION|>--- conflicted
+++ resolved
@@ -29,11 +29,7 @@
 
 // Define the labels for the metrics
 // Note: Please keep consistent with the definitions in MonoVertex daemon
-<<<<<<< HEAD
 const MVTX_NAME_LABEL: &str = "mvtx_name";
-=======
-const VERTEX_NAME_LABEL: &str = "mvtx_name";
->>>>>>> ee8b83ac
 const REPLICA_LABEL: &str = "mvtx_replica";
 const PENDING_PERIOD_LABEL: &str = "period";
 
@@ -42,16 +38,12 @@
 // by the prometheus client library
 // refer: https://github.com/prometheus/client_rust/blob/master/src/registry.rs#L102
 // Note: Please keep consistent with the definitions in MonoVertex daemon
-<<<<<<< HEAD
 
 // counters (please note the prefix _total, and read above link)
-=======
->>>>>>> ee8b83ac
 const READ_TOTAL: &str = "monovtx_read";
 const READ_BYTES_TOTAL: &str = "monovtx_read_bytes";
 const ACK_TOTAL: &str = "monovtx_ack";
 const SINK_WRITE_TOTAL: &str = "monovtx_sink_write";
-<<<<<<< HEAD
 // pending as gauge
 const SOURCE_PENDING: &str = "monovtx_pending";
 // processing times as timers
@@ -60,10 +52,7 @@
 const TRANSFORM_TIME: &str = "monovtx_transformer_time";
 const ACK_TIME: &str = "monovtx_ack_time";
 const SINK_TIME: &str = "monovtx_sink_time";
-=======
-const E2E_PROCESSING_TIME: &str = "monovtx_processing_time";
-const SOURCE_PENDING: &str = "monovtx_pending";
->>>>>>> ee8b83ac
+
 
 #[derive(Clone)]
 pub(crate) struct MetricsState {
@@ -107,15 +96,11 @@
 // The labels are provided in the form of Vec<(String, String)
 // The second argument is the metric kind.
 pub struct MonoVtxMetrics {
-<<<<<<< HEAD
     // counters
-=======
->>>>>>> ee8b83ac
     pub read_total: Family<Vec<(String, String)>, Counter>,
     pub read_bytes_total: Family<Vec<(String, String)>, Counter>,
     pub ack_total: Family<Vec<(String, String)>, Counter>,
     pub sink_write_total: Family<Vec<(String, String)>, Counter>,
-<<<<<<< HEAD
     // gauge
     pub source_pending: Family<Vec<(String, String)>, Gauge>,
     // timers
@@ -124,17 +109,12 @@
     pub transform_time: Family<Vec<(String, String)>, Histogram>,
     pub ack_time: Family<Vec<(String, String)>, Histogram>,
     pub sink_time: Family<Vec<(String, String)>, Histogram>,
-=======
-    pub e2e_processing_time: Family<Vec<(String, String)>, Histogram>,
-    pub source_pending: Family<Vec<(String, String)>, Gauge>,
->>>>>>> ee8b83ac
 }
 
 /// impl the MonoVtxMetrics struct and create a new object
 impl MonoVtxMetrics {
     fn new() -> Self {
         let metrics = Self {
-<<<<<<< HEAD
             read_total: Family::<Vec<(String, String)>, Counter>::default(),
             read_bytes_total: Family::<Vec<(String, String)>, Counter>::default(),
             ack_total: Family::<Vec<(String, String)>, Counter>::default(),
@@ -157,14 +137,6 @@
             sink_time: Family::<Vec<(String, String)>, Histogram>::new_with_constructor(|| {
                 Histogram::new(exponential_buckets(100.0, 60000000.0 * 15.0, 10))
             }),
-=======
-            read_total: monovtx_read_total,
-            read_bytes_total: monovtx_read_bytes_total,
-            ack_total: monovtx_ack_total,
-            sink_write_total: monovtx_sink_write_total,
-            e2e_processing_time: monovtx_processing_time,
-            source_pending: monovtx_pending,
->>>>>>> ee8b83ac
         };
 
         let mut registry = global_registry().registry.lock();
@@ -183,14 +155,6 @@
             ACK_TOTAL,
             "A Counter to keep track of the total number of messages acknowledged by the sink",
             metrics.ack_total.clone(),
-<<<<<<< HEAD
-=======
-        );
-        registry.register(
-            E2E_PROCESSING_TIME,
-            "A Histogram to keep track of the total time taken to forward a chunk, the time is in microseconds",
-            metrics.e2e_processing_time.clone(),
->>>>>>> ee8b83ac
         );
         registry.register(
             READ_BYTES_TOTAL,
@@ -202,7 +166,6 @@
             SOURCE_PENDING,
             "A Gauge to keep track of the total number of pending messages for the monovtx",
             metrics.source_pending.clone(),
-<<<<<<< HEAD
         );
         // timers
         registry.register(
@@ -229,8 +192,6 @@
             SINK_TIME,
             "A Histogram to keep track of the total time taken to Write to the Sink, in microseconds",
             metrics.sink_time.clone(),
-=======
->>>>>>> ee8b83ac
         );
 
         metrics
@@ -258,11 +219,7 @@
     MONOVTX_METRICS_LABELS.get_or_init(|| {
         let common_labels = vec![
             (
-<<<<<<< HEAD
                 MVTX_NAME_LABEL.to_string(),
-=======
-                VERTEX_NAME_LABEL.to_string(),
->>>>>>> ee8b83ac
                 config().mono_vertex_name.clone(),
             ),
             (REPLICA_LABEL.to_string(), config().replica.to_string()),
