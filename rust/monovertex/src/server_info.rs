use std::collections::HashMap;
use std::fs;
use std::path::PathBuf;
use std::str::FromStr;
use std::time::Duration;

use pep440_rs::{Version as PepVersion, VersionSpecifier};
use semver::{Version, VersionReq};
use serde::{Deserialize, Serialize};
use tokio::time::sleep;
use tokio_util::sync::CancellationToken;
use tracing::{info, warn};

use crate::error::{self, Error};
use crate::server_info::version::SdkConstraints;

// Constant to represent the end of the server info.
// Equivalent to U+005C__END__.
const END: &str = "U+005C__END__";

/// ServerInfo structure to store server-related information
#[derive(Serialize, Deserialize, Debug)]
pub(crate) struct ServerInfo {
    #[serde(default)]
    pub(crate) protocol: String,
    #[serde(default)]
    pub(crate) language: String,
    #[serde(default)]
    pub(crate) minimum_numaflow_version: String,
    #[serde(default)]
    pub(crate) version: String,
    #[serde(default)]
    pub(crate) metadata: Option<HashMap<String, String>>, // Metadata is optional
}

/// check_for_server_compatibility waits until the server info file is ready and check whether the
/// server is compatible with Numaflow.
pub(crate) async fn check_for_server_compatibility(
    file_path: PathBuf,
    cln_token: CancellationToken,
) -> error::Result<()> {
    // Read the server info file
    let server_info = read_server_info(file_path, cln_token).await?;

    // Log the server info
    info!("Server info file: {:?}", server_info);

    // Extract relevant fields from server info
    let sdk_version = &server_info.version;
    let min_numaflow_version = &server_info.minimum_numaflow_version;
    let sdk_language = &server_info.language;
    // Get version information
    let version_info = version::get_version_info();
    let numaflow_version = &version_info.version;

    info!("Version_info: {:?}", version_info);

    // Check minimum numaflow version compatibility if specified
    if min_numaflow_version.is_empty() {
        warn!("Failed to get the minimum numaflow version, skipping numaflow version compatibility check");
    } else if !numaflow_version.contains("latest")
        && !numaflow_version.contains(&version_info.git_commit)
    {
        // Check the compatibility between the SDK and Numaflow versions
        // If any error occurs, return the error
        check_numaflow_compatibility(numaflow_version, min_numaflow_version)?;
    }

    // Check SDK compatibility if version and language are specified
    if sdk_version.is_empty() || sdk_language.is_empty() {
        warn!("Failed to get the SDK version/language, skipping SDK version compatibility check");
    } else {
        // Get minimum supported SDK versions and check compatibility
        let min_supported_sdk_versions = version::get_minimum_supported_sdk_versions();
        check_sdk_compatibility(sdk_version, sdk_language, min_supported_sdk_versions)?;
    }

    Ok(())
}

/// Checks if the current numaflow version is compatible with the given minimum numaflow version.
fn check_numaflow_compatibility(
    numaflow_version: &str,
    min_numaflow_version: &str,
) -> error::Result<()> {
    // Ensure that the minimum numaflow version is specified
    if min_numaflow_version.is_empty() {
        return Err(Error::ServerInfoError("invalid version".to_string()));
    }

    // Strip the 'v' prefix if present.
    let numaflow_version_stripped = numaflow_version.trim_start_matches('v');

    // Parse the provided numaflow version as a semantic version
    let numaflow_version_semver = Version::parse(numaflow_version_stripped)
        .map_err(|e| Error::ServerInfoError(format!("Error parsing Numaflow version: {}", e)))?;

    // Create a version constraint based on the minimum numaflow version
    let numaflow_constraint = format!(">={}", min_numaflow_version);
    check_constraint(&numaflow_version_semver, &numaflow_constraint).map_err(|e| {
        Error::ServerInfoError(format!(
            "numaflow version {} must be upgraded to at least {}, in order to work with current SDK version {}",
            numaflow_version_semver, human_readable(min_numaflow_version), e
        ))
    })
}

/// Checks if the current SDK version is compatible with the given language's minimum supported SDK version.
fn check_sdk_compatibility(
    sdk_version: &str,
    sdk_language: &str,
    min_supported_sdk_versions: &SdkConstraints,
) -> error::Result<()> {
    // Check if the SDK language is present in the minimum supported SDK versions
    if let Some(sdk_required_version) = min_supported_sdk_versions.get(sdk_language) {
        let sdk_constraint = format!(">={}", sdk_required_version);

        // For Python, use Pep440 versioning
        if sdk_language.to_lowercase() == "python" {
            let sdk_version_pep440 = PepVersion::from_str(sdk_version)
                .map_err(|e| Error::ServerInfoError(format!("Error parsing SDK version: {}", e)))?;

            let specifiers = VersionSpecifier::from_str(&sdk_constraint).map_err(|e| {
                Error::ServerInfoError(format!("Error parsing SDK constraint: {}", e))
            })?;

            if !specifiers.contains(&sdk_version_pep440) {
                return Err(Error::ServerInfoError(format!(
                    "SDK version {} must be upgraded to at least {}, in order to work with the current numaflow version",
                    sdk_version_pep440, human_readable(sdk_required_version)
                )));
            }
        } else {
            // Strip the 'v' prefix if present for non-Python languages
            let sdk_version_stripped = sdk_version.trim_start_matches('v');

            // Parse the SDK version using semver
            let sdk_version_semver = Version::parse(sdk_version_stripped)
                .map_err(|e| Error::ServerInfoError(format!("Error parsing SDK version: {}", e)))?;

            // Check if the SDK version satisfies the constraint
            check_constraint(&sdk_version_semver, &sdk_constraint).map_err(|_| {
                Error::ServerInfoError(format!(
                    "SDK version {} must be upgraded to at least {}, in order to work with the current numaflow version",
                    sdk_version_semver, human_readable(sdk_required_version)
                ))
            })?;
        }
    } else {
        // Language not found in the supported SDK versions
        warn!(
            "SDK version constraint not found for language: {}",
            sdk_language
        );

        // Return error indicating the language
        return Err(Error::ServerInfoError(format!(
            "SDK version constraint not found for language: {}",
            sdk_language
        )));
    }
    Ok(())
}

// human_readable returns the human-readable minimum supported version.
// it's used for logging purposes.
// it translates the version we used in the constraints to the real minimum supported version.
// e.g., if the given version is "0.8.0rc100", human-readable version is "0.8.0".
// if the given version is "0.8.0-z", "0.8.0".
// if "0.8.0-rc1", "0.8.0-rc1".
fn human_readable(ver: &str) -> String {
    if ver.is_empty() {
        return String::new();
    }
    // semver
    if ver.ends_with("-z") {
        return ver[..ver.len() - 2].to_string();
    }
    // PEP 440
    if ver.ends_with("rc100") {
        return ver[..ver.len() - 5].to_string();
    }
    ver.to_string()
}

/// Checks if the given version meets the specified constraint.
fn check_constraint(version: &Version, constraint: &str) -> error::Result<()> {
    let binding = version.to_string();
    // extract the major.minor.patch version
    let mmp_version = Version::parse(binding.split('-').next().unwrap_or_default()).map_err(|e| {
        Error::ServerInfoError(format!("Error parsing version: {}, version string: {}", e, binding))
    })?;
    let mmp_ver_str_constraint = trim_after_dash(constraint.trim_start_matches(">="));
    let mmp_ver_constraint = format!(">={}", mmp_ver_str_constraint);

    // "-z" is used to indicate the minimum supported version is a stable version
    // the reason why we choose the letter z is that it can represent the largest pre-release version.
    // e.g., 0.8.0-z means the minimum supported version is 0.8.0.
    if constraint.contains("-z") {
        if !version.to_string().starts_with(mmp_ver_str_constraint) {
            // if the version is prefixed with a different mmp version,
            // rust semver lib can't figure out the correct order.
            // to work around, we compare the mmp version only.
            // e.g., rust semver doesn't treat 0.9.0-rc* as larger than 0.8.0.
            // to work around, instead of comparing 0.9.0-rc* with 0.8.0,
            // we compare 0.9.0 with 0.8.0.
            return check_constraint(&mmp_version, &mmp_ver_constraint);
        }
        return check_constraint(version, &mmp_ver_constraint);
    } else if constraint.contains("-") {
        // if the constraint doesn't contain "-z", but contains "-", it's a pre-release version.
        if !version.to_string().starts_with(mmp_ver_str_constraint) {
            // similar reason as above, we compare the mmp version only.
            return check_constraint(&mmp_version, &mmp_ver_constraint);
        }
    }

    // TODO - remove all the extra check above once rust semver handles pre-release comparison the same way as golang.
    // https://github.com/dtolnay/semver/issues/323

    // Parse the given constraint as a semantic version requirement
    let version_req = VersionReq::parse(constraint).map_err(|e| {
        Error::ServerInfoError(format!(
            "Error parsing constraint: {}, constraint string: {}",
            e, constraint
        ))
    })?;

    // Check if the provided version satisfies the parsed constraint
    if !version_req.matches(version) {
        return Err(Error::ServerInfoError("invalid version".to_string()));
    }

    Ok(())
}

fn trim_after_dash(input: &str) -> &str {
    if let Some(pos) = input.find('-') {
        &input[..pos]
    } else {
        input
    }
}

/// Reads the server info file and returns the parsed ServerInfo struct.
/// The cancellation token is used to stop ready-check of server_info file in case it is missing.
/// This cancellation token is closed via the global shutdown handler.
async fn read_server_info(
    file_path: PathBuf,
    cln_token: CancellationToken,
) -> error::Result<ServerInfo> {
    // Infinite loop to keep checking until the file is ready
    loop {
        if cln_token.is_cancelled() {
            return Err(Error::ServerInfoError("Operation cancelled".to_string()));
        }

        // Check if the file exists and has content
        if let Ok(metadata) = fs::metadata(file_path.as_path()) {
            if metadata.len() > 0 {
                // Break out of the loop if the file is ready (has content)
                break;
            }
        }
        // Log message indicating the file is not ready and sleep for 1 second before checking again
        info!("Server info file {:?} is not ready, waiting...", file_path);
        sleep(Duration::from_secs(1)).await;
    }

    // Retry logic for reading the file
    let mut retry = 0;
    let contents;
    loop {
        // Attempt to read the file
        match fs::read_to_string(file_path.as_path()) {
            Ok(data) => {
                if data.ends_with(END) {
                    // If the file ends with the END marker, trim it and break out of the loop
                    contents = data.trim_end_matches(END).to_string();
                    break;
                } else {
                    warn!("Server info file is incomplete, EOF is missing...");
                }
            }
            Err(e) => {
                warn!("Failed to read file: {}", e);
            }
        }

        // Retry limit logic
        retry += 1;
        if retry >= 10 {
            // Return an error if the retry limit is reached
            return Err(Error::ServerInfoError(
                "server-info reading retry exceeded".to_string(),
            ));
        }

        sleep(Duration::from_millis(100)).await; // Sleep before retrying
    }

    // Parse the JSON; if there is an error, return the error
    let server_info: ServerInfo = serde_json::from_str(&contents).map_err(|e| {
        Error::ServerInfoError(format!(
            "Failed to parse server-info file: {}, contents: {}",
            e, contents
        ))
    })?;

    Ok(server_info) // Return the parsed server info
}

/// create a mod for version.rs
mod version {
    use std::collections::HashMap;
    use std::env;

    use once_cell::sync::Lazy;

    pub(crate) type SdkConstraints = HashMap<String, String>;

    // MINIMUM_SUPPORTED_SDK_VERSIONS is a HashMap with SDK language as key and minimum supported version as value
    static MINIMUM_SUPPORTED_SDK_VERSIONS: Lazy<SdkConstraints> = Lazy::new(|| {
        // TODO: populate this from a static file and make it part of the release process
        // the value of the map matches `minimumSupportedSDKVersions` in pkg/sdkclient/serverinfo/types.go
        // please follow the instruction there to update the value
        let mut m = HashMap::new();
        m.insert("go".to_string(), "0.8.0-z".to_string());
        m.insert("python".to_string(), "0.8.0rc100".to_string());
        m.insert("java".to_string(), "0.8.0-z".to_string());
        m.insert("rust".to_string(), "0.1.0-z".to_string());
        m
    });

    // Function to get the minimum supported SDK version hash map
    pub(crate) fn get_minimum_supported_sdk_versions() -> &'static SdkConstraints {
        &MINIMUM_SUPPORTED_SDK_VERSIONS
    }

    /// Struct to hold version information.
    #[derive(Debug, PartialEq)]
    pub struct VersionInfo {
        pub version: String,
        pub build_date: String,
        pub git_commit: String,
        pub git_tag: String,
        pub git_tree_state: String,
        pub go_version: String,
        pub compiler: String,
        pub platform: String,
    }

    impl VersionInfo {
        /// Initialize with environment variables or default values.
        fn init() -> Self {
            let version = env::var("VERSION").unwrap_or_else(|_| "latest".to_string());
            let build_date =
                env::var("BUILD_DATE").unwrap_or_else(|_| "1970-01-01T00:00:00Z".to_string());
            let git_commit = env::var("GIT_COMMIT").unwrap_or_default();
            let git_tag = env::var("GIT_TAG").unwrap_or_default();
            let git_tree_state = env::var("GIT_TREE_STATE").unwrap_or_default();
            let go_version = env::var("GO_VERSION").unwrap_or_else(|_| "unknown".to_string());
            let compiler = env::var("COMPILER").unwrap_or_default();
            let platform = env::var("PLATFORM")
                .unwrap_or_else(|_| format!("{}/{}", env::consts::OS, env::consts::ARCH));

            let version_str =
                if !git_commit.is_empty() && !git_tag.is_empty() && git_tree_state == "clean" {
                    git_tag.clone()
                } else {
                    let mut version_str = version.clone();
                    if !git_commit.is_empty() && git_commit.len() >= 7 {
                        version_str.push_str(&format!("+{}", &git_commit[..7]));
                        if git_tree_state != "clean" {
                            version_str.push_str(".dirty");
                        }
                    } else {
                        version_str.push_str("+unknown");
                    }
                    version_str
                };

            VersionInfo {
                version: version_str,
                build_date,
                git_commit,
                git_tag,
                git_tree_state,
                go_version,
                compiler,
                platform,
            }
        }
    }

    /// Use once_cell::sync::Lazy for thread-safe, one-time initialization
    static VERSION_INFO: Lazy<VersionInfo> = Lazy::new(VersionInfo::init);

    /// Getter function for VersionInfo
    pub fn get_version_info() -> &'static VersionInfo {
        &VERSION_INFO
    }
}

#[cfg(test)]
mod tests {
    use serde_json::json;
    use std::io::{Read, Write};
    use std::{collections::HashMap, fs::File};
    use tempfile::tempdir;

    use super::*;

    // Constants for the tests
    const MINIMUM_NUMAFLOW_VERSION: &str = "1.2.0-rc4";
    const TCP: &str = "tcp";
    const PYTHON: &str = "python";
    const GOLANG: &str = "go";

    async fn write_server_info(
        svr_info: &ServerInfo,
        svr_info_file_path: &str,
    ) -> error::Result<()> {
        let serialized = serde_json::to_string(svr_info).unwrap();

        // Remove the existing file if it exists
        if let Err(e) = fs::remove_file(svr_info_file_path) {
            if e.kind() != std::io::ErrorKind::NotFound {
                return Err(Error::ServerInfoError(format!(
                    "Failed to remove server-info file: {}",
                    e
                )));
            }
        }

        // Create a new file
        let file = File::create(svr_info_file_path);

        // Extract the file from the Result
        let mut file = match file {
            Ok(f) => f,
            Err(e) => {
                return Err(Error::ServerInfoError(format!(
                    "Failed to create server-info file: {}",
                    e
                )));
            }
        };

        // Write the serialized data and the END marker to the file
        // Remove the existing file if it exists
        if let Err(e) = file.write_all(serialized.as_bytes()) {
            return Err(Error::ServerInfoError(format!(
                "Failed to write server-info file: {}",
                e
            )));
        }
        if let Err(e) = file.write_all(END.as_bytes()) {
            return Err(Error::ServerInfoError(format!(
                "Failed to write server-info file: {}",
                e
            )));
        }
        Ok(())
    }

<<<<<<< HEAD
    // Helper function to create a SdkConstraints struct
    fn create_sdk_constraints() -> SdkConstraints {
=======
    // Helper function to create a SdkConstraints struct with minimum supported SDK versions all being stable releases
    fn create_sdk_constraints_stable_versions() -> SdkConstraints {
>>>>>>> ed543ad2
        let mut constraints = HashMap::new();
        constraints.insert("python".to_string(), "1.2.0rc100".to_string());
        constraints.insert("java".to_string(), "2.0.0-z".to_string());
        constraints.insert("go".to_string(), "0.10.0-z".to_string());
        constraints.insert("rust".to_string(), "0.1.0-z".to_string());
        constraints
    }

    // Helper function to create a SdkConstraints struct with minimum supported SDK versions all being pre-releases
    fn create_sdk_constraints_pre_release_versions() -> SdkConstraints {
        let mut constraints = HashMap::new();
        constraints.insert("python".to_string(), "1.2.0b2".to_string());
        constraints.insert("java".to_string(), "2.0.0-rc2".to_string());
        constraints.insert("go".to_string(), "0.10.0-rc2".to_string());
        constraints.insert("rust".to_string(), "0.1.0-rc3".to_string());
        constraints
    }

    #[tokio::test]
    async fn test_sdk_compatibility_min_stable_python_stable_release_valid() {
        let sdk_version = "1.3.0";
        let sdk_language = "python";

        let min_supported_sdk_versions = create_sdk_constraints_stable_versions();
        let result =
            check_sdk_compatibility(sdk_version, sdk_language, &min_supported_sdk_versions);

        assert!(result.is_ok());
    }

    #[tokio::test]
    async fn test_sdk_compatibility_min_stable_python_stable_release_invalid() {
        let sdk_version = "1.1.0";
        let sdk_language = "python";

        let min_supported_sdk_versions = create_sdk_constraints_stable_versions();
        let result =
            check_sdk_compatibility(sdk_version, sdk_language, &min_supported_sdk_versions);

        assert!(result.is_err());
        assert!(
            result.unwrap_err().to_string().contains(
            "SDK version 1.1.0 must be upgraded to at least 1.2.0, in order to work with the current numaflow version"));
    }

    #[tokio::test]
    async fn test_sdk_compatibility_min_stable_python_pre_release_valid() {
        let sdk_version = "v1.3.0a1";
        let sdk_language = "python";

        let min_supported_sdk_versions = create_sdk_constraints_stable_versions();
        let result =
            check_sdk_compatibility(sdk_version, sdk_language, &min_supported_sdk_versions);

        assert!(result.is_ok());
    }

    #[tokio::test]
    async fn test_sdk_compatibility_min_stable_python_pre_release_invalid() {
        let sdk_version = "1.1.0a1";
        let sdk_language = "python";

        let min_supported_sdk_versions = create_sdk_constraints_stable_versions();
        let result =
            check_sdk_compatibility(sdk_version, sdk_language, &min_supported_sdk_versions);

        assert!(result.is_err());
        assert!(
            result.unwrap_err().to_string().contains(
                "SDK version 1.1.0a1 must be upgraded to at least 1.2.0, in order to work with the current numaflow version"));
    }

    #[tokio::test]
    async fn test_sdk_compatibility_min_stable_java_stable_release_valid() {
        let sdk_version = "v2.1.0";
        let sdk_language = "java";

        let min_supported_sdk_versions = create_sdk_constraints_stable_versions();
        let result =
            check_sdk_compatibility(sdk_version, sdk_language, &min_supported_sdk_versions);

        assert!(result.is_ok());
    }

    #[tokio::test]
    async fn test_sdk_compatibility_min_stable_java_rc_release_invalid() {
        let sdk_version = "2.0.0-rc1";
        let sdk_language = "java";

        let min_supported_sdk_versions = create_sdk_constraints_stable_versions();
        let result =
            check_sdk_compatibility(sdk_version, sdk_language, &min_supported_sdk_versions);

        assert!(result.is_err());
        assert!(
            result.unwrap_err().to_string().contains(
                "SDK version 2.0.0-rc1 must be upgraded to at least 2.0.0, in order to work with the current numaflow version"));
    }

    #[tokio::test]
    async fn test_sdk_compatibility_min_stable_go_rc_release_valid() {
        let sdk_version = "0.11.0-rc2";
        let sdk_language = "go";

        let min_supported_sdk_versions = create_sdk_constraints_stable_versions();
        let result =
            check_sdk_compatibility(sdk_version, sdk_language, &min_supported_sdk_versions);

        assert!(result.is_ok());
    }

    #[tokio::test]
    async fn test_sdk_compatibility_min_stable_go_pre_release_invalid() {
        let sdk_version = "0.10.0-0.20240913163521-4910018031a7";
        let sdk_language = "go";

        let min_supported_sdk_versions = create_sdk_constraints_stable_versions();
        let result =
            check_sdk_compatibility(sdk_version, sdk_language, &min_supported_sdk_versions);

        assert!(result.is_err());
        assert!(
            result.unwrap_err().to_string().contains(
                "SDK version 0.10.0-0.20240913163521-4910018031a7 must be upgraded to at least 0.10.0, in order to work with the current numaflow version"));
    }

    #[tokio::test]
    async fn test_sdk_compatibility_min_stable_rust_pre_release_valid() {
        let sdk_version = "v0.1.1-0.20240913163521-4910018031a7";
        let sdk_language = "rust";

        let min_supported_sdk_versions = create_sdk_constraints_stable_versions();
        let result =
            check_sdk_compatibility(sdk_version, sdk_language, &min_supported_sdk_versions);

        assert!(result.is_ok());
    }

    #[tokio::test]
    async fn test_sdk_compatibility_min_stable_rust_stable_release_invalid() {
        let sdk_version = "0.0.9";
        let sdk_language = "rust";

        let min_supported_sdk_versions = create_sdk_constraints_stable_versions();
        let result =
            check_sdk_compatibility(sdk_version, sdk_language, &min_supported_sdk_versions);

        assert!(result.is_err());
        assert!(
            result.unwrap_err().to_string().contains(
            "ServerInfoError Error - SDK version 0.0.9 must be upgraded to at least 0.1.0, in order to work with the current numaflow version"));
    }

    #[tokio::test]
    async fn test_sdk_compatibility_min_pre_release_python_stable_release_valid() {
        let sdk_version = "1.3.0";
        let sdk_language = "python";

        let min_supported_sdk_versions = create_sdk_constraints_pre_release_versions();
        let result =
            check_sdk_compatibility(sdk_version, sdk_language, &min_supported_sdk_versions);

        assert!(result.is_ok());
    }

    #[tokio::test]
    async fn test_sdk_compatibility_min_pre_release_python_stable_release_invalid() {
        let sdk_version = "1.1.0";
        let sdk_language = "python";

        let min_supported_sdk_versions = create_sdk_constraints_pre_release_versions();
        let result =
            check_sdk_compatibility(sdk_version, sdk_language, &min_supported_sdk_versions);

        assert!(result.is_err());
        assert!(
            result.unwrap_err().to_string().contains(
                "SDK version 1.1.0 must be upgraded to at least 1.2.0b2, in order to work with the current numaflow version"));
    }

    #[tokio::test]
    async fn test_sdk_compatibility_min_pre_release_python_pre_release_valid() {
        let sdk_version = "v1.3.0a1";
        let sdk_language = "python";

        let min_supported_sdk_versions = create_sdk_constraints_pre_release_versions();
        let result =
            check_sdk_compatibility(sdk_version, sdk_language, &min_supported_sdk_versions);

        assert!(result.is_ok());
    }

    #[tokio::test]
    async fn test_sdk_compatibility_min_pre_release_python_pre_release_invalid() {
        let sdk_version = "1.2.0a1";
        let sdk_language = "python";

        let min_supported_sdk_versions = create_sdk_constraints_pre_release_versions();
        let result =
            check_sdk_compatibility(sdk_version, sdk_language, &min_supported_sdk_versions);

        assert!(result.is_err());
        assert!(
            result.unwrap_err().to_string().contains(
                "SDK version 1.2.0a1 must be upgraded to at least 1.2.0b2, in order to work with the current numaflow version"));
    }

    #[tokio::test]
    async fn test_sdk_compatibility_min_pre_release_java_stable_release_valid() {
        let sdk_version = "v2.1.0";
        let sdk_language = "java";

        let min_supported_sdk_versions = create_sdk_constraints_pre_release_versions();
        let result =
            check_sdk_compatibility(sdk_version, sdk_language, &min_supported_sdk_versions);

        assert!(result.is_ok());
    }

    #[tokio::test]
    async fn test_sdk_compatibility_min_pre_release_java_rc_release_invalid() {
        let sdk_version = "2.0.0-rc1";
        let sdk_language = "java";

        let min_supported_sdk_versions = create_sdk_constraints_pre_release_versions();
        let result =
            check_sdk_compatibility(sdk_version, sdk_language, &min_supported_sdk_versions);

        assert!(result.is_err());
        assert!(
            result.unwrap_err().to_string().contains(
                "SDK version 2.0.0-rc1 must be upgraded to at least 2.0.0-rc2, in order to work with the current numaflow version"));
    }

    #[tokio::test]
    async fn test_sdk_compatibility_min_pre_release_go_rc_release_valid() {
        let sdk_version = "0.11.0-rc2";
        let sdk_language = "go";

        let min_supported_sdk_versions = create_sdk_constraints_pre_release_versions();
        let result =
            check_sdk_compatibility(sdk_version, sdk_language, &min_supported_sdk_versions);

        assert!(result.is_ok());
    }

    #[tokio::test]
    async fn test_sdk_compatibility_min_pre_release_go_pre_release_invalid() {
        let sdk_version = "0.10.0-0.20240913163521-4910018031a7";
        let sdk_language = "go";

        let min_supported_sdk_versions = create_sdk_constraints_pre_release_versions();
        let result =
            check_sdk_compatibility(sdk_version, sdk_language, &min_supported_sdk_versions);

        assert!(result.is_err());
        assert!(
            result.unwrap_err().to_string().contains(
                "SDK version 0.10.0-0.20240913163521-4910018031a7 must be upgraded to at least 0.10.0-rc2, in order to work with the current numaflow version"));
    }

    #[tokio::test]
    async fn test_sdk_compatibility_min_pre_release_rust_pre_release_valid() {
        let sdk_version = "v0.1.1-0.20240913163521-4910018031a7";
        let sdk_language = "rust";

        let min_supported_sdk_versions = create_sdk_constraints_pre_release_versions();
        let result =
            check_sdk_compatibility(sdk_version, sdk_language, &min_supported_sdk_versions);

        assert!(result.is_ok());
    }

    #[tokio::test]
    async fn test_sdk_compatibility_min_pre_release_rust_stable_release_invalid() {
        let sdk_version = "0.0.9";
        let sdk_language = "rust";

        let min_supported_sdk_versions = create_sdk_constraints_pre_release_versions();
        let result =
            check_sdk_compatibility(sdk_version, sdk_language, &min_supported_sdk_versions);

        assert!(result.is_err());
        assert!(
            result.unwrap_err().to_string().contains(
                "ServerInfoError Error - SDK version 0.0.9 must be upgraded to at least 0.1.0-rc3, in order to work with the current numaflow version"));
    }

    #[tokio::test]
    async fn test_numaflow_compatibility_invalid_version_string() {
        let numaflow_version = "v1.abc.7";
        let min_numaflow_version = "1.1.6-z";

        let result = check_numaflow_compatibility(numaflow_version, min_numaflow_version);

        assert!(result.is_err());
        assert!(result.unwrap_err().to_string().contains(
            "Error parsing Numaflow version: unexpected character 'a' while parsing minor version number"));
    }

    #[tokio::test]
    async fn test_numaflow_compatibility_min_stable_version_stable_valid() {
        let numaflow_version = "v1.1.7";
        let min_numaflow_version = "1.1.6-z";

        let result = check_numaflow_compatibility(numaflow_version, min_numaflow_version);

        assert!(result.is_ok());
    }

    #[tokio::test]
    async fn test_numaflow_compatibility_min_stable_version_stable_invalid() {
        let numaflow_version = "v1.1.6";
        let min_numaflow_version = "1.1.7-z";

        let result = check_numaflow_compatibility(numaflow_version, min_numaflow_version);

        assert!(result.is_err());
        assert!(result.unwrap_err().to_string().contains(
            "numaflow version 1.1.6 must be upgraded to at least 1.1.7, in order to work with current SDK version"));
    }

    #[tokio::test]
    async fn test_numaflow_compatibility_min_stable_version_pre_release_valid() {
        let numaflow_version = "1.1.7-rc1";
        let min_numaflow_version = "1.1.6-z";

        let result = check_numaflow_compatibility(numaflow_version, min_numaflow_version);

        assert!(result.is_ok());
    }

    #[tokio::test]
    async fn test_numaflow_compatibility_min_stable_version_pre_release_invalid() {
        let numaflow_version = "v1.1.6-rc1";
        let min_numaflow_version = "1.1.6-z";

        let result = check_numaflow_compatibility(numaflow_version, min_numaflow_version);

        assert!(result.is_err());
        assert!(result.unwrap_err().to_string().contains(
            "numaflow version 1.1.6-rc1 must be upgraded to at least 1.1.6, in order to work with current SDK version"));
    }

    #[tokio::test]
    async fn test_numaflow_compatibility_min_rc_version_stable_invalid() {
        let numaflow_version = "v1.1.6";
        let min_numaflow_version = "1.1.7-rc1";

        let result = check_numaflow_compatibility(numaflow_version, min_numaflow_version);

        assert!(result.is_err());
        assert!(result.unwrap_err().to_string().contains(
            "numaflow version 1.1.6 must be upgraded to at least 1.1.7-rc1, in order to work with current SDK version"));
    }

    #[tokio::test]
    async fn test_numaflow_compatibility_min_rc_version_stable_valid() {
        let numaflow_version = "1.1.7";
        let min_numaflow_version = "1.1.6-rc1";

        let result = check_numaflow_compatibility(numaflow_version, min_numaflow_version);

        assert!(result.is_ok());
    }

    #[tokio::test]
    async fn test_numaflow_compatibility_min_rc_version_pre_release_valid() {
        let numaflow_version = "1.1.7-rc3";
        let min_numaflow_version = "1.1.7-rc2";

        let result = check_numaflow_compatibility(numaflow_version, min_numaflow_version);

        assert!(result.is_ok());
    }

    #[tokio::test]
    async fn test_numaflow_compatibility_min_rc_version_pre_release_invalid() {
        let numaflow_version = "v1.1.6-rc1";
        let min_numaflow_version = "1.1.6-rc2";

        let result = check_numaflow_compatibility(numaflow_version, min_numaflow_version);

        assert!(result.is_err());
        assert!(result.unwrap_err().to_string().contains(
            "numaflow version 1.1.6-rc1 must be upgraded to at least 1.1.6-rc2, in order to work with current SDK version"));
    }

    #[tokio::test]
    async fn test_write_server_info_success() {
        // Create a temporary directory
        let dir = tempdir().unwrap();
        let file_path = dir.path().join("server_info.txt");

        // Server info to write
        let server_info = ServerInfo {
            protocol: TCP.to_string(),
            language: GOLANG.to_string(),
            minimum_numaflow_version: MINIMUM_NUMAFLOW_VERSION.to_string(),
            version: "1.0.0".to_string(),
            metadata: {
                let mut m = HashMap::new();
                m.insert("key1".to_string(), "value1".to_string());
                Some(m)
            },
        };

        // Write server info
        let result = write_server_info(&server_info, file_path.to_str().unwrap()).await;
        assert!(result.is_ok(), "Expected Ok, got {:?}", result);

        // Read the file and check its contents
        let mut content = String::new();
        File::open(&file_path)
            .unwrap()
            .read_to_string(&mut content)
            .unwrap();
        let expected_json = serde_json::to_string(&server_info).unwrap();
        let expected_content = format!("{}{}", expected_json, END);
        assert_eq!(content, expected_content, "File content mismatch");
    }

    #[tokio::test]
    async fn test_write_server_info_failure() {
        // Invalid file path that cannot be created
        let file_path = std::path::PathBuf::from("/invalid/path/server_info.txt");

        // Server info to write
        let server_info = ServerInfo {
            protocol: TCP.parse().unwrap(),
            language: GOLANG.parse().unwrap(),
            minimum_numaflow_version: MINIMUM_NUMAFLOW_VERSION.to_string(),
            version: "1.0.0".to_string(),
            metadata: {
                let mut m = HashMap::new();
                m.insert("key1".to_string(), "value1".to_string());
                Some(m)
            },
        };

        // Write server info
        let result = write_server_info(&server_info, file_path.to_str().unwrap()).await;
        assert!(result.is_err(), "Expected Err, got {:?}", result);

        // Check that we received the correct error variant
        let error = result.unwrap_err();
        assert!(
            matches!(error, Error::ServerInfoError(_)),
            "Expected ServerInfoError, got {:?}",
            error
        );
    }

    #[tokio::test]
    async fn test_read_server_info_success() {
        // Create a temporary directory
        let dir = tempdir().unwrap();
        let file_path = dir.path().join("server_info.txt");

        let cln_token = CancellationToken::new();
        let _drop_guard = cln_token.clone().drop_guard();

        // Server info to write
        let server_info = ServerInfo {
            protocol: TCP.parse().unwrap(),
            language: PYTHON.parse().unwrap(),
            minimum_numaflow_version: MINIMUM_NUMAFLOW_VERSION.to_string(),
            version: "1.0.0".to_string(),
            metadata: {
                let mut m = HashMap::new();
                m.insert("key1".to_string(), "value1".to_string());
                Some(m)
            },
        };

        // Write server info
        let _ = write_server_info(&server_info, file_path.to_str().unwrap()).await;

        // Call the read_server_info function
        let result = read_server_info(file_path, cln_token).await;
        assert!(result.is_ok(), "Expected Ok, got {:?}", result);

        let server_info = result.unwrap();
        assert_eq!(server_info.protocol, "tcp");
        assert_eq!(server_info.language, "python");
        assert_eq!(server_info.minimum_numaflow_version, "1.2.0-rc4");
        assert_eq!(server_info.version, "1.0.0");
        // Check metadata
        assert!(server_info.metadata.is_some());
        let server_info = server_info.metadata.unwrap();
        assert_eq!(server_info.len(), 1);
        assert_eq!(server_info.get("key1").unwrap(), "value1");
    }

    #[tokio::test]
    async fn test_read_server_info_retry_limit() {
        // Create a temporary directory
        let dir = tempdir().unwrap();
        let file_path = dir.path().join("server_info.txt");

        // Write a partial test file not ending with END marker
        let mut file = File::create(&file_path).unwrap();
        writeln!(file, r#"{{"protocol":"tcp","language":"go","minimum_numaflow_version":"1.2.0-rc4","version":"1.0.0","metadata":{{"key1":"value1"}}}}"#).unwrap();

        let cln_token = CancellationToken::new();
        let _drop_guard = cln_token.clone().drop_guard();

        // Call the read_server_info function
        let result = read_server_info(file_path, cln_token).await;
        assert!(result.is_err(), "Expected Err, got {:?}", result);

        let error = result.unwrap_err();
        assert!(
            matches!(error, Error::ServerInfoError(_)),
            "Expected ServerInfoError, got {:?}",
            error
        );
    }

    #[test]
    fn test_deserialize_with_null_metadata() {
        let json_data = json!({
            "protocol": "uds",
            "language": "go",
            "minimum_numaflow_version": "1.2.0-rc4",
            "version": "v0.7.0-rc2",
            "metadata": null
        })
        .to_string();

        let _expected_server_info = ServerInfo {
            protocol: "uds".to_string(),
            language: "go".to_string(),
            minimum_numaflow_version: "1.2.0-rc4".to_string(),
            version: "v0.7.0-rc2".to_string(),
            metadata: Some(HashMap::new()), // Expecting an empty HashMap here
        };

        let _parsed_server_info: ServerInfo =
            serde_json::from_str(&json_data).expect("Failed to parse JSON");
    }
}<|MERGE_RESOLUTION|>--- conflicted
+++ resolved
@@ -187,9 +187,13 @@
 fn check_constraint(version: &Version, constraint: &str) -> error::Result<()> {
     let binding = version.to_string();
     // extract the major.minor.patch version
-    let mmp_version = Version::parse(binding.split('-').next().unwrap_or_default()).map_err(|e| {
-        Error::ServerInfoError(format!("Error parsing version: {}, version string: {}", e, binding))
-    })?;
+    let mmp_version =
+        Version::parse(binding.split('-').next().unwrap_or_default()).map_err(|e| {
+            Error::ServerInfoError(format!(
+                "Error parsing version: {}, version string: {}",
+                e, binding
+            ))
+        })?;
     let mmp_ver_str_constraint = trim_after_dash(constraint.trim_start_matches(">="));
     let mmp_ver_constraint = format!(">={}", mmp_ver_str_constraint);
 
@@ -464,13 +468,8 @@
         Ok(())
     }
 
-<<<<<<< HEAD
-    // Helper function to create a SdkConstraints struct
-    fn create_sdk_constraints() -> SdkConstraints {
-=======
     // Helper function to create a SdkConstraints struct with minimum supported SDK versions all being stable releases
     fn create_sdk_constraints_stable_versions() -> SdkConstraints {
->>>>>>> ed543ad2
         let mut constraints = HashMap::new();
         constraints.insert("python".to_string(), "1.2.0rc100".to_string());
         constraints.insert("java".to_string(), "2.0.0-z".to_string());
