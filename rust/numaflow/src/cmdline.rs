--- conflicted
+++ resolved
@@ -12,11 +12,6 @@
         .arg_required_else_help(true)
         .subcommand(add_monitor_subcommand())
         .subcommand(add_serving_subcommand())
-<<<<<<< HEAD
-        .subcommand(sideinput::add_sideinput_subcommand())
-        // TODO: remove after moving e2e to Rust, this is a hack
-        .allow_external_subcommands(true)
-=======
         .subcommand(add_processor_subcommand())
 }
 
@@ -33,7 +28,9 @@
                 .value_parser(["jetstream", "redis", ""])
                 .required(false),
         )
->>>>>>> 8b4ee04a
+        .subcommand(sideinput::add_sideinput_subcommand())
+        // TODO: remove after moving e2e to Rust, this is a hack
+        .allow_external_subcommands(true)
 }
 
 fn add_monitor_subcommand() -> Command {
