--- conflicted
+++ resolved
@@ -65,7 +65,12 @@
             let cfg: serving::Settings = vars.try_into().unwrap();
             serving::run(cfg).await?;
         }
-<<<<<<< HEAD
+        Some(("processor", _)) => {
+            info!("Starting processing pipeline");
+            numaflow_core::run()
+                .await
+                .map_err(|e| format!("Error running core binary: {e:?}"))?;
+        }
         Some(("sideinput", args)) => match args.subcommand() {
             Some(("initializer", args)) => {
                 info!("Starting sideinput initializer");
@@ -120,15 +125,6 @@
                 return Err("Unknown sideinput subcommand".into());
             }
         },
-        _ => {
-=======
-        Some(("processor", _)) => {
->>>>>>> 8b4ee04a
-            info!("Starting processing pipeline");
-            numaflow_core::run()
-                .await
-                .map_err(|e| format!("Error running core binary: {e:?}"))?;
-        }
         others => {
             return Err(format!("Invalid subcommand {others:?}").into());
         }
