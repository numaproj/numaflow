[package]
name = "serving"
version = "0.1.0"
edition = "2021"

[features]
nats-tests = []
all-tests = ["nats-tests"]

[lints]
workspace = true

[dependencies]
tokio.workspace = true
tracing.workspace = true
numaflow-models.workspace = true
numaflow-pb.workspace = true
backoff.workspace = true
axum.workspace = true
axum-server.workspace = true
bytes.workspace = true
rustls.workspace = true
tower.workspace = true
serde.workspace = true
axum-macros = "0.4.1"
hyper-util = { version = "0.1.6", features = ["client-legacy"] }
serde_json = "1.0.120"
tower-http = { version = "0.5.2", features = ["trace", "timeout"] }
uuid = { version = "1.10.0", features = ["std", "v7"] }
<<<<<<< HEAD
redis = { version = "0.26.0", features = [
    "tokio-comp",
    "aio",
    "connection-manager",
] }
=======
>>>>>>> 19b57d2b
trait-variant = "0.1.2"
chrono = { version = "0.4", features = ["serde"] }
base64 = "0.22.1"
rcgen = "0.13.1"
parking_lot = "0.12.3"
prometheus-client = "0.23.1"
thiserror = "2.0.12"
reqwest = { workspace = true, features = ["rustls-tls", "json", "stream"] }
http = "1.2.0"
async-nats = "0.39.0"
tokio-stream = "0.1.17"
tonic = "0.12.3"

[dev-dependencies]
reqwest = { workspace = true, features = ["json"] }
rustls.workspace = true
numaflow = { git = "https://github.com/numaproj/numaflow-rs.git", rev = "4b37e79cc9c235fbffdc74e36a0f9d9363fc0dda" }
tempfile = "3.14.0"<|MERGE_RESOLUTION|>--- conflicted
+++ resolved
@@ -27,14 +27,6 @@
 serde_json = "1.0.120"
 tower-http = { version = "0.5.2", features = ["trace", "timeout"] }
 uuid = { version = "1.10.0", features = ["std", "v7"] }
-<<<<<<< HEAD
-redis = { version = "0.26.0", features = [
-    "tokio-comp",
-    "aio",
-    "connection-manager",
-] }
-=======
->>>>>>> 19b57d2b
 trait-variant = "0.1.2"
 chrono = { version = "0.4", features = ["serde"] }
 base64 = "0.22.1"
