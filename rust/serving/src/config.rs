--- conflicted
+++ resolved
@@ -1,21 +1,17 @@
-<<<<<<< HEAD
 use std::fmt::Debug;
 use std::{collections::HashMap, env};
 
-=======
-use crate::{
-    pipeline::PipelineDCG,
-    Error::{self, ParseConfig},
-};
->>>>>>> c8888184
 use base64::prelude::BASE64_STANDARD;
 use base64::Engine;
 use numaflow_models::models::{MonoVertex, Vertex};
 use rcgen::{generate_simple_self_signed, Certificate, CertifiedKey, KeyPair};
 use serde::{Deserialize, Serialize};
-use std::collections::HashMap;
-use std::fmt::Debug;
 use std::time::Duration;
+
+use crate::{
+    pipeline::PipelineDCG,
+    Error::{self, ParseConfig},
+};
 
 const ENV_NUMAFLOW_SERVING_HOST_IP: &str = "NUMAFLOW_SERVING_HOST_IP";
 const ENV_NUMAFLOW_SERVING_APP_PORT: &str = "NUMAFLOW_SERVING_APP_LISTEN_PORT";
