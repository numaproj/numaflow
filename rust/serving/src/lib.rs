--- conflicted
+++ resolved
@@ -23,13 +23,10 @@
 mod pipeline;
 
 pub mod source;
+use source::MessageWrapper;
 pub use source::{Message, ServingSource};
 
-<<<<<<< HEAD
 pub mod callback;
-=======
-use crate::source::MessageWrapper;
->>>>>>> 376a6023
 
 #[derive(Clone)]
 pub(crate) struct AppState<T> {
