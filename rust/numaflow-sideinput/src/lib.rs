--- conflicted
+++ resolved
@@ -39,7 +39,6 @@
     }
 }
 
-<<<<<<< HEAD
 async fn create_js_context(config: isb::ClientConfig) -> error::Result<Context> {
     // TODO: make these configurable. today this is hardcoded on Golang code too.
     let mut opts = ConnectOptions::new()
@@ -49,73 +48,6 @@
 
     if let (Some(user), Some(password)) = (config.user, config.password) {
         opts = opts.user_and_password(user, password);
-=======
-/// CheckFileExists checks if a file with the given fileName exists in the file system.
-fn check_file_exists<P: AsRef<Path>>(file_name: P) -> bool {
-    file_name.as_ref().exists()
-}
-
-/// UpdateSideInputFile writes the given side input value to a new file
-/// and updates the side input store path to point to this new file.
-fn update_side_input_file<P: AsRef<Path>>(
-    file_symlink: P,
-    value: &[u8],
-) -> Result<(), Box<dyn std::error::Error>> {
-    let file_symlink = file_symlink.as_ref();
-
-    // Generate a new file name using timestamp
-    let timestamp = SystemTime::now()
-        .duration_since(UNIX_EPOCH)
-        .map_err(|e| format!("Failed to get timestamp: {}", e))?
-        .as_nanos();
-
-    let new_file_name = format!("{}_{}", file_symlink.display(), timestamp);
-
-    // Fetch the current side input value from the file
-    let current_value = fetch_side_input_file_value(file_symlink);
-
-    // Check if the current value is same as the new value
-    // If true then don't update file again and return
-    if let Ok(current) = current_value
-        && current == value
-    {
-        debug!(
-            side_input = %file_symlink.display(),
-            "Side Input value is same as current value, skipping update"
-        );
-        return Ok(());
-    }
-
-    // atomically write the new file, this is done by creating a tmp file and then renaming it
-    fs::write(&new_file_name, value)
-        .map_err(|e| format!("Failed to write Side Input file {}: {}", new_file_name, e))?;
-
-    let old_file_path = fs::read_link(file_symlink).ok();
-
-    let symlink_path_tmp = format!("{}_temp_{}", file_symlink.display(), timestamp);
-
-    std::os::unix::fs::symlink(&new_file_name, &symlink_path_tmp)
-        .map_err(|e| format!("Failed to create temp symlink: {}", e))?;
-
-    // Update the symlink to point to the new file
-    fs::rename(&symlink_path_tmp, file_symlink).map_err(|e| {
-        format!(
-            "Failed to update symlink for Side Input file {}: {}",
-            new_file_name, e
-        )
-    })?;
-
-    // Remove the old file
-    if let Some(old_path) = old_file_path
-        && check_file_exists(&old_path)
-        && let Err(e) = fs::remove_file(&old_path)
-    {
-        error!(
-            old_file_path = %old_path.display(),
-            error = %e,
-            "Failed to remove old Side Input file"
-        );
->>>>>>> a888edb3
     }
 
     let js_client = async_nats::connect_with_options(&config.url, opts)
