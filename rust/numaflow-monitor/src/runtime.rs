--- conflicted
+++ resolved
@@ -169,13 +169,7 @@
         let mut errors = Vec::new();
         // if no app errors are persisted, directory wouldn't be created yet
         if !app_err_path.exists() || !app_err_path.is_dir() {
-<<<<<<< HEAD
-            //application-erro
-            let err = Error::File("No application errors persisted yet".to_string());
-            return Err(err);
-=======
             return Ok(errors);
->>>>>>> 66b1168f
         }
 
         let paths = fs::read_dir(app_err_path)
