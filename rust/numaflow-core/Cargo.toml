--- conflicted
+++ resolved
@@ -16,11 +16,8 @@
 tokio.workspace = true
 tracing.workspace = true
 numaflow-pulsar.workspace = true
-<<<<<<< HEAD
+numaflow-monitor.workspace = true
 numaflow-jetstream.workspace = true
-=======
-numaflow-monitor.workspace = true
->>>>>>> c1967d0b
 numaflow-sqs.workspace = true
 numaflow-models.workspace = true
 numaflow-pb.workspace = true
@@ -32,15 +29,11 @@
 serde.workspace = true
 rustls.workspace = true
 tower.workspace = true
-<<<<<<< HEAD
-async-nats.workspace = true
-tonic = "0.12.3"
-=======
 reqwest.workspace = true
 hyper = "1.2.0"
 hyper-rustls = { version = "0.27.3", default-features = false, features = ["http2"] }
+async-nats.workspace = true
 tonic = { version = "0.12.3", features = ["tls"] }
->>>>>>> c1967d0b
 thiserror = "2.0.3"
 tokio-util = "0.7.11"
 tokio-stream = "0.1.15"
