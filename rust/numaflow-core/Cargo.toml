--- conflicted
+++ resolved
@@ -38,13 +38,6 @@
 futures.workspace = true
 rcgen.workspace = true
 chrono.workspace = true
-<<<<<<< HEAD
-tonic.workspace = true
-thiserror = "2.0.3"
-prost = "0.13.2"
-prost-types = "0.13.1"
-base64 = "0.22.1"
-=======
 thiserror.workspace = true
 serde_json.workspace = true
 tonic.workspace = true
@@ -56,7 +49,6 @@
 prometheus-client.workspace = true
 pin-project.workspace = true
 kube.workspace = true
->>>>>>> a888edb3
 hyper-util = "0.1.6"
 semver = "1.0"
 pep440_rs = "0.7.3"
