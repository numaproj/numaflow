--- conflicted
+++ resolved
@@ -1,9 +1,6 @@
 use std::collections::{BTreeMap, HashMap};
-<<<<<<< HEAD
 use std::io::ErrorKind;
-=======
 use std::iter;
->>>>>>> c4925203
 use std::net::SocketAddr;
 use std::sync::{Arc, OnceLock};
 use std::time::Duration;
@@ -36,11 +33,8 @@
 use numaflow_pb::clients::sourcetransformer::source_transform_client::SourceTransformClient;
 
 use crate::config::{get_pipeline_name, get_vertex_name, get_vertex_replica};
-<<<<<<< HEAD
 use crate::shared::insecure_tls::HTTPSClient;
-=======
 use crate::pipeline::isb::jetstream::reader::JetstreamReader;
->>>>>>> c4925203
 use crate::source::Source;
 use crate::Error;
 
@@ -824,16 +818,7 @@
     /// - Another to periodically expose the pending metrics.
     ///
     /// Dropping the PendingReaderTasks will abort the background tasks.
-<<<<<<< HEAD
-    pub async fn start(
-        &self,
-        is_mono_vertex: bool,
-        daemon_server_address: String,
-    ) -> PendingReaderTasks {
-        let pending_reader = self.lag_reader.clone();
-=======
-    pub async fn start(&self, is_mono_vertex: bool) -> PendingReaderTasks {
->>>>>>> c4925203
+    pub async fn start(&self, is_mono_vertex: bool, daemon_server_address: String) -> PendingReaderTasks {
         let lag_checking_interval = self.lag_checking_interval;
         let refresh_interval = self.refresh_interval;
         let pending_stats = Arc::clone(&self.pending_stats);
@@ -976,7 +961,6 @@
 
     loop {
         ticker.tick().await;
-<<<<<<< HEAD
 
         // Update the lookback seconds from the daemon server
         // Currently only monovertex is supported
@@ -1008,25 +992,6 @@
                 daemon_client = None;
             }
         }
-
-        for (label, seconds) in lookback_seconds_map {
-            let pending = calculate_pending(seconds as i64, &pending_stats).await;
-            if pending != -1 {
-                let mut metric_labels = mvtx_forward_metric_labels().clone();
-                metric_labels.push((PENDING_PERIOD_LABEL.to_string(), label.to_string()));
-                pending_info.insert(label, pending);
-                if is_mono_vertex {
-                    monovertex_metrics()
-                        .pending
-                        .get_or_create(&metric_labels)
-                        .set(pending);
-                } else {
-                    pipeline_metrics()
-                        .forwarder
-                        .pending
-                        .get_or_create(&metric_labels)
-                        .set(pending);
-=======
         for (name, pending_stats) in pending_map.lock().await.iter() {
             for (label, seconds) in lookback_seconds_map {
                 let pending = calculate_pending(seconds as i64, pending_stats).await;
@@ -1048,7 +1013,6 @@
                             .get_or_create(&metric_labels)
                             .set(pending);
                     }
->>>>>>> c4925203
                 }
             }
             // skip for those the pending is not implemented
