use std::sync::Arc;

use crate::error::Error;
use crate::message::Message;
use crate::metrics::{monovertex_metrics, mvtx_forward_metric_labels};
use crate::tracker::TrackerHandle;
use crate::transformer::user_defined::UserDefinedTransformer;
use crate::Result;
use numaflow_pb::clients::sourcetransformer::source_transform_client::SourceTransformClient;
use tokio::sync::{mpsc, oneshot, Semaphore};
use tonic::transport::Channel;
use tracing::info;

/// User-Defined Transformer is a custom transformer that can be built by the user.
///
/// [User-Defined Transformer]: https://numaflow.numaproj.io/user-guide/sources/transformer/overview/#build-your-own-transformer
pub(crate) mod user_defined;

pub enum ActorMessage {
    Transform {
        message: Message,
        respond_to: oneshot::Sender<Result<Vec<Message>>>,
    },
}

/// TransformerActor, handles the transformation of messages.
struct TransformerActor {
    receiver: mpsc::Receiver<ActorMessage>,
    transformer: UserDefinedTransformer,
}

impl TransformerActor {
    fn new(receiver: mpsc::Receiver<ActorMessage>, transformer: UserDefinedTransformer) -> Self {
        Self {
            receiver,
            transformer,
        }
    }

    /// Handles the incoming message, unlike standard actor pattern the downstream call is not blocking
    /// and the response is sent back to the caller using oneshot in this actor, this is because the
    /// downstream can handle multiple messages at once.
    async fn handle_message(&mut self, msg: ActorMessage) {
        match msg {
            ActorMessage::Transform {
                message,
                respond_to,
            } => self.transformer.transform(message, respond_to).await,
        }
    }

    async fn run(mut self) {
        while let Some(msg) = self.receiver.recv().await {
            self.handle_message(msg).await;
        }
        info!("transformer handler is stopping");
    }
}

/// Transformer, transforms messages in a streaming fashion.
#[derive(Clone)]
pub(crate) struct Transformer {
    sender: mpsc::Sender<ActorMessage>,
    concurrency: usize,
    tracker_handle: TrackerHandle,
}

impl Transformer {
    pub(crate) async fn new(
        batch_size: usize,
        concurrency: usize,
        client: SourceTransformClient<Channel>,
        tracker_handle: TrackerHandle,
    ) -> Result<Self> {
        let (sender, receiver) = mpsc::channel(batch_size);
        let transformer_actor = TransformerActor::new(
            receiver,
            UserDefinedTransformer::new(batch_size, client).await?,
        );

        tokio::spawn(async move {
            transformer_actor.run().await;
        });

        Ok(Self {
            concurrency,
            sender,
            tracker_handle,
        })
    }

    /// Applies the transformation on the message and sends it to the next stage, it blocks if the
    /// concurrency limit is reached.
    async fn transform(
        transform_handle: mpsc::Sender<ActorMessage>,
        read_msg: Message,
    ) -> Result<Vec<Message>> {
        let start_time = tokio::time::Instant::now();

<<<<<<< HEAD
            let offset = read_msg.id.offset.clone();
            let (sender, receiver) = oneshot::channel();
            let msg = ActorMessage::Transform {
                message: read_msg.clone(),
                respond_to: sender,
            };
=======
        let (sender, receiver) = oneshot::channel();
        let msg = ActorMessage::Transform {
            message: read_msg,
            respond_to: sender,
        };
>>>>>>> 05cd7922

        // invoke transformer
        transform_handle
            .send(msg)
            .await
            .map_err(|e| Error::Transformer(format!("failed to send message: {}", e)))?;

<<<<<<< HEAD
            // wait for one-shot
            match receiver.await {
                Ok(Ok(mut transformed_messages)) => {
                    for message in transformed_messages.iter() {
                        if let Err(e) = tracker_handle
                            .update(offset.clone(), message.tags.clone())
                            .await
                        {
                            let _ = error_tx.send(e).await;
                            return;
                        }
                    }
                    if let Err(e) = tracker_handle.update_eof(offset).await {
                        let _ = error_tx.send(e).await;
                        return;
                    }
                    for transformed_message in transformed_messages.drain(..) {
                        let _ = output_tx.send(transformed_message).await;
                    }
                }
                Ok(Err(e)) => {
                    let _ = error_tx.send(e).await;
                }
                Err(e) => {
                    let _ = error_tx
                        .send(Error::Transformer(format!(
                            "failed to receive message: {}",
                            e
                        )))
                        .await;
                }
            }
            monovertex_metrics()
                .transformer
                .time
                .get_or_create(mvtx_forward_metric_labels())
                .observe(start_time.elapsed().as_micros() as f64);
        });
    }
=======
        // wait for the response
        let response = receiver
            .await
            .map_err(|e| Error::Transformer(format!("failed to receive message: {}", e)))??;
>>>>>>> 05cd7922

        monovertex_metrics()
            .transformer
            .time
            .get_or_create(mvtx_forward_metric_labels())
            .observe(start_time.elapsed().as_micros() as f64);

        Ok(response)
    }

    /// Transforms a batch of messages concurrently.
    pub(crate) async fn transform_batch(&self, messages: Vec<Message>) -> Result<Vec<Message>> {
        let transform_handle = self.sender.clone();
        let tracker_handle = self.tracker_handle.clone();
        let semaphore = Arc::new(Semaphore::new(self.concurrency));

        let tasks: Vec<_> = messages
            .into_iter()
            .map(|read_msg| {
                let permit_fut = Arc::clone(&semaphore).acquire_owned();
                let transform_handle = transform_handle.clone();
                let tracker_handle = tracker_handle.clone();

                tokio::spawn(async move {
                    let permit = permit_fut.await.map_err(|e| {
                        Error::Transformer(format!("failed to acquire semaphore: {}", e))
                    })?;
                    let _permit = permit;

                    let transformed_messages =
                        Transformer::transform(transform_handle, read_msg.clone()).await?;

                    // update the tracker with the number of responses for each message
                    tracker_handle
                        .update(
                            read_msg.id.offset.clone(),
                            transformed_messages.len() as u32,
                            true,
                        )
                        .await?;

                    Ok::<Vec<Message>, Error>(transformed_messages)
                })
            })
            .collect();

        let mut transformed_messages = Vec::new();
        for task in tasks {
            match task.await {
                Ok(Ok(mut msgs)) => transformed_messages.append(&mut msgs),
                Ok(Err(e)) => return Err(Error::Transformer(format!("task failed: {}", e))),
                Err(e) => return Err(Error::Transformer(format!("task join failed: {}", e))),
            }
        }

        Ok(transformed_messages)
    }
}

#[cfg(test)]
mod tests {
    use std::time::Duration;

    use numaflow::sourcetransform;
    use numaflow_pb::clients::sourcetransformer::source_transform_client::SourceTransformClient;
    use tempfile::TempDir;
    use tokio::sync::oneshot;

    use super::*;
    use crate::message::StringOffset;
    use crate::message::{Message, MessageID, Offset};
    use crate::shared::grpc::create_rpc_channel;

    struct SimpleTransformer;

    #[tonic::async_trait]
    impl sourcetransform::SourceTransformer for SimpleTransformer {
        async fn transform(
            &self,
            input: sourcetransform::SourceTransformRequest,
        ) -> Vec<sourcetransform::Message> {
            let message = sourcetransform::Message::new(input.value, chrono::offset::Utc::now())
                .keys(input.keys);
            vec![message]
        }
    }

    #[tokio::test]
    async fn transformer_operations() -> Result<()> {
        let (shutdown_tx, shutdown_rx) = oneshot::channel();
        let tmp_dir = TempDir::new().unwrap();
        let sock_file = tmp_dir.path().join("sourcetransform.sock");
        let server_info_file = tmp_dir.path().join("sourcetransformer-server-info");

        let server_info = server_info_file.clone();
        let server_socket = sock_file.clone();
        let handle = tokio::spawn(async move {
            sourcetransform::Server::new(SimpleTransformer)
                .with_socket_file(server_socket)
                .with_server_info_file(server_info)
                .start_with_shutdown(shutdown_rx)
                .await
                .expect("server failed");
        });

        // wait for the server to start
        tokio::time::sleep(Duration::from_millis(100)).await;
        let tracker_handle = TrackerHandle::new(None);

        let client = SourceTransformClient::new(create_rpc_channel(sock_file).await?);
        let transformer = Transformer::new(500, 10, client, tracker_handle.clone()).await?;

        let message = Message {
            keys: Arc::from(vec!["first".into()]),
            tags: None,
            value: "hello".into(),
            offset: Some(Offset::String(StringOffset::new("0".to_string(), 0))),
            event_time: chrono::Utc::now(),
            id: MessageID {
                vertex_name: "vertex_name".to_string().into(),
                offset: "0".to_string().into(),
                index: 0,
            },
            headers: Default::default(),
            metadata: None,
        };

        let transformed_messages =
            Transformer::transform(transformer.sender.clone(), message).await;

        assert!(transformed_messages.is_ok());
        let transformed_messages = transformed_messages.unwrap();
        assert_eq!(transformed_messages.len(), 1);
        assert_eq!(transformed_messages[0].value, "hello");

        // we need to drop the transformer, because if there are any in-flight requests
        // server fails to shut down. https://github.com/numaproj/numaflow-rs/issues/85
        drop(transformer);

        shutdown_tx
            .send(())
            .expect("failed to send shutdown signal");
        tokio::time::sleep(Duration::from_millis(50)).await;
        assert!(
            handle.is_finished(),
            "Expected gRPC server to have shut down"
        );
        Ok(())
    }

    #[tokio::test]
    async fn test_transform_stream() -> Result<()> {
        let (shutdown_tx, shutdown_rx) = oneshot::channel();
        let tmp_dir = TempDir::new().unwrap();
        let sock_file = tmp_dir.path().join("sourcetransform.sock");
        let server_info_file = tmp_dir.path().join("sourcetransformer-server-info");

        let server_info = server_info_file.clone();
        let server_socket = sock_file.clone();
        let handle = tokio::spawn(async move {
            sourcetransform::Server::new(SimpleTransformer)
                .with_socket_file(server_socket)
                .with_server_info_file(server_info)
                .start_with_shutdown(shutdown_rx)
                .await
                .expect("server failed");
        });

        // wait for the server to start
        tokio::time::sleep(Duration::from_millis(100)).await;

        let tracker_handle = TrackerHandle::new(None);
        let client = SourceTransformClient::new(create_rpc_channel(sock_file).await?);
        let transformer = Transformer::new(500, 10, client, tracker_handle.clone()).await?;

        let mut messages = vec![];
        for i in 0..5 {
            let message = Message {
                keys: Arc::from(vec![format!("key_{}", i)]),
                tags: None,
                value: format!("value_{}", i).into(),
                offset: Some(Offset::String(StringOffset::new(i.to_string(), 0))),
                event_time: chrono::Utc::now(),
                id: MessageID {
                    vertex_name: "vertex_name".to_string().into(),
                    offset: i.to_string().into(),
                    index: i,
                },
                headers: Default::default(),
                metadata: None,
            };
            messages.push(message);
        }

        let transformed_messages = transformer.transform_batch(messages).await?;

        for (i, transformed_message) in transformed_messages.iter().enumerate() {
            assert_eq!(transformed_message.value, format!("value_{}", i));
        }

        // we need to drop the transformer, because if there are any in-flight requests
        // server fails to shut down. https://github.com/numaproj/numaflow-rs/issues/85
        drop(transformer);

        shutdown_tx
            .send(())
            .expect("failed to send shutdown signal");
        tokio::time::sleep(Duration::from_millis(50)).await;
        assert!(
            handle.is_finished(),
            "Expected gRPC server to have shut down"
        );
        Ok(())
    }

    struct SimpleTransformerPanic;

    #[tonic::async_trait]
    impl sourcetransform::SourceTransformer for SimpleTransformerPanic {
        async fn transform(
            &self,
            _input: sourcetransform::SourceTransformRequest,
        ) -> Vec<sourcetransform::Message> {
            panic!("SimpleTransformerPanic panicked!");
        }
    }

    #[tokio::test]
    async fn test_transform_stream_with_panic() -> Result<()> {
        let tmp_dir = TempDir::new().unwrap();
        let sock_file = tmp_dir.path().join("sourcetransform.sock");
        let server_info_file = tmp_dir.path().join("sourcetransformer-server-info");

        let server_info = server_info_file.clone();
        let server_socket = sock_file.clone();
        let handle = tokio::spawn(async move {
            sourcetransform::Server::new(SimpleTransformerPanic)
                .with_socket_file(server_socket)
                .with_server_info_file(server_info)
                .start()
                .await
                .expect("server failed");
        });

        // wait for the server to start
        tokio::time::sleep(Duration::from_millis(100)).await;

        let tracker_handle = TrackerHandle::new(None);
        let client = SourceTransformClient::new(create_rpc_channel(sock_file).await?);
        let transformer = Transformer::new(500, 10, client, tracker_handle.clone()).await?;

        let message = Message {
            keys: Arc::from(vec!["first".into()]),
            tags: None,
            value: "hello".into(),
            offset: Some(Offset::String(StringOffset::new("0".to_string(), 0))),
            event_time: chrono::Utc::now(),
            id: MessageID {
                vertex_name: "vertex_name".to_string().into(),
                offset: "0".to_string().into(),
                index: 0,
            },
            headers: Default::default(),
            metadata: None,
        };

        let result = transformer.transform_batch(vec![message]).await;
        assert!(result.is_err(), "Expected an error due to panic");
        assert!(result.unwrap_err().to_string().contains("panic"));

        // we need to drop the transformer, because if there are any in-flight requests
        // server fails to shut down. https://github.com/numaproj/numaflow-rs/issues/85
        drop(transformer);

        tokio::time::sleep(Duration::from_millis(50)).await;
        assert!(
            handle.is_finished(),
            "Expected gRPC server to have shut down"
        );
        Ok(())
    }
}<|MERGE_RESOLUTION|>--- conflicted
+++ resolved
@@ -97,20 +97,11 @@
     ) -> Result<Vec<Message>> {
         let start_time = tokio::time::Instant::now();
 
-<<<<<<< HEAD
-            let offset = read_msg.id.offset.clone();
-            let (sender, receiver) = oneshot::channel();
-            let msg = ActorMessage::Transform {
-                message: read_msg.clone(),
-                respond_to: sender,
-            };
-=======
         let (sender, receiver) = oneshot::channel();
         let msg = ActorMessage::Transform {
             message: read_msg,
             respond_to: sender,
         };
->>>>>>> 05cd7922
 
         // invoke transformer
         transform_handle
@@ -118,52 +109,10 @@
             .await
             .map_err(|e| Error::Transformer(format!("failed to send message: {}", e)))?;
 
-<<<<<<< HEAD
-            // wait for one-shot
-            match receiver.await {
-                Ok(Ok(mut transformed_messages)) => {
-                    for message in transformed_messages.iter() {
-                        if let Err(e) = tracker_handle
-                            .update(offset.clone(), message.tags.clone())
-                            .await
-                        {
-                            let _ = error_tx.send(e).await;
-                            return;
-                        }
-                    }
-                    if let Err(e) = tracker_handle.update_eof(offset).await {
-                        let _ = error_tx.send(e).await;
-                        return;
-                    }
-                    for transformed_message in transformed_messages.drain(..) {
-                        let _ = output_tx.send(transformed_message).await;
-                    }
-                }
-                Ok(Err(e)) => {
-                    let _ = error_tx.send(e).await;
-                }
-                Err(e) => {
-                    let _ = error_tx
-                        .send(Error::Transformer(format!(
-                            "failed to receive message: {}",
-                            e
-                        )))
-                        .await;
-                }
-            }
-            monovertex_metrics()
-                .transformer
-                .time
-                .get_or_create(mvtx_forward_metric_labels())
-                .observe(start_time.elapsed().as_micros() as f64);
-        });
-    }
-=======
         // wait for the response
         let response = receiver
             .await
             .map_err(|e| Error::Transformer(format!("failed to receive message: {}", e)))??;
->>>>>>> 05cd7922
 
         monovertex_metrics()
             .transformer
@@ -197,12 +146,13 @@
                         Transformer::transform(transform_handle, read_msg.clone()).await?;
 
                     // update the tracker with the number of responses for each message
+                    for message in transformed_messages.iter() {
+                        tracker_handle
+                            .update(read_msg.id.offset.clone(), message.tags.clone())
+                            .await?;
+                    }
                     tracker_handle
-                        .update(
-                            read_msg.id.offset.clone(),
-                            transformed_messages.len() as u32,
-                            true,
-                        )
+                        .update_eof(read_msg.id.offset.clone())
                         .await?;
 
                     Ok::<Vec<Message>, Error>(transformed_messages)
