use std::cmp::PartialEq;
use std::collections::HashMap;
use std::sync::OnceLock;
use std::{env, fmt};

use base64::engine::general_purpose::STANDARD as BASE64_STANDARD;
use base64::Engine;
use bytes::Bytes;
use chrono::{DateTime, Utc};
use numaflow_pb::clients::sink::sink_request::Request;
use numaflow_pb::clients::sink::Status::{Failure, Fallback, Success};
use numaflow_pb::clients::sink::{sink_response, SinkRequest, SinkResponse};
use numaflow_pb::clients::source::{read_response, AckRequest};
use numaflow_pb::clients::sourcetransformer::SourceTransformRequest;
use prost::Message as ProtoMessage;
use serde::{Deserialize, Serialize};

use crate::shared::utils::{prost_timestamp_from_utc, utc_from_timestamp};
use crate::Error;
use crate::Result;

const NUMAFLOW_MONO_VERTEX_NAME: &str = "NUMAFLOW_MONO_VERTEX_NAME";
const NUMAFLOW_VERTEX_NAME: &str = "NUMAFLOW_VERTEX_NAME";
const NUMAFLOW_REPLICA: &str = "NUMAFLOW_REPLICA";

static VERTEX_NAME: OnceLock<String> = OnceLock::new();

pub(crate) fn get_vertex_name() -> &'static str {
    VERTEX_NAME.get_or_init(|| {
        env::var(NUMAFLOW_MONO_VERTEX_NAME)
            .or_else(|_| env::var(NUMAFLOW_VERTEX_NAME))
            .unwrap_or_default()
    })
}

static VERTEX_REPLICA: OnceLock<u16> = OnceLock::new();

<<<<<<< HEAD
=======
// fetch the vertex replica information from the environment variable
>>>>>>> c1cb4a30
pub(crate) fn get_vertex_replica() -> &'static u16 {
    VERTEX_REPLICA.get_or_init(|| {
        env::var(NUMAFLOW_REPLICA)
            .unwrap_or_default()
            .parse()
            .unwrap_or_default()
    })
}

/// A message that is sent from the source to the sink.
#[derive(Debug, Clone, Serialize, Deserialize)]
pub(crate) struct Message {
    /// keys of the message
    pub(crate) keys: Vec<String>,
    /// actual payload of the message
    pub(crate) value: Vec<u8>,
    /// offset of the message
    pub(crate) offset: Option<Offset>,
    /// event time of the message
    pub(crate) event_time: DateTime<Utc>,
    /// id of the message
    pub(crate) id: MessageID,
    /// headers of the message
    pub(crate) headers: HashMap<String, String>,
}

/// Offset of the message which will be used to acknowledge the message.
#[derive(Debug, Clone, Serialize, Deserialize)]
pub(crate) enum Offset {
    Int(IntOffset),
    String(StringOffset),
}

impl fmt::Display for Offset {
    fn fmt(&self, f: &mut fmt::Formatter<'_>) -> fmt::Result {
        match self {
            Offset::Int(offset) => write!(f, "{}", offset),
            Offset::String(offset) => write!(f, "{}", offset),
        }
    }
}

<<<<<<< HEAD
=======
/// IntOffset is integer based offset enum type.
>>>>>>> c1cb4a30
#[derive(Debug, Clone, Serialize, Deserialize)]
pub struct IntOffset {
    offset: u64,
    partition_idx: u16,
}

impl IntOffset {
    pub fn new(seq: u64, partition_idx: u16) -> Self {
        Self {
            offset: seq,
            partition_idx,
        }
    }
}

impl IntOffset {
    fn sequence(&self) -> Result<u64> {
        Ok(self.offset)
    }

    fn partition_idx(&self) -> u16 {
        self.partition_idx
    }
}

impl fmt::Display for IntOffset {
    fn fmt(&self, f: &mut fmt::Formatter<'_>) -> fmt::Result {
        write!(f, "{}-{}", self.offset, self.partition_idx)
    }
}

<<<<<<< HEAD
=======
/// StringOffset is string based offset enum type.
>>>>>>> c1cb4a30
#[derive(Debug, Clone, Serialize, Deserialize)]
pub struct StringOffset {
    offset: String,
    partition_idx: u16,
}

impl StringOffset {
    pub fn new(seq: String, partition_idx: u16) -> Self {
        Self {
            offset: seq,
            partition_idx,
        }
    }
}

impl StringOffset {
    fn sequence(&self) -> Result<u64> {
        Ok(self.offset.parse().unwrap())
    }

    fn partition_idx(&self) -> u16 {
        self.partition_idx
    }
}

impl fmt::Display for StringOffset {
    fn fmt(&self, f: &mut fmt::Formatter<'_>) -> fmt::Result {
        write!(f, "{}-{}", self.offset, self.partition_idx)
    }
}

#[derive(Debug, Clone, Serialize, Deserialize)]
pub(crate) struct MessageID {
    pub(crate) vertex_name: String,
    pub(crate) offset: String,
    pub(crate) index: i32,
}

impl MessageID {
    fn new(vertex_name: String, offset: String, index: i32) -> Self {
        Self {
            vertex_name,
            offset,
            index,
        }
    }
}

impl From<numaflow_pb::objects::isb::MessageId> for MessageID {
    fn from(id: numaflow_pb::objects::isb::MessageId) -> Self {
        Self {
            vertex_name: id.vertex_name,
            offset: id.offset,
            index: id.index,
        }
    }
}

impl From<MessageID> for numaflow_pb::objects::isb::MessageId {
    fn from(id: MessageID) -> Self {
        Self {
            vertex_name: id.vertex_name,
            offset: id.offset,
            index: id.index,
        }
    }
}

impl fmt::Display for MessageID {
    fn fmt(&self, f: &mut fmt::Formatter<'_>) -> fmt::Result {
        write!(f, "{}-{}-{}", self.vertex_name, self.offset, self.index)
    }
}

impl TryFrom<Offset> for AckRequest {
    type Error = Error;

    fn try_from(value: Offset) -> std::result::Result<Self, Self::Error> {
        match value {
            Offset::Int(_) => Err(Error::Source("IntOffset not supported".to_string())),
            Offset::String(o) => Ok(Self {
                request: Some(numaflow_pb::clients::source::ack_request::Request {
                    offset: Some(numaflow_pb::clients::source::Offset {
                        offset: BASE64_STANDARD
                            .decode(o.offset)
                            .expect("we control the encoding, so this should never fail"),
                        partition_id: o.partition_idx as i32,
                    }),
                }),
                handshake: None,
            }),
        }
    }
}

impl TryFrom<Message> for Vec<u8> {
    type Error = Error;

    fn try_from(message: Message) -> std::result::Result<Self, Self::Error> {
        let proto_message = numaflow_pb::objects::isb::Message {
            header: Some(numaflow_pb::objects::isb::Header {
                message_info: Some(numaflow_pb::objects::isb::MessageInfo {
                    event_time: prost_timestamp_from_utc(message.event_time),
                    is_late: false, // Set this according to your logic
                }),
                kind: numaflow_pb::objects::isb::MessageKind::Data as i32,
                id: Some(message.id.into()),
                keys: message.keys.clone(),
                headers: message.headers.clone(),
            }),
            body: Some(numaflow_pb::objects::isb::Body {
                payload: message.value.clone(),
            }),
        };

        let mut buf = Vec::new();
        proto_message
            .encode(&mut buf)
            .map_err(|e| Error::Proto(e.to_string()))?;
        Ok(buf)
    }
}

impl TryFrom<Vec<u8>> for Message {
    type Error = Error;

    fn try_from(bytes: Vec<u8>) -> std::result::Result<Self, Self::Error> {
        let proto_message = numaflow_pb::objects::isb::Message::decode(Bytes::from(bytes))
            .map_err(|e| Error::Proto(e.to_string()))?;

        let header = proto_message
            .header
            .ok_or(Error::Proto("Missing header".to_string()))?;
        let body = proto_message
            .body
            .ok_or(Error::Proto("Missing body".to_string()))?;
        let message_info = header
            .message_info
            .ok_or(Error::Proto("Missing message_info".to_string()))?;
        let id = header.id.ok_or(Error::Proto("Missing id".to_string()))?;

        Ok(Message {
            keys: header.keys,
            value: body.payload,
            offset: None,
            event_time: utc_from_timestamp(message_info.event_time),
            id: id.into(),
            headers: header.headers,
        })
    }
}

/// Convert the [`Message`] to [`SourceTransformRequest`]
impl From<Message> for SourceTransformRequest {
    fn from(message: Message) -> Self {
        Self {
            request: Some(
                numaflow_pb::clients::sourcetransformer::source_transform_request::Request {
                    id: message.id.to_string(),
                    keys: message.keys,
                    value: message.value,
                    event_time: prost_timestamp_from_utc(message.event_time),
                    watermark: None,
                    headers: message.headers,
                },
            ),
            handshake: None,
        }
    }
}

/// Convert [`read_response::Result`] to [`Message`]
impl TryFrom<read_response::Result> for Message {
    type Error = Error;

    fn try_from(result: read_response::Result) -> Result<Self> {
        let source_offset = match result.offset {
            Some(o) => Offset::String(StringOffset {
                offset: BASE64_STANDARD.encode(o.offset),
                partition_idx: o.partition_id as u16,
            }),
            None => return Err(Error::Source("Offset not found".to_string())),
        };

        Ok(Message {
            keys: result.keys,
            value: result.payload,
            offset: Some(source_offset.clone()),
            event_time: utc_from_timestamp(result.event_time),
            id: MessageID {
                vertex_name: get_vertex_name().to_string(),
                offset: source_offset.to_string(),
                index: 0,
            },
            headers: result.headers,
        })
    }
}

/// Convert [`Message`] to [`proto::SinkRequest`]
impl From<Message> for SinkRequest {
    fn from(message: Message) -> Self {
        Self {
            request: Some(Request {
                keys: message.keys,
                value: message.value,
                event_time: prost_timestamp_from_utc(message.event_time),
                watermark: None,
                id: message.id.to_string(),
                headers: message.headers,
            }),
            status: None,
            handshake: None,
        }
    }
}

/// Sink's status for each [Message] written to Sink.
#[derive(PartialEq, Debug)]
pub(crate) enum ResponseStatusFromSink {
    /// Successfully wrote to the Sink.
    Success,
    /// Failed with error message.
    Failed(String),
    /// Write to FallBack Sink.
    Fallback,
}

/// Sink will give a response per [Message].
pub(crate) struct ResponseFromSink {
    /// Unique id per [Message]. We need to track per [Message] status.
    pub(crate) id: String,
    /// Status of the "sink" operation per [Message].
    pub(crate) status: ResponseStatusFromSink,
}

impl From<ResponseFromSink> for SinkResponse {
    fn from(value: ResponseFromSink) -> Self {
        let (status, err_msg) = match value.status {
            ResponseStatusFromSink::Success => (Success, "".to_string()),
            ResponseStatusFromSink::Failed(err) => (Failure, err.to_string()),
            ResponseStatusFromSink::Fallback => (Fallback, "".to_string()),
        };

        Self {
            result: Some(sink_response::Result {
                id: value.id,
                status: status as i32,
                err_msg,
            }),
            handshake: None,
            status: None,
        }
    }
}

impl TryFrom<SinkResponse> for ResponseFromSink {
    type Error = Error;

    fn try_from(value: SinkResponse) -> Result<Self> {
        let value = value
            .result
            .ok_or(Error::Sink("result is empty".to_string()))?;

        let status = match value.status() {
            Success => ResponseStatusFromSink::Success,
            Failure => ResponseStatusFromSink::Failed(value.err_msg),
            Fallback => ResponseStatusFromSink::Fallback,
        };

        Ok(Self {
            id: value.id,
            status,
        })
    }
}

#[cfg(test)]
mod tests {
    use std::collections::HashMap;

    use chrono::TimeZone;
    use numaflow_pb::clients::sink::sink_response::Result as SinkResult;
    use numaflow_pb::clients::source::Offset as SourceOffset;
    use numaflow_pb::objects::isb::{
        Body, Header, Message as ProtoMessage, MessageId, MessageInfo,
    };

    use super::*;

    #[test]
    fn test_offset_display() {
        let offset = Offset::String(StringOffset {
            offset: "123".to_string(),
            partition_idx: 1,
        });
        assert_eq!(format!("{}", offset), "123-1");
    }

    #[test]
    fn test_message_id_display() {
        let message_id = MessageID {
            vertex_name: "vertex".to_string(),
            offset: "123".to_string(),
            index: 0,
        };
        assert_eq!(format!("{}", message_id), "vertex-123-0");
    }

    #[test]
    fn test_offset_to_ack_request() {
        let offset = Offset::String(StringOffset {
            offset: BASE64_STANDARD.encode("123"),
            partition_idx: 1,
        });
        let ack_request: AckRequest = offset.try_into().unwrap();
        assert_eq!(ack_request.request.unwrap().offset.unwrap().partition_id, 1);
    }

    #[test]
    fn test_message_to_vec_u8() {
        let message = Message {
            keys: vec!["key1".to_string()],
            value: vec![1, 2, 3],
            offset: Some(Offset::String(StringOffset {
                offset: "123".to_string(),
                partition_idx: 0,
            })),
            event_time: Utc.timestamp_opt(1627846261, 0).unwrap(),
            id: MessageID {
                vertex_name: "vertex".to_string(),
                offset: "123".to_string(),
                index: 0,
            },
            headers: HashMap::new(),
        };

        let result: Result<Vec<u8>> = message.clone().try_into();
        assert!(result.is_ok());

        let proto_message = ProtoMessage {
            header: Some(Header {
                message_info: Some(MessageInfo {
                    event_time: prost_timestamp_from_utc(message.event_time),
                    is_late: false,
                }),
                kind: numaflow_pb::objects::isb::MessageKind::Data as i32,
                id: Some(message.id.into()),
                keys: message.keys.clone(),
                headers: message.headers.clone(),
            }),
            body: Some(Body {
                payload: message.value.clone(),
            }),
        };

        let mut buf = Vec::new();
        prost::Message::encode(&proto_message, &mut buf).unwrap();
        assert_eq!(result.unwrap(), buf);
    }

    #[test]
    fn test_vec_u8_to_message() {
        let proto_message = ProtoMessage {
            header: Some(Header {
                message_info: Some(MessageInfo {
                    event_time: prost_timestamp_from_utc(Utc.timestamp_opt(1627846261, 0).unwrap()),
                    is_late: false,
                }),
                kind: numaflow_pb::objects::isb::MessageKind::Data as i32,
                id: Some(MessageId {
                    vertex_name: "vertex".to_string(),
                    offset: "123".to_string(),
                    index: 0,
                }),
                keys: vec!["key1".to_string()],
                headers: HashMap::new(),
            }),
            body: Some(Body {
                payload: vec![1, 2, 3],
            }),
        };

        let mut buf = Vec::new();
        prost::Message::encode(&proto_message, &mut buf).unwrap();

        let result: Result<Message> = buf.try_into();
        assert!(result.is_ok());

        let message = result.unwrap();
        assert_eq!(message.keys, vec!["key1".to_string()]);
        assert_eq!(message.value, vec![1, 2, 3]);
        assert_eq!(
            message.event_time,
            Utc.timestamp_opt(1627846261, 0).unwrap()
        );
    }

    #[test]
    fn test_message_to_source_transform_request() {
        let message = Message {
            keys: vec!["key1".to_string()],
            value: vec![1, 2, 3],
            offset: Some(Offset::String(StringOffset {
                offset: "123".to_string(),
                partition_idx: 0,
            })),
            event_time: Utc.timestamp_opt(1627846261, 0).unwrap(),
            id: MessageID {
                vertex_name: "vertex".to_string(),
                offset: "123".to_string(),
                index: 0,
            },
            headers: HashMap::new(),
        };

        let request: SourceTransformRequest = message.into();
        assert!(request.request.is_some());
    }

    #[test]
    fn test_read_response_result_to_message() {
        let result = read_response::Result {
            payload: vec![1, 2, 3],
            offset: Some(SourceOffset {
                offset: BASE64_STANDARD.encode("123").into_bytes(),
                partition_id: 0,
            }),
            event_time: Some(
                prost_timestamp_from_utc(Utc.timestamp_opt(1627846261, 0).unwrap()).unwrap(),
            ),
            keys: vec!["key1".to_string()],
            headers: HashMap::new(),
        };

        let message: Result<Message> = result.try_into();
        assert!(message.is_ok());

        let message = message.unwrap();
        assert_eq!(message.keys, vec!["key1".to_string()]);
        assert_eq!(message.value, vec![1, 2, 3]);
        assert_eq!(
            message.event_time,
            Utc.timestamp_opt(1627846261, 0).unwrap()
        );
    }

    #[test]
    fn test_message_to_sink_request() {
        let message = Message {
            keys: vec!["key1".to_string()],
            value: vec![1, 2, 3],
            offset: Some(Offset::String(StringOffset {
                offset: "123".to_string(),
                partition_idx: 0,
            })),
            event_time: Utc.timestamp_opt(1627846261, 0).unwrap(),
            id: MessageID {
                vertex_name: "vertex".to_string(),
                offset: "123".to_string(),
                index: 0,
            },
            headers: HashMap::new(),
        };

        let request: SinkRequest = message.into();
        assert!(request.request.is_some());
    }

    #[test]
    fn test_response_from_sink_to_sink_response() {
        let response = ResponseFromSink {
            id: "123".to_string(),
            status: ResponseStatusFromSink::Success,
        };

        let sink_response: SinkResponse = response.into();
        assert_eq!(sink_response.result.unwrap().status, Success as i32);
    }

    #[test]
    fn test_sink_response_to_response_from_sink() {
        let sink_response = SinkResponse {
            result: Some(SinkResult {
                id: "123".to_string(),
                status: Success as i32,
                err_msg: "".to_string(),
            }),
            handshake: None,
            status: None,
        };

        let response: Result<ResponseFromSink> = sink_response.try_into();
        assert!(response.is_ok());

        let response = response.unwrap();
        assert_eq!(response.id, "123");
        assert_eq!(response.status, ResponseStatusFromSink::Success);
    }

    #[test]
    fn test_message_id_from_proto() {
        let proto_id = MessageId {
            vertex_name: "vertex".to_string(),
            offset: "123".to_string(),
            index: 0,
        };
        let message_id: MessageID = proto_id.into();
        assert_eq!(message_id.vertex_name, "vertex");
        assert_eq!(message_id.offset, "123");
        assert_eq!(message_id.index, 0);
    }

    #[test]
    fn test_message_id_to_proto() {
        let message_id = MessageID::new("vertex".to_string(), "123".to_string(), 0);
        let proto_id: MessageId = message_id.into();
        assert_eq!(proto_id.vertex_name, "vertex");
        assert_eq!(proto_id.offset, "123");
        assert_eq!(proto_id.index, 0);
    }
}<|MERGE_RESOLUTION|>--- conflicted
+++ resolved
@@ -35,10 +35,7 @@
 
 static VERTEX_REPLICA: OnceLock<u16> = OnceLock::new();
 
-<<<<<<< HEAD
-=======
 // fetch the vertex replica information from the environment variable
->>>>>>> c1cb4a30
 pub(crate) fn get_vertex_replica() -> &'static u16 {
     VERTEX_REPLICA.get_or_init(|| {
         env::var(NUMAFLOW_REPLICA)
@@ -81,10 +78,7 @@
     }
 }
 
-<<<<<<< HEAD
-=======
 /// IntOffset is integer based offset enum type.
->>>>>>> c1cb4a30
 #[derive(Debug, Clone, Serialize, Deserialize)]
 pub struct IntOffset {
     offset: u64,
@@ -116,10 +110,7 @@
     }
 }
 
-<<<<<<< HEAD
-=======
 /// StringOffset is string based offset enum type.
->>>>>>> c1cb4a30
 #[derive(Debug, Clone, Serialize, Deserialize)]
 pub struct StringOffset {
     offset: String,
