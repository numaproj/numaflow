--- conflicted
+++ resolved
@@ -44,7 +44,7 @@
     ISB(OffsetType),
 }
 
-#[derive(Debug, Clone, Serialize, Deserialize)]
+#[derive(Debug, Clone, Serialize, Deserialize, PartialEq)]
 pub(crate) enum OffsetType {
     Int(IntOffset),
     String(StringOffset),
@@ -78,13 +78,8 @@
 }
 
 /// IntOffset is integer based offset enum type.
-<<<<<<< HEAD
-#[derive(Debug, Clone, Serialize, Deserialize)]
+#[derive(Debug, Clone, Serialize, Deserialize, PartialEq)]
 pub(crate) struct IntOffset {
-=======
-#[derive(Debug, Clone, Serialize, Deserialize, PartialEq)]
-pub struct IntOffset {
->>>>>>> 8d8340c7
     pub(crate) offset: u64,
     pub(crate) partition_idx: u16,
 }
