--- conflicted
+++ resolved
@@ -1,7 +1,5 @@
-<<<<<<< HEAD
-=======
 use serving::callback::CallbackHandler;
->>>>>>> c4925203
+
 use tokio_util::sync::CancellationToken;
 use tracing::info;
 
@@ -90,20 +88,12 @@
     cln_token: CancellationToken,
 ) -> error::Result<()> {
     // start the pending reader to publish pending metrics
-<<<<<<< HEAD
-    let pending_reader =
-        shared::metrics::create_pending_reader(&mvtx_config.metrics_config, source.clone()).await;
-    let _pending_reader_handle = pending_reader
-        .start(is_mono_vertex(), mvtx_config.daemon_server_address.clone())
-        .await;
-=======
     let pending_reader = shared::metrics::create_pending_reader(
         &mvtx_config.metrics_config,
         LagReader::Source(source.clone()),
     )
     .await;
     let _pending_reader_handle = pending_reader.start(is_mono_vertex()).await;
->>>>>>> c4925203
 
     let forwarder = forwarder::Forwarder::new(source, sink, cln_token);
 
