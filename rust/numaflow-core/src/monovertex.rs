use tokio_util::sync::CancellationToken;
use tracing::info;

use crate::config::is_mono_vertex;
use crate::config::monovertex::MonovertexConfig;
use crate::error::{self};
use crate::metrics::LagReader;
use crate::shared::create_components;
use crate::sink::SinkWriter;
use crate::source::Source;
use crate::tracker::TrackerHandle;
use crate::{metrics, shared};

/// [forwarder] orchestrates data movement from the Source to the Sink via the optional SourceTransformer.
/// The forward-a-chunk executes the following in an infinite loop till a shutdown signal is received:
/// - Read X messages from the source
/// - Invokes the SourceTransformer concurrently
/// - Calls the Sinker to write the batch to the Sink
/// - Send Acknowledgement back to the Source
mod forwarder;

pub(crate) async fn start_forwarder(
    cln_token: CancellationToken,
    config: &MonovertexConfig,
) -> error::Result<()> {
<<<<<<< HEAD
    let tracker_handle = TrackerHandle::new(None);
    let (source, source_grpc_client) = create_components::create_source(
=======
    let tracker_handle = TrackerHandle::new();
    let (transformer, transformer_grpc_client) = create_components::create_transformer(
>>>>>>> 05cd7922
        config.batch_size,
        config.transformer_config.clone(),
        tracker_handle.clone(),
        cln_token.clone(),
    )
    .await?;

    let (source, source_grpc_client) = create_components::create_source(
        config.batch_size,
        config.read_timeout,
        &config.source_config,
        tracker_handle.clone(),
        transformer,
        cln_token.clone(),
    )
    .await?;

    let (sink_writer, sink_grpc_client, fb_sink_grpc_client) =
        create_components::create_sink_writer(
            config.batch_size,
            config.read_timeout,
            config.sink_config.clone(),
            config.fb_sink_config.clone(),
            tracker_handle,
            &cln_token,
        )
        .await?;

    // Start the metrics server in a separate background async spawn,
    // This should be running throughout the lifetime of the application, hence the handle is not
    // joined.
    let metrics_state =
        metrics::UserDefinedContainerState::Monovertex(metrics::MonovertexContainerState {
            source_client: source_grpc_client.clone(),
            sink_client: sink_grpc_client.clone(),
            transformer_client: transformer_grpc_client.clone(),
            fb_sink_client: fb_sink_grpc_client.clone(),
        });

    // start the metrics server
    // FIXME: what to do with the handle
    shared::metrics::start_metrics_server(config.metrics_config.clone(), metrics_state).await;

    start(config.clone(), source, sink_writer, cln_token).await?;

    Ok(())
}

async fn start(
    mvtx_config: MonovertexConfig,
    source: Source,
    sink: SinkWriter,
    cln_token: CancellationToken,
) -> error::Result<()> {
    // start the pending reader to publish pending metrics
    let pending_reader = shared::metrics::create_pending_reader(
        &mvtx_config.metrics_config,
        LagReader::Source(source.clone()),
    )
    .await;
    let _pending_reader_handle = pending_reader.start(is_mono_vertex()).await;

    let forwarder = forwarder::Forwarder::new(source, sink, cln_token);

    info!("Forwarder is starting...");
    // start the forwarder, it will return only on Signal
    forwarder.start().await?;

    info!("Forwarder stopped gracefully.");
    Ok(())
}

#[cfg(test)]
mod tests {
    use std::fs::File;
    use std::io::Write;

    use numaflow::source::{Message, Offset, SourceReadRequest};
    use numaflow::{sink, source};
    use tokio::sync::mpsc::Sender;
    use tokio_util::sync::CancellationToken;

    use crate::config::components;
    use crate::config::monovertex::MonovertexConfig;
    use crate::error;
    use crate::monovertex::start_forwarder;
    use crate::shared::server_info::ServerInfo;

    struct SimpleSource;
    #[tonic::async_trait]
    impl source::Sourcer for SimpleSource {
        async fn read(&self, _: SourceReadRequest, _: Sender<Message>) {}

        async fn ack(&self, _: Vec<Offset>) {}

        async fn pending(&self) -> Option<usize> {
            Some(0)
        }

        async fn partitions(&self) -> Option<Vec<i32>> {
            None
        }
    }

    struct SimpleSink;

    #[tonic::async_trait]
    impl sink::Sinker for SimpleSink {
        async fn sink(
            &self,
            _input: tokio::sync::mpsc::Receiver<sink::SinkRequest>,
        ) -> Vec<sink::Response> {
            vec![]
        }
    }

    async fn write_server_info(file_path: &str, server_info: &ServerInfo) -> error::Result<()> {
        let serialized = serde_json::to_string(server_info).unwrap();
        let mut file = File::create(file_path).unwrap();
        file.write_all(serialized.as_bytes()).unwrap();
        file.write_all(b"U+005C__END__").unwrap();
        Ok(())
    }

    #[tokio::test]
    async fn run_forwarder() {
        let server_info_obj = ServerInfo {
            protocol: "uds".to_string(),
            language: "rust".to_string(),
            minimum_numaflow_version: "0.1.0".to_string(),
            version: "0.1.0".to_string(),
            metadata: None,
        };

        let (src_shutdown_tx, src_shutdown_rx) = tokio::sync::oneshot::channel();
        let tmp_dir = tempfile::TempDir::new().unwrap();
        let src_sock_file = tmp_dir.path().join("source.sock");
        let src_info_file = tmp_dir.path().join("sourcer-server-info");

        write_server_info(src_info_file.to_str().unwrap(), &server_info_obj)
            .await
            .unwrap();

        let server_info = src_info_file.clone();
        let server_socket = src_sock_file.clone();
        let src_server_handle = tokio::spawn(async move {
            source::Server::new(SimpleSource)
                .with_socket_file(server_socket)
                .with_server_info_file(server_info)
                .start_with_shutdown(src_shutdown_rx)
                .await
                .unwrap();
        });

        let (sink_shutdown_tx, sink_shutdown_rx) = tokio::sync::oneshot::channel();
        let tmp_dir = tempfile::TempDir::new().unwrap();
        let sink_sock_file = tmp_dir.path().join("sink.sock");
        let sink_info_file = tmp_dir.path().join("sinker-server-info");

        write_server_info(sink_info_file.to_str().unwrap(), &server_info_obj)
            .await
            .unwrap();

        let server_socket = sink_sock_file.clone();
        let server_info = sink_info_file.clone();
        let sink_server_handle = tokio::spawn(async move {
            sink::Server::new(SimpleSink)
                .with_socket_file(server_socket)
                .with_server_info_file(server_info)
                .start_with_shutdown(sink_shutdown_rx)
                .await
                .unwrap();
        });

        // wait for the servers to start
        // FIXME: we need to have a better way, this is flaky
        tokio::time::sleep(tokio::time::Duration::from_millis(100)).await;

        let cln_token = CancellationToken::new();

        let token_clone = cln_token.clone();
        tokio::spawn(async move {
            // FIXME: we need to have a better way, this is flaky
            tokio::time::sleep(tokio::time::Duration::from_millis(100)).await;
            token_clone.cancel();
        });

        let config = MonovertexConfig {
            source_config: components::source::SourceConfig {
                read_ahead: false,
                source_type: components::source::SourceType::UserDefined(
                    components::source::UserDefinedConfig {
                        socket_path: src_sock_file.to_str().unwrap().to_string(),
                        grpc_max_message_size: 1024,
                        server_info_path: src_info_file.to_str().unwrap().to_string(),
                    },
                ),
            },
            sink_config: components::sink::SinkConfig {
                sink_type: components::sink::SinkType::UserDefined(
                    components::sink::UserDefinedConfig {
                        socket_path: sink_sock_file.to_str().unwrap().to_string(),
                        grpc_max_message_size: 1024,
                        server_info_path: sink_info_file.to_str().unwrap().to_string(),
                    },
                ),
                retry_config: Default::default(),
            },
            ..Default::default()
        };

        let result = start_forwarder(cln_token.clone(), &config).await;
        assert!(result.is_ok());

        // stop the source and sink servers
        src_shutdown_tx.send(()).unwrap();
        sink_shutdown_tx.send(()).unwrap();

        src_server_handle.await.unwrap();
        sink_server_handle.await.unwrap();
    }
}<|MERGE_RESOLUTION|>--- conflicted
+++ resolved
@@ -23,13 +23,8 @@
     cln_token: CancellationToken,
     config: &MonovertexConfig,
 ) -> error::Result<()> {
-<<<<<<< HEAD
     let tracker_handle = TrackerHandle::new(None);
-    let (source, source_grpc_client) = create_components::create_source(
-=======
-    let tracker_handle = TrackerHandle::new();
     let (transformer, transformer_grpc_client) = create_components::create_transformer(
->>>>>>> 05cd7922
         config.batch_size,
         config.transformer_config.clone(),
         tracker_handle.clone(),
