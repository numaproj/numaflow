--- conflicted
+++ resolved
@@ -62,7 +62,6 @@
             consumer,
         };
 
-<<<<<<< HEAD
         let (messages_tx, messages_rx) = mpsc::channel(2 * config.batch_size);
         tokio::spawn({
             let this = this.clone();
@@ -76,11 +75,7 @@
     // Stop reading from Jetstream and close the sender end of the channel.
     pub(crate) fn cancel(&self) {
         self.ctx.cancel();
-=======
-        Ok(this)
->>>>>>> d453a79e
-    }
-    // 1 buffer - multiple streams
+    }
 
     // When we encounter an error, we log the error and return from the function. This drops the sender end of the channel.
     // The closing of the channel should propagate to the receiver end and the receiver should exit gracefully.
