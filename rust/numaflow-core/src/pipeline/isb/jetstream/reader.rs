use std::time::Duration;

use async_nats::jetstream::{
    consumer::PullConsumer, AckKind, Context, Message as JetstreamMessage,
};
<<<<<<< HEAD
use log::info;
=======

>>>>>>> 7e91f971
use tokio::sync::mpsc::Receiver;
use tokio::sync::{mpsc, oneshot};
use tokio::task::JoinHandle;
use tokio::time::{self, Instant};
use tokio_stream::wrappers::ReceiverStream;
use tokio_stream::StreamExt;
use tokio_util::sync::CancellationToken;
use tracing::{debug, error, info, warn};

use crate::config::pipeline::isb::BufferReaderConfig;
use crate::config::pipeline::PipelineConfig;
use crate::error::Error;
use crate::message::{IntOffset, Message, Offset, ReadAck, ReadMessage};
use crate::metrics::{
    pipeline_forward_read_metric_labels, pipeline_isb_metric_labels, pipeline_metrics,
};
use crate::Result;

// The JetstreamReader is a handle to the background actor that continuously fetches messages from Jetstream.
// It can be used to cancel the background task and stop reading from Jetstream.
// The sender end of the channel is not stored in this struct, since the struct is clone-able and the mpsc channel is only closed when all the senders are dropped.
// Storing the Sender end of channel in this struct would make it difficult to close the channel with `cancel` method.
#[derive(Clone)]
pub(crate) struct JetstreamReader {
    partition_idx: u16,
    config: BufferReaderConfig,
    consumer: PullConsumer,
}

impl JetstreamReader {
    pub(crate) async fn new(
        stream_name: String,
        partition_idx: u16,
        js_ctx: Context,
        config: BufferReaderConfig,
    ) -> Result<Self> {
        let mut config = config;

        let mut consumer: PullConsumer = js_ctx
            .get_consumer_from_stream(&stream_name, &stream_name)
            .await
            .map_err(|e| Error::ISB(format!("Failed to get consumer for stream {}", e)))?;

        let consumer_info = consumer
            .info()
            .await
            .map_err(|e| Error::ISB(format!("Failed to get consumer info {}", e)))?;

        // Calculate inProgressTickSeconds based on the ack_wait_seconds.
        let ack_wait_seconds = consumer_info.config.ack_wait.as_secs();
        let wip_ack_interval = Duration::from_secs(std::cmp::max(
            config.wip_ack_interval.as_secs(),
            ack_wait_seconds * 2 / 3,
        ));
        config.wip_ack_interval = wip_ack_interval;

        Ok(Self {
            partition_idx,
            config: config.clone(),
            consumer,
        })
    }

    // When we encounter an error, we log the error and return from the function. This drops the sender end of the channel.
    // The closing of the channel should propagate to the receiver end and the receiver should exit gracefully.
    // Within the loop, we only consider cancellationToken cancellation during the permit reservation and fetching messages,
    // since rest of the operations should finish immediately.
    pub(crate) async fn start_streaming(
        &self,
        cancel_token: CancellationToken,
        pipeline_config: &PipelineConfig,
<<<<<<< HEAD
    ) -> Result<(ReceiverStream<ReadMessage>, JoinHandle<Result<()>>)> {
=======
    ) -> Result<(Receiver<ReadMessage>, JoinHandle<Result<()>>)> {
        // FIXME: factor of 2 should be configurable, at the least a const
>>>>>>> 7e91f971
        let (messages_tx, messages_rx) = mpsc::channel(2 * pipeline_config.batch_size);

        let handle: JoinHandle<Result<()>> = tokio::spawn({
            let this = self.clone();
            let pipeline_config = pipeline_config.clone();

            async move {
                // FIXME:
                let partition: &str = pipeline_config
                    .from_vertex_config
                    .first()
                    .unwrap()
                    .reader_config
                    .streams
                    .first()
                    .unwrap()
                    .0
                    .as_ref();

                let labels = pipeline_forward_read_metric_labels(
                    pipeline_config.pipeline_name.as_ref(),
                    partition,
                    pipeline_config.vertex_name.as_ref(),
                    pipeline_config.vertex_config.to_string().as_ref(),
                    pipeline_config.replica,
                );

                let chunk_stream = this
                    .consumer
                    .messages()
                    .await
                    .unwrap()
                    .chunks_timeout(pipeline_config.batch_size, pipeline_config.read_timeout);

                tokio::pin!(chunk_stream);

                // The .next() call will not return if there is no data even if read_timeout is
                // reached.
<<<<<<< HEAD
                let mut chunk_time = Instant::now();
                while let Some(messages) = chunk_stream.next().await {
                    info!(
                        "Read batch size: {} and latency - {:?}",
                        messages.len(),
                        chunk_time.elapsed()
                    );
                    pipeline_metrics()
                        .isb
                        .read_time
                        .get_or_create(pipeline_isb_metric_labels())
                        .observe(chunk_time.elapsed().as_micros() as f64);
                    for message in messages {
                        let jetstream_message = match message {
                            Ok(message) => message,
                            Err(e) => {
                                error!(?e, "Failed to fetch messages from the Jetstream");
                                continue;
                            }
                        };
                        let msg_info = match jetstream_message.info() {
                            Ok(info) => info,
                            Err(e) => {
                                error!(?e, "Failed to get message info from Jetstream");
                                continue;
                            }
                        };

                        let mut message: Message =
                            match jetstream_message.payload.clone().try_into() {
                                Ok(message) => message,
                                Err(e) => {
                                    error!(
                                    ?e,
                                    "Failed to parse message payload received from Jetstream {:?}",
                                    jetstream_message
                                );
                                    continue;
                                }
                            };
=======
                let mut total_messages = 0;
                let mut chunk_time = Instant::now();
                let mut start_time = Instant::now();
                while let Some(messages) = chunk_stream.next().await {
                    debug!(
                        len = messages.len(),
                        elapsed_ms = chunk_time.elapsed().as_millis(),
                        "Received messages from Jetstream",
                    );
                    total_messages += messages.len();
                    for message in messages {
                        let jetstream_message = message.map_err(|e| {
                            Error::ISB(format!(
                                "Error while fetching message from Jetstream: {:?}",
                                e
                            ))
                        })?;

                        let msg_info = jetstream_message.info().map_err(|e| {
                            Error::ISB(format!(
                                "Error while fetching message info from Jetstream: {:?}",
                                e
                            ))
                        })?;

                        let mut message: Message =
                            jetstream_message.payload.clone().try_into().map_err(|e| {
                                Error::ISB(format!(
                                    "Error while converting Jetstream message to Message: {:?}",
                                    e
                                ))
                            })?;
>>>>>>> 7e91f971

                        message.offset = Some(Offset::Int(IntOffset::new(
                            msg_info.stream_sequence,
                            this.partition_idx,
                        )));

                        let (ack_tx, ack_rx) = oneshot::channel();
                        tokio::spawn(Self::start_work_in_progress(
                            jetstream_message,
                            ack_rx,
                            this.config.wip_ack_interval,
                        ));

                        let read_message = ReadMessage {
                            message,
                            ack: ack_tx,
                        };

                        messages_tx.send(read_message).await.map_err(|e| {
                            Error::ISB(format!("Error while sending message to channel: {:?}", e))
                        })?;

                        pipeline_metrics()
                            .isb
                            .read_total
                            .get_or_create(pipeline_isb_metric_labels())
                            .inc();

                        pipeline_metrics()
                            .forwarder
                            .data_read
                            .get_or_create(labels)
                            .inc();

                        if start_time.elapsed() >= Duration::from_millis(1000) {
                            info!(
                                len = total_messages,
                                elapsed_ms = start_time.elapsed().as_millis(),
                                "Total messages read from Jetstream"
                            );
                            start_time = Instant::now();
                            total_messages = 0;
                        }
                    }
                    if cancel_token.is_cancelled() {
                        warn!("Cancellation token is cancelled. Exiting JetstreamReader");
                        break;
                    }
                    chunk_time = Instant::now();
                }
                Ok(())
            }
        });
        Ok((ReceiverStream::new(messages_rx), handle))
    }

    // Intended to be run as background task which will continuously send InProgress acks to Jetstream.
    // We will continuously retry if there is an error in acknowledging the message as work-in-progress.
    // If the sender end of the ack_rx channel was dropped before sending a final Ack or Nak (due to some unhandled/unknown failure), we will send a Nak to Jetstream.
    async fn start_work_in_progress(
        msg: JetstreamMessage,
        mut ack_rx: oneshot::Receiver<ReadAck>,
        tick: Duration,
    ) {
        let mut interval = time::interval_at(Instant::now() + tick, tick);
        let start = Instant::now();

        pipeline_metrics()
            .isb
            .ack_tasks
            .get_or_create(pipeline_isb_metric_labels())
            .inc();

        loop {
            let wip = async {
                interval.tick().await;
                let ack_result = msg.ack_with(AckKind::Progress).await;
                if let Err(e) = ack_result {
                    // We expect that the ack in the next iteration will be successful.
                    // If its some unrecoverable Jetstream error, the fetching messages in the JestreamReader implementation should also fail and cause the system to shut down.
                    error!(?e, "Failed to send InProgress Ack to Jetstream for message");
                }
            };

            let ack = tokio::select! {
                ack = &mut ack_rx => ack,
                _ = wip => continue,
            };

            let ack = ack.unwrap_or_else(|e| {
                error!(?e, "Received error while waiting for Ack oneshot channel");
                ReadAck::Nak
            });

            match ack {
                ReadAck::Ack => {
                    let ack_result = msg.ack().await;
                    if let Err(e) = ack_result {
                        error!(?e, "Failed to send Ack to Jetstream for message");
                    }
                    pipeline_metrics()
                        .isb
                        .ack_tasks
                        .get_or_create(pipeline_isb_metric_labels())
                        .dec();

                    pipeline_metrics()
                        .isb
                        .ack_time
                        .get_or_create(pipeline_isb_metric_labels())
                        .observe(start.elapsed().as_micros() as f64);
                    return;
                }
                ReadAck::Nak => {
                    let ack_result = msg.ack_with(AckKind::Nak(None)).await;
                    if let Err(e) = ack_result {
                        error!(?e, "Failed to send Nak to Jetstream for message");
                    }
                    return;
                }
            }
        }
    }
}

#[cfg(test)]
mod tests {
    use std::collections::HashMap;

    use async_nats::jetstream;
    use async_nats::jetstream::{consumer, stream};
    use bytes::BytesMut;
    use chrono::Utc;
    use tracing::info;

    use super::*;
    use crate::message::{Message, MessageID, Offset};
    use crate::pipeline::isb::jetstream::writer::JetstreamWriter;

    #[cfg(feature = "nats-tests")]
    #[tokio::test]
    async fn test_jetstream_read() {
        let js_url = "localhost:4222";
        // Create JetStream context
        let client = async_nats::connect(js_url).await.unwrap();
        let context = jetstream::new(client);

        let stream_name = "test_cancellation-2";
        context
            .get_or_create_stream(stream::Config {
                name: stream_name.into(),
                subjects: vec![stream_name.into()],
                max_message_size: 1024,
                ..Default::default()
            })
            .await
            .unwrap();

        let _consumer = context
            .create_consumer_on_stream(
                consumer::Config {
                    name: Some(stream_name.to_string()),
                    ack_policy: consumer::AckPolicy::Explicit,
                    ..Default::default()
                },
                stream_name,
            )
            .await
            .unwrap();

        let buf_reader_config = BufferReaderConfig {
            partitions: 0,
            streams: vec![],
            wip_ack_interval: Duration::from_millis(5),
        };
        let js_reader = JetstreamReader::new(
            stream_name.to_string(),
            0,
            context.clone(),
            buf_reader_config,
        )
        .await
        .unwrap();

        let pipeline_cfg_base64 = "eyJtZXRhZGF0YSI6eyJuYW1lIjoic2ltcGxlLXBpcGVsaW5lLW91dCIsIm5hbWVzcGFjZSI6ImRlZmF1bHQiLCJjcmVhdGlvblRpbWVzdGFtcCI6bnVsbH0sInNwZWMiOnsibmFtZSI6Im91dCIsInNpbmsiOnsiYmxhY2tob2xlIjp7fSwicmV0cnlTdHJhdGVneSI6eyJvbkZhaWx1cmUiOiJyZXRyeSJ9fSwibGltaXRzIjp7InJlYWRCYXRjaFNpemUiOjUwMCwicmVhZFRpbWVvdXQiOiIxcyIsImJ1ZmZlck1heExlbmd0aCI6MzAwMDAsImJ1ZmZlclVzYWdlTGltaXQiOjgwfSwic2NhbGUiOnsibWluIjoxfSwidXBkYXRlU3RyYXRlZ3kiOnsidHlwZSI6IlJvbGxpbmdVcGRhdGUiLCJyb2xsaW5nVXBkYXRlIjp7Im1heFVuYXZhaWxhYmxlIjoiMjUlIn19LCJwaXBlbGluZU5hbWUiOiJzaW1wbGUtcGlwZWxpbmUiLCJpbnRlclN0ZXBCdWZmZXJTZXJ2aWNlTmFtZSI6IiIsInJlcGxpY2FzIjowLCJmcm9tRWRnZXMiOlt7ImZyb20iOiJpbiIsInRvIjoib3V0IiwiY29uZGl0aW9ucyI6bnVsbCwiZnJvbVZlcnRleFR5cGUiOiJTb3VyY2UiLCJmcm9tVmVydGV4UGFydGl0aW9uQ291bnQiOjEsImZyb21WZXJ0ZXhMaW1pdHMiOnsicmVhZEJhdGNoU2l6ZSI6NTAwLCJyZWFkVGltZW91dCI6IjFzIiwiYnVmZmVyTWF4TGVuZ3RoIjozMDAwMCwiYnVmZmVyVXNhZ2VMaW1pdCI6ODB9LCJ0b1ZlcnRleFR5cGUiOiJTaW5rIiwidG9WZXJ0ZXhQYXJ0aXRpb25Db3VudCI6MSwidG9WZXJ0ZXhMaW1pdHMiOnsicmVhZEJhdGNoU2l6ZSI6NTAwLCJyZWFkVGltZW91dCI6IjFzIiwiYnVmZmVyTWF4TGVuZ3RoIjozMDAwMCwiYnVmZmVyVXNhZ2VMaW1pdCI6ODB9fV0sIndhdGVybWFyayI6eyJtYXhEZWxheSI6IjBzIn19LCJzdGF0dXMiOnsicGhhc2UiOiIiLCJyZXBsaWNhcyI6MCwiZGVzaXJlZFJlcGxpY2FzIjowLCJsYXN0U2NhbGVkQXQiOm51bGx9fQ==".to_string();

        let env_vars = [("NUMAFLOW_ISBSVC_JETSTREAM_URL", "localhost:4222")];
        let pipeline_config = PipelineConfig::load(pipeline_cfg_base64, env_vars).unwrap();
        let reader_cancel_token = CancellationToken::new();
        let (mut js_reader_rx, js_reader_task) = js_reader
            .start_streaming(reader_cancel_token.clone(), &pipeline_config)
            .await
            .unwrap();

        let writer_cancel_token = CancellationToken::new();
        let writer = JetstreamWriter::new(
            stream_name.to_string(),
            Default::default(),
            context.clone(),
            5000,
            writer_cancel_token.clone(),
        );

        for i in 0..10 {
            let message = Message {
                keys: vec![format!("key_{}", i)],
                value: format!("message {}", i).as_bytes().to_vec().into(),
                offset: None,
                event_time: Utc::now(),
                id: MessageID {
                    vertex_name: "vertex".to_string(),
                    offset: format!("offset_{}", i),
                    index: i,
                },
                headers: HashMap::new(),
            };
            let (success_tx, success_rx) = oneshot::channel::<Result<Offset>>();
            let message_bytes: BytesMut = message.try_into().unwrap();
            writer.write(message_bytes.into(), success_tx).await;
            success_rx.await.unwrap().unwrap();
        }
        info!("Sent 10 messages");
        // Cancel the token to exit the retry loop
        writer_cancel_token.cancel();

        let mut buffer = vec![];
        for _ in 0..10 {
            let Some(val) = js_reader_rx.recv().await else {
                break;
            };
            buffer.push(val);
        }

        assert_eq!(
            buffer.len(),
            10,
            "Expected 10 messages from the Jestream reader"
        );

        reader_cancel_token.cancel();
        // The token cancellation won't abort the task since we are using chunks_timeout in
        // Jetstream reader.
        // js_reader_task.await.unwrap().unwrap();
        js_reader_task.abort();
        let _ = js_reader_task.await;
        assert!(js_reader_rx.is_closed());

        context.delete_stream(stream_name).await.unwrap();
    }
}<|MERGE_RESOLUTION|>--- conflicted
+++ resolved
@@ -3,11 +3,7 @@
 use async_nats::jetstream::{
     consumer::PullConsumer, AckKind, Context, Message as JetstreamMessage,
 };
-<<<<<<< HEAD
 use log::info;
-=======
-
->>>>>>> 7e91f971
 use tokio::sync::mpsc::Receiver;
 use tokio::sync::{mpsc, oneshot};
 use tokio::task::JoinHandle;
@@ -79,12 +75,7 @@
         &self,
         cancel_token: CancellationToken,
         pipeline_config: &PipelineConfig,
-<<<<<<< HEAD
     ) -> Result<(ReceiverStream<ReadMessage>, JoinHandle<Result<()>>)> {
-=======
-    ) -> Result<(Receiver<ReadMessage>, JoinHandle<Result<()>>)> {
-        // FIXME: factor of 2 should be configurable, at the least a const
->>>>>>> 7e91f971
         let (messages_tx, messages_rx) = mpsc::channel(2 * pipeline_config.batch_size);
 
         let handle: JoinHandle<Result<()>> = tokio::spawn({
@@ -123,7 +114,6 @@
 
                 // The .next() call will not return if there is no data even if read_timeout is
                 // reached.
-<<<<<<< HEAD
                 let mut chunk_time = Instant::now();
                 while let Some(messages) = chunk_stream.next().await {
                     info!(
@@ -164,40 +154,6 @@
                                     continue;
                                 }
                             };
-=======
-                let mut total_messages = 0;
-                let mut chunk_time = Instant::now();
-                let mut start_time = Instant::now();
-                while let Some(messages) = chunk_stream.next().await {
-                    debug!(
-                        len = messages.len(),
-                        elapsed_ms = chunk_time.elapsed().as_millis(),
-                        "Received messages from Jetstream",
-                    );
-                    total_messages += messages.len();
-                    for message in messages {
-                        let jetstream_message = message.map_err(|e| {
-                            Error::ISB(format!(
-                                "Error while fetching message from Jetstream: {:?}",
-                                e
-                            ))
-                        })?;
-
-                        let msg_info = jetstream_message.info().map_err(|e| {
-                            Error::ISB(format!(
-                                "Error while fetching message info from Jetstream: {:?}",
-                                e
-                            ))
-                        })?;
-
-                        let mut message: Message =
-                            jetstream_message.payload.clone().try_into().map_err(|e| {
-                                Error::ISB(format!(
-                                    "Error while converting Jetstream message to Message: {:?}",
-                                    e
-                                ))
-                            })?;
->>>>>>> 7e91f971
 
                         message.offset = Some(Offset::Int(IntOffset::new(
                             msg_info.stream_sequence,
