use std::fmt;
use std::io::Read;
use std::sync::Arc;
use std::time::Duration;

use crate::Result;
use crate::config::get_vertex_name;
use crate::config::pipeline::isb::{BufferReaderConfig, Stream};
use crate::config::pipeline::isb_config::{CompressionType, ISBConfig};
use crate::error::Error;
use crate::message::{IntOffset, Message, MessageID, MessageType, Metadata, Offset, ReadAck};
use crate::metrics::{PIPELINE_PARTITION_NAME_LABEL, pipeline_metric_labels, pipeline_metrics};
use crate::shared::grpc::utc_from_timestamp;
use crate::tracker::TrackerHandle;
use async_nats::jetstream::{
    AckKind, Context, Message as JetstreamMessage, consumer::PullConsumer,
};
use backoff::retry::Retry;
use backoff::strategy::fixed;
use bytes::Bytes;
use chrono::Utc;
use flate2::read::GzDecoder;
use prost::Message as ProtoMessage;
use tokio::sync::{OwnedSemaphorePermit, Semaphore, mpsc, oneshot};
use tokio::task::JoinHandle;
use tokio::time::{self, Instant};
use tokio_stream::StreamExt;
use tokio_stream::wrappers::ReceiverStream;
use tokio_util::sync::CancellationToken;
use tracing::{debug, warn};
use tracing::{error, info};

/// Configuration for creating a JetStreamReader
#[derive(Clone)]
pub(crate) struct ISBReaderConfig {
    pub vertex_type: String,
    pub stream: Stream,
    pub js_ctx: Context,
    pub config: BufferReaderConfig,
    pub tracker_handle: TrackerHandle,
    pub batch_size: usize,
    pub read_timeout: Duration,
    pub watermark_handle: Option<ISBWatermarkHandle>,
    pub isb_config: Option<ISBConfig>,
}
use crate::watermark::isb::ISBWatermarkHandle;

const ACK_RETRY_INTERVAL: u64 = 100;
const ACK_RETRY_ATTEMPTS: usize = usize::MAX;
const MAX_ACK_PENDING: usize = 25000;

/// The JetStreamReader is a handle to the background actor that continuously fetches messages from JetStream.
/// It can be used to cancel the background task and stop reading from JetStream.
///
/// The sender end of the channel is not stored in this struct, since the struct is clone-able and the mpsc channel
/// is only closed when all the senders are dropped. Storing the Sender end of channel in this struct would make it
/// difficult to close the channel with `cancel` method.
///
/// Error handling and shutdown: The JetStreamReader will stop reading from JetStream when the cancellation token is
/// cancelled(critical error in downstream or SIGTERM), there can't be any other cases where the JetStreamReader
/// should stop reading messages. We just drop the tokio stream so that the downstream components can stop gracefully
/// and before exiting we make sure all the work-in-progress(tasks) are completed.
#[derive(Clone)]
pub(crate) struct JetStreamReader {
    stream: Stream,
    config: BufferReaderConfig,
    consumer: PullConsumer,
    tracker_handle: TrackerHandle,
    batch_size: usize,
    read_timeout: Duration,
    watermark_handle: Option<ISBWatermarkHandle>,
    vertex_type: String,
    compression_type: Option<CompressionType>,
}

/// JSWrappedMessage is a wrapper around the JetStream message that includes the
/// partition index and the vertex name.
#[derive(Debug)]
struct JSWrappedMessage {
    partition_idx: u16,
    message: async_nats::jetstream::Message,
    vertex_name: String,
    compression_type: Option<CompressionType>,
}

impl JSWrappedMessage {
    async fn into_message(self) -> Result<Message> {
        let proto_message =
            numaflow_pb::objects::isb::Message::decode(self.message.payload.clone())
                .map_err(|e| Error::Proto(e.to_string()))?;

        let header = proto_message
            .header
            .ok_or(Error::Proto("Missing header".to_string()))?;
        let kind: MessageType = header.kind.into();
        if kind == MessageType::WMB {
            return Ok(Message {
                typ: kind,
                ..Default::default()
            });
        }

        let body = proto_message
            .body
            .ok_or(Error::Proto("Missing body".to_string()))?;
        let message_info = header
            .message_info
            .ok_or(Error::Proto("Missing message_info".to_string()))?;

        let msg_info = self.message.info().map_err(|e| {
            Error::ISB(format!(
                "Failed to get message info from JetStream: {:?}",
                e
            ))
        })?;

        let offset = Offset::Int(IntOffset::new(
            msg_info.stream_sequence as i64,
            self.partition_idx,
        ));

        Ok(Message {
            typ: header.kind.into(),
            keys: Arc::from(header.keys.into_boxed_slice()),
            tags: None,
            value: Bytes::from(Self::decompress(self.compression_type, body)?),
            offset: offset.clone(),
            event_time: message_info.event_time.map(utc_from_timestamp).unwrap(),
            id: MessageID {
                vertex_name: self.vertex_name.into(),
                offset: offset.to_string().into(),
                index: 0,
            },
            headers: header.headers,
            watermark: None,
            metadata: Some(Metadata {
                previous_vertex: header
                    .id
                    .ok_or(Error::Proto("Missing id".to_string()))?
                    .vertex_name,
            }),
            is_late: message_info.is_late,
        })
    }

    /// Decompress the message body based on the compression type.
    fn decompress(
        compression_type: Option<CompressionType>,
        body: numaflow_pb::objects::isb::Body,
    ) -> Result<Vec<u8>> {
        let body = match compression_type {
            Some(CompressionType::Gzip) => {
                let mut decoder: GzDecoder<&[u8]> = GzDecoder::new(body.payload.as_ref());
                let mut decompressed = vec![];
                decoder
                    .read_to_end(&mut decompressed)
                    .map_err(|e| Error::ISB(format!("Failed to decompress message: {}", e)))?;
                decompressed
            }
            Some(CompressionType::Zstd) => {
                let mut decoder: zstd::Decoder<'static, std::io::BufReader<&[u8]>> =
                    zstd::Decoder::new(body.payload.as_ref())
                        .map_err(|e| Error::ISB(format!("Failed to create zstd encoder: {e:?}")))?;
                let mut decompressed = vec![];
                decoder
                    .read_to_end(&mut decompressed)
                    .map_err(|e| Error::ISB(format!("Failed to decompress message: {}", e)))?;
                decompressed
            }
            Some(CompressionType::LZ4) => {
                let mut decoder: lz4::Decoder<&[u8]> = lz4::Decoder::new(body.payload.as_ref())
                    .map_err(|e| Error::ISB(format!("Failed to create lz4 encoder: {e:?}")))?;
                let mut decompressed = vec![];
                decoder
                    .read_to_end(&mut decompressed)
                    .map_err(|e| Error::ISB(format!("Failed to decompress message: {}", e)))?;
                decompressed
            }
            None | Some(CompressionType::None) => body.payload,
        };
        Ok(body)
    }
}

impl JetStreamReader {
    pub(crate) async fn new(reader_config: ISBReaderConfig) -> Result<Self> {
        let mut buffer_config = reader_config.config;

        let mut consumer: PullConsumer = reader_config
            .js_ctx
            .get_consumer_from_stream(&reader_config.stream.name, &reader_config.stream.name)
            .await
            .map_err(|e| Error::ISB(format!("Failed to get consumer for stream {}", e)))?;

        let consumer_info = consumer
            .info()
            .await
            .map_err(|e| Error::ISB(format!("Failed to get consumer info {}", e)))?;

        // Calculate inProgressTickSeconds based on the ack_wait_seconds.
        let ack_wait_seconds = consumer_info.config.ack_wait.as_secs();
        let wip_ack_interval = Duration::from_secs(std::cmp::max(
            buffer_config.wip_ack_interval.as_secs(),
            ack_wait_seconds * 2 / 3,
        ));
        buffer_config.wip_ack_interval = wip_ack_interval;

        Ok(Self {
            vertex_type: reader_config.vertex_type,
            stream: reader_config.stream,
            config: buffer_config,
            consumer,
            tracker_handle: reader_config.tracker_handle,
            batch_size: reader_config.batch_size,
            read_timeout: reader_config.read_timeout,
            watermark_handle: reader_config.watermark_handle,
            compression_type: reader_config
                .isb_config
                .map(|c| c.compression.compress_type),
        })
    }

    /// streaming_read is a background task that continuously fetches messages from JetStream and
    /// emits them on a channel. When we encounter an error, we log the error and return from the
    /// function. This drops the sender end of the channel. The closing of the channel should propagate
    /// to the receiver end and the receiver should exit gracefully. Within the loop, we only consider
    /// cancellationToken cancellation during the permit reservation and fetching messages,
    /// since rest of the operations should finish immediately.
    pub(crate) async fn streaming_read(
        mut self,
        cancel_token: CancellationToken,
    ) -> Result<(ReceiverStream<Message>, JoinHandle<Result<()>>)> {
        let batch_size = self.batch_size;
        let read_timeout = self.read_timeout;

        let (messages_tx, messages_rx) = mpsc::channel(batch_size);
        let handle: JoinHandle<Result<()>> = tokio::spawn({
            async move {
                let mut labels = pipeline_metric_labels(&self.vertex_type).clone();
                labels.push((
                    PIPELINE_PARTITION_NAME_LABEL.to_string(),
                    self.stream.name.to_string(),
                ));

                let semaphore = Arc::new(Semaphore::new(MAX_ACK_PENDING));
                let mut processed_msgs_count: usize = 0;
                let mut last_logged_at = Instant::now();

                loop {
                    if cancel_token.is_cancelled() {
                        info!(stream=?self.stream, "Cancellation token received, stopping the reader.");
                        break;
                    }

                    let read_messages = self
                        .fetch_messages(
                            batch_size,
                            read_timeout,
                            &semaphore,
                            &labels,
                            &cancel_token,
                        )
                        .await?;

                    if read_messages.is_empty() {
                        continue;
                    }

                    let mut batch_count = 0;
                    for message in read_messages {
                        self.update_metrics(&labels, &message);
                        if let Err(e) = messages_tx.send(message).await {
                            error!(?e, "Failed to send message to channel");
                            break;
                        }
<<<<<<< HEAD
                        batch_count += 1;
                    }

                    processed_msgs_count += batch_count;
                    if last_logged_at.elapsed().as_secs() >= 1 {
                        info!(
                            "Processed {} messages in {:?}",
                            processed_msgs_count,
                            Utc::now()
                        );
                        processed_msgs_count = 0;
                        last_logged_at = Instant::now();
=======
                        message = message_stream.next() => {
                            let Some(message) = message else {
                                // stream has been closed because we got none
                                info!(stream=?self.stream, "Stream has been closed");
                                break;
                            };
                            let jetstream_message = match message {
                                Ok(message) => message,
                                Err(e) => {
                                    error!(?e, stream=?self.stream, "Failed to fetch messages from the Jetstream");
                                    continue;
                                }
                            };
                            let message_processing_start = Instant::now();

                            let js_message = JSWrappedMessage {
                                partition_idx: self.stream.partition,
                                message: jetstream_message.clone(),
                                vertex_name: get_vertex_name().to_string(),
                                compression_type: self.compression_type,
                            };

                            let mut message = js_message.into_message().await.map_err(|e| {
                                Error::ISB(format!("Failed to convert JetStream message to Message: {:?}", e))
                            })?;

                            // we can ignore the wmb messages
                            if let MessageType::WMB = message.typ {
                                // ack the message and continue
                                jetstream_message.ack().await.map_err(|e| {
                                    Error::ISB(format!("Failed to ack the wmb message: {:?}", e))
                                })?;
                                continue;
                            }

                            if let Some(watermark_handle) = self.watermark_handle.as_mut() {
                                let watermark = watermark_handle.fetch_watermark(message.offset.clone()).await;
                                message.watermark = Some(watermark);
                            }

                            // Insert the message into the tracker and wait for the ack to be sent back.
                            let (ack_tx, ack_rx) = oneshot::channel();
                            self.tracker_handle.insert(&message, ack_tx).await?;

                            // Reserve a permit before sending the message to the channel.
                            let permit = Arc::clone(&semaphore).acquire_owned().await.expect("Failed to acquire semaphore permit");
                            tokio::spawn(Self::wait_for_ack(
                                message_processing_start,
                                labels.clone(),
                                message.offset.clone(),
                                jetstream_message,
                                ack_rx,
                                self.config.wip_ack_interval,
                                permit,
                                cancel_token.clone(),
                            ));

                            let message_bytes = message.value.len();
                            messages_tx.send(message).await.expect("Failed to send message to channel");
                            // increment read metrics for pipeline
                            pipeline_metrics()
                                .forwarder
                                .read_total
                                .get_or_create(&labels)
                                .inc();
                            // since wmb messages are already ignored
                            pipeline_metrics()
                                .forwarder
                                .data_read_total
                                .get_or_create(&labels)
                                .inc();
                            pipeline_metrics()
                                .forwarder
                                .read_bytes_total
                                .get_or_create(&labels)
                                .inc_by(message_bytes as u64);
                            pipeline_metrics()
                                .forwarder
                                .data_read_bytes_total
                                .get_or_create(&labels)
                                .inc_by(message_bytes as u64);

                            processed_msgs_count += 1;
                            if last_logged_at.elapsed().as_secs() >= 1 {
                                info!(
                                    "Processed {} messages in {:?}",
                                    processed_msgs_count,
                                    Utc::now()
                                );
                                processed_msgs_count = 0;
                                last_logged_at = Instant::now();
                            }
                        }
>>>>>>> 85579b63
                    }
                }

                self.wait_for_ack_completion(semaphore).await;
                Ok(())
            }
        });
        Ok((ReceiverStream::new(messages_rx), handle))
    }

    /// fetches messages in batch from JetStream.
    async fn fetch_messages(
        &mut self,
        batch_size: usize,
        read_timeout: Duration,
        semaphore: &Arc<Semaphore>,
        labels: &[(String, String)],
        cancel_token: &CancellationToken,
    ) -> Result<Vec<Message>> {
        let start = Instant::now();
        let jetstream_messages = match self
            .consumer
            .batch()
            .max_messages(batch_size)
            .expires(read_timeout)
            .messages()
            .await
        {
            Ok(mut messages) => {
                let mut batch = Vec::new();
                while let Some(message) = messages.next().await {
                    match message {
                        Ok(msg) => batch.push(msg),
                        Err(e) => {
                            error!(?e, stream=?self.stream, "Failed to fetch message from batch");
                        }
                    }
                }
                batch
            }
            Err(e) => {
                error!(?e, stream=?self.stream, "Failed to get message batch from Jetstream");
                return Err(Error::ISB(format!(
                    "Failed to get message batch from Jetstream: {:?}",
                    e
                )));
            }
        };

        debug!(
            time_taken_ms = ?start.elapsed().as_millis(),
            count = ?jetstream_messages.len(),
            "Fetched messages from Jetstream"
        );

        let mut read_messages = Vec::new();
        for jetstream_message in jetstream_messages {
            let js_message = JSWrappedMessage {
                partition_idx: self.stream.partition,
                message: jetstream_message.clone(),
                vertex_name: get_vertex_name().to_string(),
                compression_type: self.compression_type,
            };

            let mut message: Message = js_message.into_message().await.map_err(|e| {
                error!(
                    ?e,
                    "Failed to convert Jetstream message to Numaflow message"
                );
                e
            })?;

            // we can ignore the wmb messages
            if let MessageType::WMB = message.typ {
                // ack the message and continue
                if let Err(e) = jetstream_message.ack().await {
                    error!(?e, "Failed to ack the wmb message");
                }
                continue;
            }

            if let Some(watermark_handle) = &mut self.watermark_handle {
                let watermark = watermark_handle
                    .fetch_watermark(message.offset.clone())
                    .await;
                message.watermark = Some(watermark);
            }

            // Insert into tracker and start work in progress
            let (ack_tx, ack_rx) = oneshot::channel();
            self.tracker_handle.insert(&message, ack_tx).await?;
            let permit = Arc::clone(semaphore)
                .acquire_owned()
                .await
                .expect("Failed to acquire semaphore permit");

            tokio::spawn(Self::start_work_in_progress(
                labels.to_vec(),
                message.offset.clone(),
                jetstream_message,
                ack_rx,
                self.config.wip_ack_interval,
                permit,
                cancel_token.clone(),
            ));

            read_messages.push(message);
        }

        Ok(read_messages)
    }

    /// Waits for all the work-in-progress tasks to be completed.
    async fn wait_for_ack_completion(&self, semaphore: Arc<Semaphore>) {
        info!(stream=?self.stream, "Jetstream reader stopped, waiting for ack tasks to complete");
        let _permit = Arc::clone(&semaphore)
            .acquire_many_owned(MAX_ACK_PENDING as u32)
            .await
            .expect("Failed to acquire semaphore permit");
        info!(stream=?self.stream, "All inflight messages are successfully acked/nacked");
    }

    fn update_metrics(&self, labels: &[(String, String)], message: &Message) {
        let message_bytes = message.value.len();
        let labels_vec = labels.to_vec();
        pipeline_metrics()
            .forwarder
            .read_total
            .get_or_create(&labels_vec)
            .inc();
        pipeline_metrics()
            .forwarder
            .data_read_total
            .get_or_create(&labels_vec)
            .inc();
        pipeline_metrics()
            .forwarder
            .read_bytes_total
            .get_or_create(&labels_vec)
            .inc_by(message_bytes as u64);
        pipeline_metrics()
            .forwarder
            .data_read_bytes_total
            .get_or_create(&labels_vec)
            .inc_by(message_bytes as u64);
    }

    /// A background task which waits for the `Ack`, meanwhile it continuously sends `WIP` acks
    /// until the final ack/nak is received. This will continuously retry if there is an error in acknowledging.
    /// If the sender's end of the ack_rx channel was dropped before
    /// sending the final `Ack` or `Nak` (due to some unhandled/unknown failure), we will send `Nak` to Jetstream.
<<<<<<< HEAD
    async fn start_work_in_progress(
=======
    async fn wait_for_ack(
        message_processing_start: Instant,
>>>>>>> 85579b63
        labels: Vec<(String, String)>,
        offset: Offset,
        msg: JetstreamMessage,
        mut ack_rx: oneshot::Receiver<ReadAck>,
        tick: Duration,
        _permit: OwnedSemaphorePermit, // permit to release after acking the offsets.
        cancel_token: CancellationToken,
    ) {
        let start = Instant::now();
        let mut interval = time::interval_at(start + tick, tick);

        loop {
            let wip = async {
                interval.tick().await;
                let ack_result = msg.ack_with(AckKind::Progress).await;
                if let Err(e) = ack_result {
                    error!(
                        ?e,
                        ?offset,
                        "Failed to send InProgress Ack to Jetstream for message"
                    );
                }
            };

            let ack = tokio::select! {
                ack = &mut ack_rx => ack,
                _ = wip => continue,
            };

            let ack = ack.unwrap_or_else(|e| {
                error!(
                    ?e,
                    ?offset,
                    "Received error while waiting for Ack oneshot channel"
                );
                ReadAck::Nak
            });

            match ack {
                ReadAck::Ack => {
                    let ack_start = Instant::now();
                    Self::invoke_ack_with_retry(&msg, AckKind::Ack, &cancel_token, offset.clone())
                        .await;

                    pipeline_metrics()
                        .forwarder
                        .ack_processing_time
                        .get_or_create(&labels)
                        .observe(ack_start.elapsed().as_micros() as f64);

                    pipeline_metrics()
                        .forwarder
                        .ack_total
                        .get_or_create(&labels)
                        .inc();
                    pipeline_metrics()
                        .forwarder
                        .e2e_time
                        .get_or_create(&labels)
                        .observe(message_processing_start.elapsed().as_micros() as f64);
                    return;
                }
                ReadAck::Nak => {
                    Self::invoke_ack_with_retry(
                        &msg,
                        AckKind::Nak(None),
                        &cancel_token,
                        offset.clone(),
                    )
                    .await;
                    warn!(?offset, "Sent Nak to Jetstream for message");
                    return;
                }
            }
        }
    }

    // invokes the ack with infinite retries until the cancellation token is cancelled.
    async fn invoke_ack_with_retry(
        msg: &JetstreamMessage,
        ack_kind: AckKind,
        cancel_token: &CancellationToken,
        offset: Offset,
    ) {
        let interval = fixed::Interval::from_millis(ACK_RETRY_INTERVAL).take(ACK_RETRY_ATTEMPTS);
        let _ = Retry::retry(
            interval,
            async || {
                let result = match msg.ack_with(ack_kind).await {
                    Ok(_) => Ok(()),
                    Err(e) => {
                        warn!(error = ?e, ?ack_kind, "Failed to send ack to Jetstream for message");
                        Err(Error::Connection(format!(
                            "Failed to send {:?}: {:?}",
                            ack_kind, e
                        )))
                    }
                };
                if result.is_err() && cancel_token.is_cancelled() {
                    error!(
                        ?result,
                        ?offset,
                        "Cancellation token received, stopping the {:?} retry loop",
                        ack_kind
                    );
                    return Ok(());
                }
                result
            },
            |_: &Error| true,
        )
        .await;
    }

    pub(crate) async fn pending(&mut self) -> Result<Option<usize>> {
        let x = self.consumer.info().await.map_err(|e| {
            Error::ISB(format!(
                "Failed to get consumer info for stream {}: {}",
                self.stream.name, e
            ))
        })?;
        Ok(Some(x.num_pending as usize + x.num_ack_pending))
    }

    pub(crate) fn name(&self) -> &'static str {
        self.stream.name
    }
}

impl fmt::Display for JetStreamReader {
    fn fmt(&self, f: &mut fmt::Formatter<'_>) -> fmt::Result {
        write!(
            f,
            "JetstreamReader {{ stream_name: {}, partition_idx: {}, config: {:?} }}",
            self.stream, self.stream.partition, self.config
        )
    }
}

#[cfg(test)]
mod tests {
    use std::io::Write;
    use std::sync::Arc;

    use async_nats::jetstream;
    use async_nats::jetstream::{consumer, stream};
    use bytes::BytesMut;
    use chrono::Utc;
    use flate2::Compression;
    use flate2::write::GzEncoder;
    use tokio::time::sleep;

    use super::*;
    use crate::message::{Message, MessageID};

    #[cfg(feature = "nats-tests")]
    #[tokio::test]
    async fn test_jetstream_read() {
        let js_url = "localhost:4222";
        // Create JetStream context
        let client = async_nats::connect(js_url).await.unwrap();
        let context = jetstream::new(client);

        let stream = Stream::new("test_jetstream_read", "test", 0);
        // Delete stream if it exists
        let _ = context.delete_stream(stream.name).await;
        context
            .get_or_create_stream(stream::Config {
                name: stream.name.to_string(),
                subjects: vec![stream.name.to_string()],
                max_message_size: 1024,
                ..Default::default()
            })
            .await
            .unwrap();

        let _consumer = context
            .create_consumer_on_stream(
                consumer::Config {
                    name: Some(stream.name.to_string()),
                    ack_policy: consumer::AckPolicy::Explicit,
                    ..Default::default()
                },
                stream.name,
            )
            .await
            .unwrap();

        let buf_reader_config = BufferReaderConfig {
            streams: vec![],
            wip_ack_interval: Duration::from_millis(5),
        };
        let tracker = TrackerHandle::new(None, None);
        let js_reader = JetStreamReader::new(ISBReaderConfig {
            vertex_type: "Map".to_string(),
            stream: stream.clone(),
            js_ctx: context.clone(),
            config: buf_reader_config,
            tracker_handle: tracker.clone(),
            batch_size: 500,
            read_timeout: Duration::from_millis(100),
            watermark_handle: None,
            isb_config: None,
        })
        .await
        .unwrap();

        let reader_cancel_token = CancellationToken::new();
        let (mut js_reader_rx, js_reader_task) = js_reader
            .streaming_read(reader_cancel_token.clone())
            .await
            .unwrap();

        let mut offsets = vec![];
        for i in 0..10 {
            let offset = Offset::Int(IntOffset::new(i + 1, 0));
            offsets.push(offset.clone());
            let message = Message {
                typ: Default::default(),
                keys: Arc::from(vec![format!("key_{}", i)]),
                tags: None,
                value: format!("message {}", i).as_bytes().to_vec().into(),
                offset,
                event_time: Utc::now(),
                watermark: None,
                id: MessageID {
                    vertex_name: "vertex".to_string().into(),
                    offset: format!("offset_{}", i).into(),
                    index: i as i32,
                },
                ..Default::default()
            };
            let message_bytes: BytesMut = message.try_into().unwrap();
            context
                .publish(stream.name, message_bytes.into())
                .await
                .unwrap();
        }

        let mut buffer = vec![];
        for _ in 0..10 {
            let Some(val) = js_reader_rx.next().await else {
                break;
            };
            buffer.push(val);
        }

        assert_eq!(
            buffer.len(),
            10,
            "Expected 10 messages from the jetstream reader"
        );

        reader_cancel_token.cancel();
        for offset in offsets {
            tracker.delete(offset).await.unwrap();
        }
        js_reader_task.await.unwrap().unwrap();
        context.delete_stream(stream.name).await.unwrap();
    }

    #[cfg(feature = "nats-tests")]
    #[tokio::test]
    async fn test_jetstream_ack() {
        let js_url = "localhost:4222";
        // Create JetStream context
        let client = async_nats::connect(js_url).await.unwrap();
        let context = jetstream::new(client);
        let tracker_handle = TrackerHandle::new(None, None);

        let js_stream = Stream::new("test-ack", "test", 0);
        // Delete stream if it exists
        let _ = context.delete_stream(js_stream.name).await;
        context
            .get_or_create_stream(stream::Config {
                name: js_stream.to_string(),
                subjects: vec![js_stream.to_string()],
                max_message_size: 1024,
                ..Default::default()
            })
            .await
            .unwrap();

        let _consumer = context
            .create_consumer_on_stream(
                consumer::Config {
                    name: Some(js_stream.to_string()),
                    ack_policy: consumer::AckPolicy::Explicit,
                    ..Default::default()
                },
                js_stream.name.to_string(),
            )
            .await
            .unwrap();

        let buf_reader_config = BufferReaderConfig {
            streams: vec![],
            wip_ack_interval: Duration::from_millis(5),
        };
        let js_reader = JetStreamReader::new(ISBReaderConfig {
            vertex_type: "Map".to_string(),
            stream: js_stream.clone(),
            js_ctx: context.clone(),
            config: buf_reader_config,
            tracker_handle: tracker_handle.clone(),
            batch_size: 1,
            read_timeout: Duration::from_millis(100),
            watermark_handle: None,
            isb_config: None,
        })
        .await
        .unwrap();

        let reader_cancel_token = CancellationToken::new();
        let (mut js_reader_rx, js_reader_task) = js_reader
            .streaming_read(reader_cancel_token.clone())
            .await
            .unwrap();

        let mut offsets = vec![];
        // write 5 messages
        for i in 0..5 {
            let message = Message {
                typ: Default::default(),
                keys: Arc::from(vec![format!("key_{}", i)]),
                tags: None,
                value: format!("message {}", i).as_bytes().to_vec().into(),
                offset: Offset::Int(IntOffset::new(i + 1, 0)),
                event_time: Utc::now(),
                watermark: None,
                id: MessageID {
                    vertex_name: "vertex".to_string().into(),
                    offset: format!("{}-0", i + 1).into(),
                    index: i as i32,
                },
                ..Default::default()
            };
            offsets.push(message.offset.clone());
            let message_bytes: BytesMut = message.try_into().unwrap();
            context
                .publish(js_stream.name, message_bytes.into())
                .await
                .unwrap();
        }

        for _ in 0..5 {
            let Some(_val) = js_reader_rx.next().await else {
                break;
            };
        }

        // after reading messages remove from the tracker so that the messages are acked
        for offset in offsets {
            tracker_handle.delete(offset).await.unwrap();
        }

        // wait until the tracker becomes empty, don't wait more than 1 second
        tokio::time::timeout(Duration::from_secs(1), async {
            while !tracker_handle.is_empty().await.unwrap() {
                sleep(Duration::from_millis(10)).await;
            }
        })
        .await
        .expect("Tracker is not empty after 1 second");

        let mut consumer: PullConsumer = context
            .get_consumer_from_stream(js_stream.name, js_stream.name)
            .await
            .unwrap();

        let consumer_info = consumer.info().await.unwrap();

        assert_eq!(consumer_info.num_pending, 0);
        assert_eq!(consumer_info.num_ack_pending, 0);

        reader_cancel_token.cancel();
        js_reader_task.await.unwrap().unwrap();

        context.delete_stream(js_stream.name).await.unwrap();
    }

    #[tokio::test]
    async fn test_child_tasks_not_aborted() {
        use tokio::task;
        use tokio::time::{Duration, sleep};

        // Parent task
        let parent_task = task::spawn(async {
            // Spawn a child task
            task::spawn(async {
                for _ in 1..=5 {
                    sleep(Duration::from_secs(1)).await;
                }
            });

            // Parent task logic
            sleep(Duration::from_secs(2)).await;
        });

        drop(parent_task);

        // Give some time to observe the child task behavior
        sleep(Duration::from_secs(8)).await;
    }

    #[cfg(feature = "nats-tests")]
    #[tokio::test]
    async fn test_compression_with_empty_payload() {
        let js_url = "localhost:4222";
        // Create JetStream context
        let client = async_nats::connect(js_url).await.unwrap();
        let context = jetstream::new(client);

        let stream = Stream::new("test_compression_empty", "test", 0);
        // Delete stream if it exists
        let _ = context.delete_stream(stream.name).await;
        context
            .get_or_create_stream(stream::Config {
                name: stream.name.to_string(),
                subjects: vec![stream.name.to_string()],
                max_message_size: 1024,
                ..Default::default()
            })
            .await
            .unwrap();

        let _consumer = context
            .create_consumer_on_stream(
                consumer::Config {
                    name: Some(stream.name.to_string()),
                    ack_policy: consumer::AckPolicy::Explicit,
                    ..Default::default()
                },
                stream.name,
            )
            .await
            .unwrap();

        // Create ISB config with gzip compression
        let isb_config = ISBConfig {
            compression: crate::config::pipeline::isb_config::Compression {
                compress_type: CompressionType::Gzip,
            },
        };

        let buf_reader_config = BufferReaderConfig {
            streams: vec![],
            wip_ack_interval: Duration::from_millis(5),
        };
        let tracker = TrackerHandle::new(None, None);
        let js_reader = JetStreamReader::new(ISBReaderConfig {
            vertex_type: "Map".to_string(),
            stream: stream.clone(),
            js_ctx: context.clone(),
            config: buf_reader_config,
            tracker_handle: tracker.clone(),
            batch_size: 500,
            read_timeout: Duration::from_millis(100),
            watermark_handle: None,
            isb_config: Some(isb_config.clone()),
        })
        .await
        .unwrap();

        let reader_cancel_token = CancellationToken::new();
        let (mut js_reader_rx, js_reader_task) = js_reader
            .streaming_read(reader_cancel_token.clone())
            .await
            .unwrap();

        let mut compressed = GzEncoder::new(Vec::new(), Compression::default());
        compressed
            .write_all(Bytes::new().as_ref())
            .map_err(|e| Error::ISB(format!("Failed to compress message (write_all): {}", e)))
            .unwrap();

        let body = Bytes::from(
            compressed
                .finish()
                .map_err(|e| Error::ISB(format!("Failed to compress message (finish): {}", e)))
                .unwrap(),
        );

        // Create a message with empty payload
        let offset = Offset::Int(IntOffset::new(1, 0));
        let message = Message {
            typ: Default::default(),
            keys: Arc::from(vec!["empty_key".to_string()]),
            tags: None,
            value: body, // Empty payload
            offset: offset.clone(),
            event_time: Utc::now(),
            watermark: None,
            id: MessageID {
                vertex_name: "vertex".to_string().into(),
                offset: "offset_1".into(),
                index: 0,
            },
            ..Default::default()
        };

        // Convert message to bytes and publish it
        let message_bytes: BytesMut = message.try_into().unwrap();
        context
            .publish(stream.name, message_bytes.into())
            .await
            .unwrap();

        // Read the message back
        let received_message = js_reader_rx.next().await.expect("Should receive a message");

        // Verify the message was correctly decompressed
        assert_eq!(
            received_message.value.len(),
            0,
            "Empty payload should remain empty after compression/decompression"
        );
        assert_eq!(received_message.keys.as_ref(), &["empty_key".to_string()]);
        assert_eq!(received_message.offset.to_string(), offset.to_string());

        // Clean up
        tracker.delete(offset).await.unwrap();
        reader_cancel_token.cancel();
        js_reader_task.await.unwrap().unwrap();
        context.delete_stream(stream.name).await.unwrap();
    }

    // Unit tests for the decompress function
    mod decompress_tests {
        use super::*;
        use crate::config::pipeline::isb_config::CompressionType;
        use flate2::write::GzEncoder;
        use lz4::EncoderBuilder;
        use std::io::Write;
        use zstd::Encoder;

        fn create_test_body(payload: Vec<u8>) -> numaflow_pb::objects::isb::Body {
            numaflow_pb::objects::isb::Body { payload }
        }

        #[test]
        fn test_decompress_none_compression() {
            let test_data = b"Hello, World!".to_vec();
            let body = create_test_body(test_data.clone());

            let result = JSWrappedMessage::decompress(None, body).unwrap();
            assert_eq!(result, test_data);
        }

        #[test]
        fn test_decompress_none_compression_type() {
            let test_data = b"Hello, World!".to_vec();
            let body = create_test_body(test_data.clone());

            let result = JSWrappedMessage::decompress(Some(CompressionType::None), body).unwrap();
            assert_eq!(result, test_data);
        }

        #[test]
        fn test_decompress_gzip() {
            let test_data = b"Hello, World! This is a test message for gzip compression.";

            // Compress the data with gzip
            let mut encoder = GzEncoder::new(Vec::new(), flate2::Compression::default());
            encoder.write_all(test_data).unwrap();
            let compressed_data = encoder.finish().unwrap();

            let body = create_test_body(compressed_data);
            let result = JSWrappedMessage::decompress(Some(CompressionType::Gzip), body).unwrap();

            assert_eq!(result, test_data.to_vec());
        }

        #[test]
        fn test_decompress_zstd() {
            let test_data = b"Hello, World! This is a test message for zstd compression.";

            // Compress the data with zstd
            let mut encoder = Encoder::new(Vec::new(), 3).unwrap();
            encoder.write_all(test_data).unwrap();
            let compressed_data = encoder.finish().unwrap();

            let body = create_test_body(compressed_data);
            let result = JSWrappedMessage::decompress(Some(CompressionType::Zstd), body).unwrap();

            assert_eq!(result, test_data.to_vec());
        }

        #[test]
        fn test_decompress_lz4() {
            let test_data = b"Hello, World! This is a test message for lz4 compression.";

            // Compress the data with lz4
            let mut encoder = EncoderBuilder::new().build(Vec::new()).unwrap();
            encoder.write_all(test_data).unwrap();
            let (compressed_data, _) = encoder.finish();

            let body = create_test_body(compressed_data);
            let result = JSWrappedMessage::decompress(Some(CompressionType::LZ4), body).unwrap();

            assert_eq!(result, test_data.to_vec());
        }

        #[test]
        fn test_decompress_empty_payload_no_compression() {
            let body = create_test_body(vec![]);
            let result = JSWrappedMessage::decompress(None, body).unwrap();
            assert_eq!(result, Vec::<u8>::new());
        }

        #[test]
        fn test_decompress_empty_payload_gzip() {
            // Create an empty gzip stream
            let mut encoder = GzEncoder::new(Vec::new(), flate2::Compression::default());
            encoder.write_all(&[]).unwrap();
            let compressed_data = encoder.finish().unwrap();

            let body = create_test_body(compressed_data);
            let result = JSWrappedMessage::decompress(Some(CompressionType::Gzip), body).unwrap();
            assert_eq!(result, Vec::<u8>::new());
        }

        #[test]
        fn test_decompress_empty_payload_zstd() {
            // Create an empty zstd stream
            let mut encoder = Encoder::new(Vec::new(), 3).unwrap();
            encoder.write_all(&[]).unwrap();
            let compressed_data = encoder.finish().unwrap();

            let body = create_test_body(compressed_data);
            let result = JSWrappedMessage::decompress(Some(CompressionType::Zstd), body).unwrap();
            assert_eq!(result, Vec::<u8>::new());
        }

        #[test]
        fn test_decompress_empty_payload_lz4() {
            // Create an empty lz4 stream
            let mut encoder = EncoderBuilder::new().build(Vec::new()).unwrap();
            encoder.write_all(&[]).unwrap();
            let (compressed_data, _) = encoder.finish();

            let body = create_test_body(compressed_data);
            let result = JSWrappedMessage::decompress(Some(CompressionType::LZ4), body).unwrap();
            assert_eq!(result, Vec::<u8>::new());
        }

        #[test]
        fn test_decompress_invalid_lz4_data() {
            let invalid_data = b"This is not lz4 compressed data".to_vec();
            let body = create_test_body(invalid_data);

            let result = JSWrappedMessage::decompress(Some(CompressionType::LZ4), body);
            assert!(result.is_err());

            if let Err(Error::ISB(msg)) = result {
                assert!(
                    msg.contains("Failed to create lz4 encoder")
                        || msg.contains("Failed to decompress message")
                );
            } else {
                panic!("Expected ISB error with lz4 message");
            }
        }

        #[test]
        fn test_decompress_truncated_gzip_data() {
            let test_data = b"Hello, World! This is a test message for gzip compression.";

            // Compress the data with gzip
            let mut encoder = GzEncoder::new(Vec::new(), flate2::Compression::default());
            encoder.write_all(test_data).unwrap();
            let mut compressed_data = encoder.finish().unwrap();

            // Truncate the compressed data to simulate corruption
            compressed_data.truncate(compressed_data.len() / 2);

            let body = create_test_body(compressed_data);
            let result = JSWrappedMessage::decompress(Some(CompressionType::Gzip), body);

            assert!(result.is_err());
            if let Err(Error::ISB(msg)) = result {
                assert!(msg.contains("Failed to decompress message"));
            } else {
                panic!("Expected ISB error with decompression message");
            }
        }

        #[test]
        fn test_decompress_binary_data_zstd() {
            // Create binary test data with various byte values
            let test_data: Vec<u8> = (0..=255).collect();

            // Compress the data with zstd
            let mut encoder = Encoder::new(Vec::new(), 3).unwrap();
            encoder.write_all(&test_data).unwrap();
            let compressed_data = encoder.finish().unwrap();

            let body = create_test_body(compressed_data);
            let result = JSWrappedMessage::decompress(Some(CompressionType::Zstd), body).unwrap();

            assert_eq!(result, test_data);
        }
    }
}<|MERGE_RESOLUTION|>--- conflicted
+++ resolved
@@ -268,12 +268,11 @@
 
                     let mut batch_count = 0;
                     for message in read_messages {
-                        self.update_metrics(&labels, &message);
+                        Self::update_metrics(&labels, &message);
                         if let Err(e) = messages_tx.send(message).await {
                             error!(?e, "Failed to send message to channel");
                             break;
                         }
-<<<<<<< HEAD
                         batch_count += 1;
                     }
 
@@ -286,101 +285,6 @@
                         );
                         processed_msgs_count = 0;
                         last_logged_at = Instant::now();
-=======
-                        message = message_stream.next() => {
-                            let Some(message) = message else {
-                                // stream has been closed because we got none
-                                info!(stream=?self.stream, "Stream has been closed");
-                                break;
-                            };
-                            let jetstream_message = match message {
-                                Ok(message) => message,
-                                Err(e) => {
-                                    error!(?e, stream=?self.stream, "Failed to fetch messages from the Jetstream");
-                                    continue;
-                                }
-                            };
-                            let message_processing_start = Instant::now();
-
-                            let js_message = JSWrappedMessage {
-                                partition_idx: self.stream.partition,
-                                message: jetstream_message.clone(),
-                                vertex_name: get_vertex_name().to_string(),
-                                compression_type: self.compression_type,
-                            };
-
-                            let mut message = js_message.into_message().await.map_err(|e| {
-                                Error::ISB(format!("Failed to convert JetStream message to Message: {:?}", e))
-                            })?;
-
-                            // we can ignore the wmb messages
-                            if let MessageType::WMB = message.typ {
-                                // ack the message and continue
-                                jetstream_message.ack().await.map_err(|e| {
-                                    Error::ISB(format!("Failed to ack the wmb message: {:?}", e))
-                                })?;
-                                continue;
-                            }
-
-                            if let Some(watermark_handle) = self.watermark_handle.as_mut() {
-                                let watermark = watermark_handle.fetch_watermark(message.offset.clone()).await;
-                                message.watermark = Some(watermark);
-                            }
-
-                            // Insert the message into the tracker and wait for the ack to be sent back.
-                            let (ack_tx, ack_rx) = oneshot::channel();
-                            self.tracker_handle.insert(&message, ack_tx).await?;
-
-                            // Reserve a permit before sending the message to the channel.
-                            let permit = Arc::clone(&semaphore).acquire_owned().await.expect("Failed to acquire semaphore permit");
-                            tokio::spawn(Self::wait_for_ack(
-                                message_processing_start,
-                                labels.clone(),
-                                message.offset.clone(),
-                                jetstream_message,
-                                ack_rx,
-                                self.config.wip_ack_interval,
-                                permit,
-                                cancel_token.clone(),
-                            ));
-
-                            let message_bytes = message.value.len();
-                            messages_tx.send(message).await.expect("Failed to send message to channel");
-                            // increment read metrics for pipeline
-                            pipeline_metrics()
-                                .forwarder
-                                .read_total
-                                .get_or_create(&labels)
-                                .inc();
-                            // since wmb messages are already ignored
-                            pipeline_metrics()
-                                .forwarder
-                                .data_read_total
-                                .get_or_create(&labels)
-                                .inc();
-                            pipeline_metrics()
-                                .forwarder
-                                .read_bytes_total
-                                .get_or_create(&labels)
-                                .inc_by(message_bytes as u64);
-                            pipeline_metrics()
-                                .forwarder
-                                .data_read_bytes_total
-                                .get_or_create(&labels)
-                                .inc_by(message_bytes as u64);
-
-                            processed_msgs_count += 1;
-                            if last_logged_at.elapsed().as_secs() >= 1 {
-                                info!(
-                                    "Processed {} messages in {:?}",
-                                    processed_msgs_count,
-                                    Utc::now()
-                                );
-                                processed_msgs_count = 0;
-                                last_logged_at = Instant::now();
-                            }
-                        }
->>>>>>> 85579b63
                     }
                 }
 
@@ -485,6 +389,7 @@
                 self.config.wip_ack_interval,
                 permit,
                 cancel_token.clone(),
+                start,
             ));
 
             read_messages.push(message);
@@ -503,7 +408,7 @@
         info!(stream=?self.stream, "All inflight messages are successfully acked/nacked");
     }
 
-    fn update_metrics(&self, labels: &[(String, String)], message: &Message) {
+    fn update_metrics(labels: &[(String, String)], message: &Message) {
         let message_bytes = message.value.len();
         let labels_vec = labels.to_vec();
         pipeline_metrics()
@@ -532,12 +437,8 @@
     /// until the final ack/nak is received. This will continuously retry if there is an error in acknowledging.
     /// If the sender's end of the ack_rx channel was dropped before
     /// sending the final `Ack` or `Nak` (due to some unhandled/unknown failure), we will send `Nak` to Jetstream.
-<<<<<<< HEAD
+    #[allow(clippy::too_many_arguments)]
     async fn start_work_in_progress(
-=======
-    async fn wait_for_ack(
-        message_processing_start: Instant,
->>>>>>> 85579b63
         labels: Vec<(String, String)>,
         offset: Offset,
         msg: JetstreamMessage,
@@ -545,6 +446,7 @@
         tick: Duration,
         _permit: OwnedSemaphorePermit, // permit to release after acking the offsets.
         cancel_token: CancellationToken,
+        message_processing_start: Instant,
     ) {
         let start = Instant::now();
         let mut interval = time::interval_at(start + tick, tick);
