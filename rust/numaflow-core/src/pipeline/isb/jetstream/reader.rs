--- conflicted
+++ resolved
@@ -240,12 +240,8 @@
 
                             // Reserve a permit before sending the message to the channel.
                             let permit = Arc::clone(&semaphore).acquire_owned().await.expect("Failed to acquire semaphore permit");
-<<<<<<< HEAD
-                            tokio::spawn(Self::start_work_in_progress(
+                            tokio::spawn(Self::wait_for_ack(
                                 message_processing_start,
-=======
-                            tokio::spawn(Self::wait_for_ack(
->>>>>>> 768ac947
                                 labels.clone(),
                                 message.offset.clone(),
                                 jetstream_message,
@@ -306,19 +302,12 @@
         Ok((ReceiverStream::new(messages_rx), handle))
     }
 
-<<<<<<< HEAD
-    // Intended to be run as background task which will continuously send InProgress acks to Jetstream.
-    // We will continuously retry if there is an error in acknowledging the message as work-in-progress.
-    // If the sender end of the ack_rx channel was dropped before sending a final Ack or Nak (due to some unhandled/unknown failure), we will send a Nak to Jetstream.
-    async fn start_work_in_progress(
-        message_processing_start: Instant,
-=======
     /// A background task which waits for the `Ack`, meanwhile it continuously sends `WIP` acks
     /// until the final ack/nak is received. This will continuously retry if there is an error in acknowledging.
     /// If the sender's end of the ack_rx channel was dropped before
     /// sending the final `Ack` or `Nak` (due to some unhandled/unknown failure), we will send `Nak` to Jetstream.
     async fn wait_for_ack(
->>>>>>> 768ac947
+        message_processing_start: Instant,
         labels: Vec<(String, String)>,
         offset: Offset,
         msg: JetstreamMessage,
