use std::sync::atomic::{AtomicBool, Ordering};
use std::sync::Arc;
use std::time::Duration;

use async_nats::jetstream::consumer::PullConsumer;
use async_nats::jetstream::context::PublishAckFuture;
use async_nats::jetstream::publish::PublishAck;
use async_nats::jetstream::stream::RetentionPolicy::Limits;
use async_nats::jetstream::Context;
use bytes::Bytes;
use tokio::sync::mpsc::Receiver;
use tokio::sync::{mpsc, oneshot};
use tokio::time::sleep;
use tokio_util::sync::CancellationToken;
use tracing::error;
use tracing::{debug, warn};

use crate::config::pipeline::isb::BufferWriterConfig;
use crate::error::Error;
use crate::message::{IntOffset, Offset};
use crate::Result;

#[derive(Clone, Debug)]
/// Writes to JetStream ISB. Exposes both write and blocking methods to write messages.
/// It accepts a cancellation token to stop infinite retries during shutdown.
pub(super) struct JetstreamWriter {
    stream_name: String,
    partition_idx: u16,
    config: BufferWriterConfig,
    js_ctx: Context,
    is_full: Arc<AtomicBool>,
    paf_resolver_tx: mpsc::Sender<ResolveAndPublishResult>,
    cancel_token: CancellationToken,
}

impl JetstreamWriter {
    /// Creates a JetStream Writer and a background task to make sure the Write futures (PAFs) are
    /// successful. Batch Size determines the maximum pending futures.
    pub(super) fn new(
        stream_name: String,
        partition_idx: u16,
        config: BufferWriterConfig,
        js_ctx: Context,
        batch_size: usize,
        cancel_token: CancellationToken,
    ) -> Self {
        let (paf_resolver_tx, paf_resolver_rx) =
            mpsc::channel::<ResolveAndPublishResult>(batch_size);

        let this = Self {
            stream_name,
            partition_idx,
            config,
            js_ctx,
            is_full: Arc::new(AtomicBool::new(false)),
            paf_resolver_tx,
            cancel_token,
        };

        // spawn a task for checking whether buffer is_full
        tokio::task::spawn({
            let mut this = this.clone();
            async move {
                this.check_stream_status().await;
            }
        });

        // spawn a task for resolving PAFs
        let mut resolver_actor = PafResolverActor::new(this.clone(), paf_resolver_rx);
        tokio::spawn(async move {
            resolver_actor.run().await;
        });

        this
    }

    /// Checks the buffer usage metrics (soft and solid usage) for a given stream.
    /// If the usage is greater than the bufferUsageLimit, it sets the is_full flag to true.
    async fn check_stream_status(&mut self) {
        let mut interval = tokio::time::interval(self.config.refresh_interval);
        loop {
            tokio::select! {
                _ = interval.tick() => {
<<<<<<< HEAD
                    match self.fetch_buffer_usage().await {
=======
                    match Self::fetch_buffer_usage(self.js_ctx.clone(), self.stream_name.as_str(), self.config.max_length).await {
>>>>>>> 9a2d29ca
                        Ok((soft_usage, solid_usage)) => {
                            if solid_usage >= self.config.usage_limit && soft_usage >= self.config.usage_limit {
                                self.is_full.store(true, Ordering::Relaxed);
                            } else {
                                self.is_full.store(false, Ordering::Relaxed);
                            }
                        }
                        Err(e) => {
                            error!(?e, "Failed to fetch buffer usage, updating isFull to true");
                            self.is_full.store(true, Ordering::Relaxed);
                        }
                    }
                }
                _ = self.cancel_token.cancelled() => {
                    return;
                }
            }
        }
    }

    /// Fetches the buffer usage metrics (soft and solid usage) for a given stream.
    ///
    /// Soft Usage:
    /// Formula: (NumPending + NumAckPending) / maxLength
    /// - NumPending: The number of pending messages.
    /// - NumAckPending: The number of messages that are in processing state(yet to be acked).
    /// - maxLength: The maximum length of the buffer.
    ///
    /// Solid Usage:
    /// Formula:
    /// - If the stream's retention policy is LimitsPolicy: solidUsage = softUsage
    /// - Otherwise: solidUsage = State.Msgs / maxLength
    /// - State.Msgs: The total number of messages in the stream.
    /// - maxLength: The maximum length of the buffer.
    async fn fetch_buffer_usage(&mut self) -> Result<(f64, f64)> {
        let mut stream = self
            .js_ctx
            .get_stream(self.config.name.as_str())
            .await
            .map_err(|_| Error::ISB("Failed to get stream".to_string()))?;

        let stream_info = stream
            .info()
            .await
            .map_err(|e| Error::ISB(format!("Failed to get the stream info {:?}", e)))?;

        let mut consumer: PullConsumer = self
            .js_ctx
            .get_consumer_from_stream(self.config.name.as_str(), self.config.name.as_str())
            .await
            .map_err(|e| Error::ISB(format!("Failed to get the consumer {:?}", e)))?;

        let consumer_info = consumer
            .info()
            .await
            .map_err(|e| Error::ISB(format!("Failed to get the consumer info {:?}", e)))?;

        let soft_usage = (consumer_info.num_pending as f64 + consumer_info.num_ack_pending as f64)
            / self.config.max_length as f64;
        let solid_usage = if stream_info.config.retention == Limits {
            soft_usage
        } else {
            stream_info.state.messages as f64 / self.config.max_length as f64
        };

        Ok((soft_usage, solid_usage))
    }

    /// Writes the message to the JetStream ISB and returns a future which can be
    /// awaited to get the PublishAck. It will do infinite retries until the message
    /// gets published successfully. If it returns an error it means it is fatal error
    pub(super) async fn write(&self, payload: Bytes, callee_tx: oneshot::Sender<Result<Offset>>) {
        let js_ctx = self.js_ctx.clone();

        // loop till we get a PAF, there could be other reasons why PAFs cannot be created.
        let paf = loop {
            // let's write only if the buffer is not full
            match self.is_full.load(Ordering::Relaxed) {
                true => {
                    // FIXME: add metrics
                    debug!(%self.stream_name, "stream is full");
                    // FIXME: consider buffer-full strategy
                }
                false => match js_ctx
<<<<<<< HEAD
                    .publish(self.config.name.clone(), payload.clone())
=======
                    .publish(self.stream_name.clone(), Bytes::from(payload.clone()))
>>>>>>> 9a2d29ca
                    .await
                {
                    Ok(paf) => {
                        break paf;
                    }
                    Err(e) => {
                        error!(?e, "publishing failed, retrying");
                    }
                },
            }
            // short-circuit out in failure mode if shutdown has been initiated
            if self.cancel_token.is_cancelled() {
                error!("Shutdown signal received, exiting write loop");
                callee_tx
                    .send(Err(Error::ISB("Shutdown signal received".to_string())))
                    .unwrap();
                return;
            }

            // sleep to avoid busy looping
            sleep(self.config.retry_interval).await;
        };

        // send the paf and callee_tx over
        self.paf_resolver_tx
            .send(ResolveAndPublishResult {
                paf,
                payload,
                callee_tx,
            })
            .await
            .expect("send should not fail");
    }

    /// Writes the message to the JetStream ISB and returns the PublishAck. It will do
    /// infinite retries until the message gets published successfully. If it returns
    /// an error it means it is fatal non-retryable error.
    pub(super) async fn blocking_write(&self, payload: Bytes) -> Result<PublishAck> {
        let js_ctx = self.js_ctx.clone();

        loop {
            match js_ctx
<<<<<<< HEAD
                .publish(self.config.name.clone(), payload.clone())
=======
                .publish(self.stream_name.clone(), Bytes::from(payload.clone()))
>>>>>>> 9a2d29ca
                .await
            {
                Ok(paf) => match paf.await {
                    Ok(ack) => {
                        if ack.duplicate {
                            // should we return an error here? Because duplicate messages are not fatal
                            // But it can mess up the watermark progression because the offset will be
                            // same as the previous message offset
                            warn!("Duplicate message detected, ignoring {:?}", ack);
                        }
                        return Ok(ack);
                    }
                    Err(e) => {
                        error!(?e, "awaiting publish ack failed, retrying");
                        sleep(Duration::from_millis(10)).await;
                    }
                },
                Err(e) => {
                    error!(?e, "publishing failed, retrying");
                    sleep(self.config.retry_interval).await;
                }
            }
            if self.cancel_token.is_cancelled() {
                return Err(Error::ISB("Shutdown signal received".to_string()));
            }
        }
    }
}

/// ResolveAndPublishResult resolves the result of the write PAF operation.
/// It contains the PublishAckFuture which can be awaited to get the PublishAck. Once PAF has
/// resolved, the information is published to callee_tx.
#[derive(Debug)]
pub(super) struct ResolveAndPublishResult {
    paf: PublishAckFuture,
    payload: Bytes,
    callee_tx: oneshot::Sender<Result<Offset>>,
}

/// Resolves the PAF from the write call, if not successful it will do a blocking write so that
/// it is eventually successful. Once the PAF has been resolved (by either means) it will notify
/// the top-level callee via the oneshot rx.
struct PafResolverActor {
    js_writer: JetstreamWriter,
    receiver: Receiver<ResolveAndPublishResult>,
}

impl PafResolverActor {
    fn new(js_writer: JetstreamWriter, receiver: Receiver<ResolveAndPublishResult>) -> Self {
        PafResolverActor {
            js_writer,
            receiver,
        }
    }

    /// Tries to the resolve the original PAF from the write call. If it is successful, will send
    /// the successful result to the top-level callee's oneshot channel. If the original PAF does
    /// not successfully resolve, it will do blocking write till write to JetStream succeeds.
    async fn successfully_resolve_paf(&mut self, result: ResolveAndPublishResult) {
        match result.paf.await {
            Ok(ack) => result
                .callee_tx
                .send(Ok(Offset::Int(IntOffset::new(
                    ack.sequence,
                    self.js_writer.partition_idx,
                ))))
                .unwrap_or_else(|e| {
                    error!("Failed to send offset: {:?}", e);
                }),
            Err(e) => {
                error!(?e, "Failed to resolve the future, trying blocking write");
                match self.js_writer.blocking_write(result.payload.clone()).await {
                    Ok(ack) => result
                        .callee_tx
                        .send(Ok(Offset::Int(IntOffset::new(
                            ack.sequence,
                            self.js_writer.partition_idx,
                        ))))
                        .unwrap(),
                    Err(e) => result.callee_tx.send(Err(e)).unwrap(),
                }
            }
        }
    }

    async fn run(&mut self) {
        while let Some(result) = self.receiver.recv().await {
            self.successfully_resolve_paf(result).await;
        }
    }
}

#[cfg(test)]
mod tests {
    use std::collections::HashMap;
    use std::time::Instant;

    use async_nats::jetstream;
    use async_nats::jetstream::{consumer, stream};
    use chrono::Utc;

    use super::*;
    use crate::message::{Message, MessageID, Offset};

    #[cfg(feature = "nats-tests")]
    #[tokio::test]
    async fn test_async_write() {
        let cln_token = CancellationToken::new();
        let js_url = "localhost:4222";
        // Create JetStream context
        let client = async_nats::connect(js_url).await.unwrap();
        let context = jetstream::new(client);

        let stream_name = "test_async";
        let _stream = context
            .get_or_create_stream(stream::Config {
                name: stream_name.into(),
                subjects: vec![stream_name.into()],
                ..Default::default()
            })
            .await
            .unwrap();

        let writer = JetstreamWriter::new(
            stream_name.to_string(),
            0,
            Default::default(),
            context.clone(),
            500,
            cln_token.clone(),
        );

        let message = Message {
            keys: vec!["key_0".to_string()],
            value: "message 0".as_bytes().to_vec(),
            offset: None,
            event_time: Utc::now(),
            id: MessageID {
                vertex_name: "vertex".to_string(),
                offset: "offset_0".to_string(),
                index: 0,
            },
            headers: HashMap::new(),
        };

        let (success_tx, success_rx) = oneshot::channel::<Result<Offset>>();
        writer.write(message.try_into().unwrap(), success_tx).await;
        assert!(success_rx.await.is_ok());

        context.delete_stream(stream_name).await.unwrap();
    }

    #[cfg(feature = "nats-tests")]
    #[tokio::test]
    async fn test_sync_write() {
        let cln_token = CancellationToken::new();
        let js_url = "localhost:4222";
        // Create JetStream context
        let client = async_nats::connect(js_url).await.unwrap();
        let context = jetstream::new(client);

        let stream_name = "test_sync";
        let _stream = context
            .get_or_create_stream(stream::Config {
                name: stream_name.into(),
                subjects: vec![stream_name.into()],
                ..Default::default()
            })
            .await
            .unwrap();

        let writer = JetstreamWriter::new(
            stream_name.to_string(),
            0,
            Default::default(),
            context.clone(),
            500,
            cln_token.clone(),
        );

        let message = Message {
            keys: vec!["key_0".to_string()],
            value: "message 0".as_bytes().to_vec(),
            offset: None,
            event_time: Utc::now(),
            id: MessageID {
                vertex_name: "vertex".to_string(),
                offset: "offset_0".to_string(),
                index: 0,
            },
            headers: HashMap::new(),
        };

        let result = writer.blocking_write(message.try_into().unwrap()).await;
        assert!(result.is_ok());

        let publish_ack = result.unwrap();
        assert_eq!(publish_ack.stream, stream_name);

        context.delete_stream(stream_name).await.unwrap();
    }

    #[cfg(feature = "nats-tests")]
    #[tokio::test]
    async fn test_write_with_cancellation() {
        let js_url = "localhost:4222";
        // Create JetStream context
        let client = async_nats::connect(js_url).await.unwrap();
        let context = jetstream::new(client);

        let stream_name = "test_cancellation";
        let _stream = context
            .get_or_create_stream(stream::Config {
                name: stream_name.into(),
                subjects: vec![stream_name.into()],
                max_message_size: 1024,
                ..Default::default()
            })
            .await
            .unwrap();

        let cancel_token = CancellationToken::new();
        let writer = JetstreamWriter::new(
            stream_name.to_string(),
            0,
            Default::default(),
            context.clone(),
            500,
            cancel_token.clone(),
        );

        let mut result_receivers = Vec::new();
        // Publish 10 messages successfully
        for i in 0..10 {
            let message = Message {
                keys: vec![format!("key_{}", i)],
                value: format!("message {}", i).as_bytes().to_vec(),
                offset: None,
                event_time: Utc::now(),
                id: MessageID {
                    vertex_name: "vertex".to_string(),
                    offset: format!("offset_{}", i),
                    index: i,
                },
                headers: HashMap::new(),
            };
            let (success_tx, success_rx) = oneshot::channel::<Result<Offset>>();
            writer.write(message.try_into().unwrap(), success_tx).await;
            result_receivers.push(success_rx);
        }

        // Attempt to publish a message which has a payload size greater than the max_message_size
        // so that it fails and sync write will be attempted and it will be blocked
        let message = Message {
            keys: vec!["key_11".to_string()],
            value: vec![0; 1025],
            offset: None,
            event_time: Utc::now(),
            id: MessageID {
                vertex_name: "vertex".to_string(),
                offset: "offset_11".to_string(),
                index: 11,
            },
            headers: HashMap::new(),
        };
        let (success_tx, success_rx) = oneshot::channel::<Result<Offset>>();
        writer.write(message.try_into().unwrap(), success_tx).await;
        result_receivers.push(success_rx);

        // Cancel the token to exit the retry loop
        cancel_token.cancel();

        // Check the results
        for (i, receiver) in result_receivers.into_iter().enumerate() {
            let result = receiver.await.unwrap();
            if i < 10 {
                assert!(
                    result.is_ok(),
                    "Message {} should be published successfully",
                    i
                );
            } else {
                assert!(
                    result.is_err(),
                    "Message 11 should fail with cancellation error"
                );
                assert_eq!(
                    result.err().unwrap().to_string(),
                    "ISB Error - Shutdown signal received",
                );
            }
        }

        context.delete_stream(stream_name).await.unwrap();
    }

    #[cfg(feature = "nats-tests")]
    #[tokio::test]
    async fn test_fetch_buffer_usage() {
        let js_url = "localhost:4222";
        // Create JetStream context
        let client = async_nats::connect(js_url).await.unwrap();
        let context = jetstream::new(client);

        let stream_name = "test_fetch_buffer_usage";
        let _stream = context
            .get_or_create_stream(stream::Config {
                name: stream_name.into(),
                subjects: vec![stream_name.into()],
                max_messages: 1000,
                max_message_size: 1024,
                max_messages_per_subject: 1000,
                retention: Limits, // Set retention policy to Limits for solid usage
                ..Default::default()
            })
            .await
            .unwrap();

        let _consumer = context
            .create_consumer_strict_on_stream(
                consumer::Config {
                    name: Some(stream_name.to_string()),
                    ack_policy: consumer::AckPolicy::Explicit,
                    ..Default::default()
                },
                stream_name,
            )
            .await
            .unwrap();

        let max_length = 100;

        // Publish messages to fill the buffer
        for _ in 0..80 {
            context
                .publish(stream_name, Bytes::from("test message"))
                .await
                .unwrap();
        }

        // Fetch buffer usage
        let (soft_usage, solid_usage) =
            JetstreamWriter::fetch_buffer_usage(context.clone(), stream_name, max_length)
                .await
                .unwrap();

        // Verify the buffer usage metrics
        assert_eq!(soft_usage, 0.8);
        assert_eq!(soft_usage, 0.8);

        // Clean up
        context
            .delete_consumer_from_stream(stream_name, stream_name)
            .await
            .unwrap();
        context.delete_stream(stream_name).await.unwrap();
    }

    #[cfg(feature = "nats-tests")]
    #[tokio::test]
    async fn test_check_stream_status() {
        let js_url = "localhost:4222";
        // Create JetStream context
        let client = async_nats::connect(js_url).await.unwrap();
        let context = jetstream::new(client);

        let stream_name = "test_check_stream_status";
        let _stream = context
            .get_or_create_stream(stream::Config {
                name: stream_name.into(),
                subjects: vec![stream_name.into()],
                max_messages: 1000,
                max_message_size: 1024,
                max_messages_per_subject: 1000,
                retention: Limits, // Set retention policy to Limits for solid usage
                ..Default::default()
            })
            .await
            .unwrap();

        let _consumer = context
            .create_consumer_strict_on_stream(
                consumer::Config {
                    name: Some(stream_name.to_string()),
                    ack_policy: consumer::AckPolicy::Explicit,
                    ..Default::default()
                },
                stream_name,
            )
            .await
            .unwrap();

        let cancel_token = CancellationToken::new();
        let writer = JetstreamWriter::new(
            stream_name.to_string(),
            0,
            BufferWriterConfig {
                max_length: 100,
                ..Default::default()
            },
            context.clone(),
            500,
            cancel_token.clone(),
        );

        let mut js_writer = writer.clone();
        // Simulate the stream status check
        tokio::spawn(async move {
            js_writer.check_stream_status().await;
        });

        // Publish messages to fill the buffer, since max_length is 100, we need to publish 80 messages
        for _ in 0..80 {
            context
                .publish(stream_name, Bytes::from("test message"))
                .await
                .unwrap();
        }

        let start_time = Instant::now();
        while !writer.is_full.load(Ordering::Relaxed) && start_time.elapsed().as_millis() < 1000 {
            sleep(Duration::from_millis(5)).await;
        }

        // Verify the is_full flag
        assert!(
            writer.is_full.load(Ordering::Relaxed),
            "Buffer should be full after publishing messages"
        );

        // Clean up
        context.delete_stream(stream_name).await.unwrap();
    }
}<|MERGE_RESOLUTION|>--- conflicted
+++ resolved
@@ -81,11 +81,7 @@
         loop {
             tokio::select! {
                 _ = interval.tick() => {
-<<<<<<< HEAD
-                    match self.fetch_buffer_usage().await {
-=======
                     match Self::fetch_buffer_usage(self.js_ctx.clone(), self.stream_name.as_str(), self.config.max_length).await {
->>>>>>> 9a2d29ca
                         Ok((soft_usage, solid_usage)) => {
                             if solid_usage >= self.config.usage_limit && soft_usage >= self.config.usage_limit {
                                 self.is_full.store(true, Ordering::Relaxed);
@@ -120,10 +116,13 @@
     /// - Otherwise: solidUsage = State.Msgs / maxLength
     /// - State.Msgs: The total number of messages in the stream.
     /// - maxLength: The maximum length of the buffer.
-    async fn fetch_buffer_usage(&mut self) -> Result<(f64, f64)> {
-        let mut stream = self
-            .js_ctx
-            .get_stream(self.config.name.as_str())
+    async fn fetch_buffer_usage(
+        js_ctx: Context,
+        stream_name: &str,
+        max_length: usize,
+    ) -> Result<(f64, f64)> {
+        let mut stream = js_ctx
+            .get_stream(stream_name)
             .await
             .map_err(|_| Error::ISB("Failed to get stream".to_string()))?;
 
@@ -132,9 +131,8 @@
             .await
             .map_err(|e| Error::ISB(format!("Failed to get the stream info {:?}", e)))?;
 
-        let mut consumer: PullConsumer = self
-            .js_ctx
-            .get_consumer_from_stream(self.config.name.as_str(), self.config.name.as_str())
+        let mut consumer: PullConsumer = js_ctx
+            .get_consumer_from_stream(stream_name, stream_name)
             .await
             .map_err(|e| Error::ISB(format!("Failed to get the consumer {:?}", e)))?;
 
@@ -144,11 +142,11 @@
             .map_err(|e| Error::ISB(format!("Failed to get the consumer info {:?}", e)))?;
 
         let soft_usage = (consumer_info.num_pending as f64 + consumer_info.num_ack_pending as f64)
-            / self.config.max_length as f64;
+            / max_length as f64;
         let solid_usage = if stream_info.config.retention == Limits {
             soft_usage
         } else {
-            stream_info.state.messages as f64 / self.config.max_length as f64
+            stream_info.state.messages as f64 / max_length as f64
         };
 
         Ok((soft_usage, solid_usage))
@@ -157,7 +155,7 @@
     /// Writes the message to the JetStream ISB and returns a future which can be
     /// awaited to get the PublishAck. It will do infinite retries until the message
     /// gets published successfully. If it returns an error it means it is fatal error
-    pub(super) async fn write(&self, payload: Bytes, callee_tx: oneshot::Sender<Result<Offset>>) {
+    pub(super) async fn write(&self, payload: Vec<u8>, callee_tx: oneshot::Sender<Result<Offset>>) {
         let js_ctx = self.js_ctx.clone();
 
         // loop till we get a PAF, there could be other reasons why PAFs cannot be created.
@@ -170,11 +168,7 @@
                     // FIXME: consider buffer-full strategy
                 }
                 false => match js_ctx
-<<<<<<< HEAD
-                    .publish(self.config.name.clone(), payload.clone())
-=======
                     .publish(self.stream_name.clone(), Bytes::from(payload.clone()))
->>>>>>> 9a2d29ca
                     .await
                 {
                     Ok(paf) => {
@@ -212,16 +206,12 @@
     /// Writes the message to the JetStream ISB and returns the PublishAck. It will do
     /// infinite retries until the message gets published successfully. If it returns
     /// an error it means it is fatal non-retryable error.
-    pub(super) async fn blocking_write(&self, payload: Bytes) -> Result<PublishAck> {
+    pub(super) async fn blocking_write(&self, payload: Vec<u8>) -> Result<PublishAck> {
         let js_ctx = self.js_ctx.clone();
 
         loop {
             match js_ctx
-<<<<<<< HEAD
-                .publish(self.config.name.clone(), payload.clone())
-=======
                 .publish(self.stream_name.clone(), Bytes::from(payload.clone()))
->>>>>>> 9a2d29ca
                 .await
             {
                 Ok(paf) => match paf.await {
@@ -257,7 +247,7 @@
 #[derive(Debug)]
 pub(super) struct ResolveAndPublishResult {
     paf: PublishAckFuture,
-    payload: Bytes,
+    payload: Vec<u8>,
     callee_tx: oneshot::Sender<Result<Offset>>,
 }
 
