--- conflicted
+++ resolved
@@ -188,7 +188,7 @@
 
     #[tokio::test]
     async fn test_forwarder() {
-        let tracker_handle = TrackerHandle::new();
+        let tracker_handle = TrackerHandle::new(None);
 
         // create the source which produces x number of messages
         let cln_token = CancellationToken::new();
@@ -245,10 +245,6 @@
             .await
             .map_err(|e| panic!("failed to create source reader: {:?}", e))
             .unwrap();
-<<<<<<< HEAD
-        let tracker_handle = TrackerHandle::new(None);
-=======
->>>>>>> 05cd7922
         let source = Source::new(
             5,
             SourceType::UserDefinedSource(src_read, src_ack, lag_reader),
