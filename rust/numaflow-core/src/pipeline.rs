--- conflicted
+++ resolved
@@ -1,3 +1,6 @@
+use crate::config::is_mono_vertex;
+use crate::config::pipeline::{PipelineConfig, SinkVtxConfig, SourceVtxConfig};
+use crate::pipeline::pipeline::isb::BufferReaderConfig;
 use std::time::Duration;
 
 use async_nats::jetstream::Context;
@@ -6,29 +9,19 @@
 use tokio_util::sync::CancellationToken;
 use tracing::info;
 
-<<<<<<< HEAD
 use crate::config::pipeline;
 use crate::config::pipeline::isb::Stream;
-=======
->>>>>>> 33b992b8
 use crate::config::pipeline::map::MapVtxConfig;
-use crate::config::pipeline::{PipelineConfig, SinkVtxConfig, SourceVtxConfig};
-use crate::config::{is_mono_vertex, pipeline};
 use crate::metrics::{LagReader, PipelineContainerState, UserDefinedContainerState};
 use crate::pipeline::forwarder::source_forwarder;
 use crate::pipeline::isb::jetstream::reader::JetstreamReader;
 use crate::pipeline::isb::jetstream::writer::JetstreamWriter;
-use crate::pipeline::pipeline::isb::BufferReaderConfig;
 use crate::shared::create_components;
 use crate::shared::create_components::create_sink_writer;
 use crate::shared::metrics::start_metrics_server;
 use crate::tracker::TrackerHandle;
-<<<<<<< HEAD
 use crate::watermark::WatermarkHandle;
-use crate::{error, Result};
-=======
 use crate::{error, shared, Result};
->>>>>>> 33b992b8
 
 mod forwarder;
 pub(crate) mod isb;
@@ -178,13 +171,7 @@
     // Create buffer writers and buffer readers
     let mut forwarder_components = vec![];
     let mut mapper_grpc_client = None;
-<<<<<<< HEAD
-=======
     let mut isb_lag_readers = vec![];
-
-    for stream in reader_config.streams.clone() {
-        let tracker_handle = TrackerHandle::new();
->>>>>>> 33b992b8
 
     for stream in reader_config.streams.clone() {
         let tracker_handle = TrackerHandle::new(watermark_handle.clone());
@@ -507,15 +494,7 @@
             to_vertex_config: vec![ToVertexConfig {
                 name: "out".to_string(),
                 writer_config: BufferWriterConfig {
-<<<<<<< HEAD
                     streams: streams.clone(),
-=======
-                    streams: streams
-                        .iter()
-                        .enumerate()
-                        .map(|(i, stream_name)| ((*stream_name).to_string(), i as u16))
-                        .collect(),
->>>>>>> 33b992b8
                     partitions: 5,
                     max_length: 30000,
                     usage_limit: 0.8,
