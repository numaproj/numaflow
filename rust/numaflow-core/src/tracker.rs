--- conflicted
+++ resolved
@@ -11,21 +11,13 @@
 use std::collections::HashMap;
 use std::sync::Arc;
 
-<<<<<<< HEAD
-=======
-use bytes::Bytes;
->>>>>>> a5cd0718
 use serving::callback::CallbackHandler;
 use serving::{DEFAULT_CALLBACK_URL_HEADER_KEY, DEFAULT_ID_HEADER};
 use tokio::sync::{mpsc, oneshot};
 
 use crate::error::Error;
-<<<<<<< HEAD
 use crate::message::{Message, Offset, ReadAck};
 use crate::watermark::EdgeWatermarkHandle;
-=======
-use crate::message::{Message, ReadAck};
->>>>>>> a5cd0718
 use crate::Result;
 
 /// TrackerEntry represents the state of a tracked message.
@@ -44,16 +36,11 @@
 /// ActorMessage represents the messages that can be sent to the Tracker actor.
 enum ActorMessage {
     Insert {
-<<<<<<< HEAD
         offset: Offset,
-=======
-        offset: Bytes,
->>>>>>> a5cd0718
         ack_send: oneshot::Sender<ReadAck>,
         serving_callback_info: Option<ServingCallbackInfo>,
     },
     Update {
-<<<<<<< HEAD
         offset: Offset,
         responses: Option<Vec<String>>,
     },
@@ -65,19 +52,6 @@
     },
     UpdateEOF {
         offset: Offset,
-=======
-        offset: Bytes,
-        responses: Option<Vec<String>>,
-    },
-    UpdateEOF {
-        offset: Bytes,
-    },
-    Delete {
-        offset: Bytes,
-    },
-    Discard {
-        offset: Bytes,
->>>>>>> a5cd0718
     },
     DiscardAll, // New variant for discarding all messages
     #[cfg(test)]
@@ -90,14 +64,9 @@
 /// It keeps track of message offsets and their completeness, and sends acknowledgments.
 struct Tracker {
     /// number of entri
-<<<<<<< HEAD
     entries: HashMap<Offset, TrackerEntry>,
     receiver: mpsc::Receiver<ActorMessage>,
     watermark_handle: Option<EdgeWatermarkHandle>,
-=======
-    entries: HashMap<Bytes, TrackerEntry>,
-    receiver: mpsc::Receiver<ActorMessage>,
->>>>>>> a5cd0718
     serving_callback_handler: Option<CallbackHandler>,
 }
 
@@ -171,19 +140,13 @@
     /// Creates a new Tracker instance with the given receiver for actor messages.
     fn new(
         receiver: mpsc::Receiver<ActorMessage>,
-<<<<<<< HEAD
         watermark_handle: Option<EdgeWatermarkHandle>,
-=======
->>>>>>> a5cd0718
         serving_callback_handler: Option<CallbackHandler>,
     ) -> Self {
         Self {
             entries: HashMap::new(),
             receiver,
-<<<<<<< HEAD
             watermark_handle,
-=======
->>>>>>> a5cd0718
             serving_callback_handler,
         }
     }
@@ -203,19 +166,11 @@
                 ack_send: respond_to,
                 serving_callback_info: callback_info,
             } => {
-<<<<<<< HEAD
                 self.handle_insert(offset, callback_info, respond_to).await;
             }
             ActorMessage::Update { offset, responses } => {
                 self.handle_update(offset, responses);
             }
-=======
-                self.handle_insert(offset, callback_info, respond_to);
-            }
-            ActorMessage::Update { offset, responses } => {
-                self.handle_update(offset, responses);
-            }
->>>>>>> a5cd0718
             ActorMessage::UpdateEOF { offset } => {
                 self.handle_update_eof(offset).await;
             }
@@ -237,15 +192,9 @@
     }
 
     /// Inserts a new entry into the tracker with the given offset and ack sender.
-<<<<<<< HEAD
     async fn handle_insert(
         &mut self,
         offset: Offset,
-=======
-    fn handle_insert(
-        &mut self,
-        offset: Bytes,
->>>>>>> a5cd0718
         callback_info: Option<ServingCallbackInfo>,
         respond_to: oneshot::Sender<ReadAck>,
     ) {
@@ -261,11 +210,7 @@
     }
 
     /// Updates an existing entry in the tracker with the number of expected messages for this offset.
-<<<<<<< HEAD
     fn handle_update(&mut self, offset: Offset, responses: Option<Vec<String>>) {
-=======
-    fn handle_update(&mut self, offset: Bytes, responses: Option<Vec<String>>) {
->>>>>>> a5cd0718
         let Some(entry) = self.entries.get_mut(&offset) else {
             return;
         };
@@ -277,11 +222,7 @@
     }
 
     /// Update whether we have seen the eof (end of stream) for this offset.
-<<<<<<< HEAD
     async fn handle_update_eof(&mut self, offset: Offset) {
-=======
-    async fn handle_update_eof(&mut self, offset: Bytes) {
->>>>>>> a5cd0718
         let Some(entry) = self.entries.get_mut(&offset) else {
             return;
         };
@@ -291,21 +232,13 @@
         // receiving all the messages.
         if entry.count == 0 {
             let entry = self.entries.remove(&offset).unwrap();
-<<<<<<< HEAD
             self.ack_message(offset, entry).await;
-=======
-            self.ack_message(entry).await;
->>>>>>> a5cd0718
         }
     }
 
     /// Removes an entry from the tracker and sends an acknowledgment if the count is zero
     /// and the entry is marked as EOF.
-<<<<<<< HEAD
     async fn handle_delete(&mut self, offset: Offset) {
-=======
-    async fn handle_delete(&mut self, offset: Bytes) {
->>>>>>> a5cd0718
         let Some(mut entry) = self.entries.remove(&offset) else {
             return;
         };
@@ -317,11 +250,7 @@
         // In map-streaming this won't happen because eof is not tied to the message, rather it is
         // tied to channel-close.
         if entry.count == 0 && entry.eof {
-<<<<<<< HEAD
             self.ack_message(offset, entry).await;
-=======
-            self.ack_message(entry).await;
->>>>>>> a5cd0718
         } else {
             // add it back because we removed it
             self.entries.insert(offset, entry);
@@ -329,11 +258,7 @@
     }
 
     /// Discards an entry from the tracker and sends a nak.
-<<<<<<< HEAD
     async fn handle_discard(&mut self, offset: Offset) {
-=======
-    fn handle_discard(&mut self, offset: Bytes) {
->>>>>>> a5cd0718
         let Some(entry) = self.entries.remove(&offset) else {
             return;
         };
@@ -341,15 +266,12 @@
             .ack_send
             .send(ReadAck::Nak)
             .expect("Failed to send nak");
-<<<<<<< HEAD
         if let Some(watermark_handle) = &self.watermark_handle {
             watermark_handle
                 .remove_offset(offset)
                 .await
                 .expect("Failed to remove offset");
         }
-=======
->>>>>>> a5cd0718
     }
 
     /// Discards all entries from the tracker and sends a nak for each.
@@ -367,11 +289,7 @@
     /// - ack back
     /// - call serving callbacks
     /// - watermark progression
-<<<<<<< HEAD
     async fn ack_message(&self, offset: Offset, entry: TrackerEntry) {
-=======
-    async fn ack_message(&self, entry: TrackerEntry) {
->>>>>>> a5cd0718
         let TrackerEntry {
             ack_send,
             serving_callback_info: callback_info,
@@ -400,15 +318,12 @@
         if let Err(e) = result {
             tracing::error!(?e, id, "Failed to send callback");
         }
-<<<<<<< HEAD
         if let Some(watermark_handle) = &self.watermark_handle {
             watermark_handle
                 .remove_offset(offset)
                 .await
                 .expect("Failed to remove offset");
         }
-=======
->>>>>>> a5cd0718
     }
 }
 
@@ -422,7 +337,6 @@
 
 impl TrackerHandle {
     /// Creates a new TrackerHandle instance and spawns the Tracker.
-<<<<<<< HEAD
     pub(crate) fn new(
         watermark_handle: Option<EdgeWatermarkHandle>,
         callback_handler: Option<CallbackHandler>,
@@ -430,12 +344,6 @@
         let enable_callbacks = callback_handler.is_some();
         let (sender, receiver) = mpsc::channel(100);
         let tracker = Tracker::new(receiver, watermark_handle, callback_handler);
-=======
-    pub(crate) fn new(callback_handler: Option<CallbackHandler>) -> Self {
-        let enable_callbacks = callback_handler.is_some();
-        let (sender, receiver) = mpsc::channel(100);
-        let tracker = Tracker::new(receiver, callback_handler);
->>>>>>> a5cd0718
         tokio::spawn(tracker.run());
         Self {
             sender,
@@ -449,11 +357,7 @@
         message: &Message,
         ack_send: oneshot::Sender<ReadAck>,
     ) -> Result<()> {
-<<<<<<< HEAD
         let offset = message.offset.clone();
-=======
-        let offset = message.id.offset.clone();
->>>>>>> a5cd0718
         let mut callback_info = None;
         if self.enable_callbacks {
             callback_info = Some(message.try_into()?);
@@ -474,11 +378,7 @@
     /// and entry for this message's offset.
     pub(crate) async fn update(
         &self,
-<<<<<<< HEAD
         offset: Offset,
-=======
-        offset: Bytes,
->>>>>>> a5cd0718
         message_tags: Option<Arc<[String]>>,
     ) -> Result<()> {
         let responses: Option<Vec<String>> = match (self.enable_callbacks, message_tags) {
@@ -500,11 +400,7 @@
     }
 
     /// Updates the EOF status for an offset in the Tracker
-<<<<<<< HEAD
     pub(crate) async fn update_eof(&self, offset: Offset) -> Result<()> {
-=======
-    pub(crate) async fn update_eof(&self, offset: Bytes) -> Result<()> {
->>>>>>> a5cd0718
         let message = ActorMessage::UpdateEOF { offset };
         self.sender
             .send(message)
@@ -514,11 +410,7 @@
     }
 
     /// Deletes a message from the Tracker with the given offset.
-<<<<<<< HEAD
     pub(crate) async fn delete(&self, offset: Offset) -> Result<()> {
-=======
-    pub(crate) async fn delete(&self, offset: Bytes) -> Result<()> {
->>>>>>> a5cd0718
         let message = ActorMessage::Delete { offset };
         self.sender
             .send(message)
@@ -528,11 +420,7 @@
     }
 
     /// Discards a message from the Tracker with the given offset.
-<<<<<<< HEAD
     pub(crate) async fn discard(&self, offset: Offset) -> Result<()> {
-=======
-    pub(crate) async fn discard(&self, offset: Bytes) -> Result<()> {
->>>>>>> a5cd0718
         let message = ActorMessage::Discard { offset };
         self.sender
             .send(message)
@@ -573,18 +461,11 @@
 
     use axum::routing::{get, post};
     use axum::{http::StatusCode, Router};
-<<<<<<< HEAD
     use bytes::Bytes;
     use tokio::sync::oneshot;
     use tokio::time::{timeout, Duration};
 
     use crate::message::{IntOffset, MessageID, Metadata, Offset};
-=======
-    use tokio::sync::oneshot;
-    use tokio::time::{timeout, Duration};
-
-    use crate::message::{MessageID, Metadata};
->>>>>>> a5cd0718
 
     use super::*;
     use crate::message::StringOffset;
@@ -681,34 +562,19 @@
 
     #[tokio::test]
     async fn test_insert_update_delete() {
-<<<<<<< HEAD
         let handle = TrackerHandle::new(None, None);
         let (ack_send, ack_recv) = oneshot::channel();
 
-=======
-        let handle = TrackerHandle::new(None);
-        let (ack_send, ack_recv) = oneshot::channel();
-
-        let offset = Bytes::from_static(b"offset1");
->>>>>>> a5cd0718
         let message = Message {
             keys: Arc::from([]),
             tags: None,
             value: Bytes::from_static(b"test"),
-<<<<<<< HEAD
             offset: Offset::String(StringOffset::new("offset1".to_string(), 0)),
             event_time: Default::default(),
             watermark: None,
             id: MessageID {
                 vertex_name: "in".into(),
                 offset: Bytes::from_static(b"offset1"),
-=======
-            offset: None,
-            event_time: Default::default(),
-            id: MessageID {
-                vertex_name: "in".into(),
-                offset: offset.clone(),
->>>>>>> a5cd0718
                 index: 1,
             },
             headers: HashMap::new(),
@@ -720,17 +586,10 @@
 
         // Update the message
         handle
-<<<<<<< HEAD
             .update(message.offset.clone(), message.tags.clone())
             .await
             .unwrap();
         handle.update_eof(message.offset.clone()).await.unwrap();
-=======
-            .update(offset.clone(), message.tags.clone())
-            .await
-            .unwrap();
-        handle.update_eof(offset).await.unwrap();
->>>>>>> a5cd0718
 
         // Delete the message
         handle.delete(message.offset).await.unwrap();
@@ -744,11 +603,7 @@
 
     #[tokio::test]
     async fn test_update_with_multiple_deletes() {
-<<<<<<< HEAD
         let handle = TrackerHandle::new(None, None);
-=======
-        let handle = TrackerHandle::new(None);
->>>>>>> a5cd0718
         let (ack_send, ack_recv) = oneshot::channel();
         let offset = Bytes::from_static(b"offset1");
         let message = Message {
@@ -767,52 +622,22 @@
             metadata: None,
         };
 
-        let offset = Bytes::from_static(b"offset1");
-        let message = Message {
-            keys: Arc::from([]),
-            tags: None,
-            value: Bytes::from_static(b"test"),
-            offset: None,
-            event_time: Default::default(),
-            id: MessageID {
-                vertex_name: "in".into(),
-                offset: offset.clone(),
-                index: 1,
-            },
-            headers: HashMap::new(),
-            metadata: None,
-        };
-
         // Insert a new message
         handle.insert(&message, ack_send).await.unwrap();
 
-<<<<<<< HEAD
         let messages: Vec<Message> = std::iter::repeat(message.clone()).take(3).collect();
         // Update the message with a count of 3
         for message in messages {
             handle
                 .update(message.offset.clone(), message.tags.clone())
-=======
-        let messages: Vec<Message> = std::iter::repeat(message).take(3).collect();
-        // Update the message with a count of 3
-        for message in messages {
-            handle
-                .update(offset.clone(), message.tags.clone())
->>>>>>> a5cd0718
                 .await
                 .unwrap();
         }
 
         // Delete the message three times
-<<<<<<< HEAD
         handle.delete(message.offset.clone()).await.unwrap();
         handle.delete(message.offset.clone()).await.unwrap();
         handle.delete(message.offset.clone()).await.unwrap();
-=======
-        handle.delete(offset.clone()).await.unwrap();
-        handle.delete(offset.clone()).await.unwrap();
-        handle.delete(offset).await.unwrap();
->>>>>>> a5cd0718
 
         // Verify that the message was deleted and ack was received after the third delete
         let result = timeout(Duration::from_secs(1), ack_recv).await.unwrap();
@@ -823,34 +648,19 @@
 
     #[tokio::test]
     async fn test_discard() {
-<<<<<<< HEAD
         let handle = TrackerHandle::new(None, None);
         let (ack_send, ack_recv) = oneshot::channel();
 
-=======
-        let handle = TrackerHandle::new(None);
-        let (ack_send, ack_recv) = oneshot::channel();
-
-        let offset = Bytes::from_static(b"offset1");
->>>>>>> a5cd0718
         let message = Message {
             keys: Arc::from([]),
             tags: None,
             value: Bytes::from_static(b"test"),
-<<<<<<< HEAD
             offset: Offset::Int(IntOffset::new(0, 0)),
             event_time: Default::default(),
             watermark: None,
             id: MessageID {
                 vertex_name: "in".into(),
                 offset: Bytes::from_static(b"0"),
-=======
-            offset: None,
-            event_time: Default::default(),
-            id: MessageID {
-                vertex_name: "in".into(),
-                offset: offset.clone(),
->>>>>>> a5cd0718
                 index: 1,
             },
             headers: HashMap::new(),
@@ -861,11 +671,7 @@
         handle.insert(&message, ack_send).await.unwrap();
 
         // Discard the message
-<<<<<<< HEAD
         handle.discard(message.offset.clone()).await.unwrap();
-=======
-        handle.discard(offset).await.unwrap();
->>>>>>> a5cd0718
 
         // Verify that the message was discarded and nak was received
         let result = timeout(Duration::from_secs(1), ack_recv).await.unwrap();
@@ -876,34 +682,19 @@
 
     #[tokio::test]
     async fn test_discard_after_update_with_higher_count() {
-<<<<<<< HEAD
         let handle = TrackerHandle::new(None, None);
         let (ack_send, ack_recv) = oneshot::channel();
 
-=======
-        let handle = TrackerHandle::new(None);
-        let (ack_send, ack_recv) = oneshot::channel();
-
-        let offset = Bytes::from_static(b"offset1");
->>>>>>> a5cd0718
         let message = Message {
             keys: Arc::from([]),
             tags: None,
             value: Bytes::from_static(b"test"),
-<<<<<<< HEAD
             offset: Offset::Int(IntOffset::new(0, 0)),
             event_time: Default::default(),
             watermark: None,
             id: MessageID {
                 vertex_name: "in".into(),
                 offset: Bytes::from_static(b"0"),
-=======
-            offset: None,
-            event_time: Default::default(),
-            id: MessageID {
-                vertex_name: "in".into(),
-                offset: offset.clone(),
->>>>>>> a5cd0718
                 index: 1,
             },
             headers: HashMap::new(),
@@ -913,27 +704,16 @@
         // Insert a new message
         handle.insert(&message, ack_send).await.unwrap();
 
-<<<<<<< HEAD
         let messages: Vec<Message> = std::iter::repeat(message.clone()).take(3).collect();
         for message in messages {
             handle
                 .update(message.offset.clone(), message.tags.clone())
-=======
-        let messages: Vec<Message> = std::iter::repeat(message).take(3).collect();
-        for message in messages {
-            handle
-                .update(offset.clone(), message.tags.clone())
->>>>>>> a5cd0718
                 .await
                 .unwrap();
         }
 
         // Discard the message
-<<<<<<< HEAD
         handle.discard(message.offset).await.unwrap();
-=======
-        handle.discard(offset).await.unwrap();
->>>>>>> a5cd0718
 
         // Verify that the message was discarded and nak was received
         let result = timeout(Duration::from_secs(1), ack_recv).await.unwrap();
@@ -992,11 +772,7 @@
         assert!(server_ready, "Server is not ready");
 
         let callback_handler = CallbackHandler::new("test".into(), 10);
-<<<<<<< HEAD
         let handle = TrackerHandle::new(None, Some(callback_handler));
-=======
-        let handle = TrackerHandle::new(Some(callback_handler));
->>>>>>> a5cd0718
         let (ack_send, ack_recv) = oneshot::channel();
 
         let headers = [
@@ -1007,29 +783,17 @@
         .map(|(k, v)| (k.to_string(), v.to_string()))
         .collect();
 
-<<<<<<< HEAD
         let offset = Offset::String(StringOffset::new("offset1".to_string(), 0));
-=======
-        let offset = Bytes::from_static(b"offset1");
->>>>>>> a5cd0718
         let message = Message {
             keys: Arc::from([]),
             tags: None,
             value: Bytes::from_static(b"test"),
-<<<<<<< HEAD
             offset: offset.clone(),
             event_time: Default::default(),
             watermark: None,
             id: MessageID {
                 vertex_name: "in".into(),
                 offset: Bytes::from_static(b"offset1"),
-=======
-            offset: None,
-            event_time: Default::default(),
-            id: MessageID {
-                vertex_name: "in".into(),
-                offset: offset.clone(),
->>>>>>> a5cd0718
                 index: 1,
             },
             headers,
