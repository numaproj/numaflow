--- conflicted
+++ resolved
@@ -29,14 +29,11 @@
     Config(String),
 
     #[error("ServerInfoError Error - {0}")]
-<<<<<<< HEAD
-    ServerInfoError(String),
+    ServerInfo(String),
 
     #[error("OneShot Receiver Error - {0}")]
     ActorPatternRecvError(String),
-=======
-    ServerInfo(String),
->>>>>>> b2686395
+
 }
 
 impl From<tonic::Status> for Error {
