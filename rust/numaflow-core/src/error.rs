use thiserror::Error;

pub type Result<T> = std::result::Result<T, Error>;

#[derive(Error, Debug, Clone)]
pub enum Error {
    #[error("Metrics Error - {0}")]
    Metrics(String),

    #[error("Source Error - {0}")]
    Source(String),

    #[error("Sink Error - {0}")]
    Sink(String),

    #[error("Transformer Error - {0}")]
    Transformer(String),

    #[error("Forwarder Error - {0}")]
    Forwarder(String),

    #[error("Connection Error - {0}")]
    Connection(String),

    #[error("gRPC Error - {0}")]
    Grpc(String),

    #[error("Config Error - {0}")]
    Config(String),

    #[error("ServerInfo Error - {0}")]
    ServerInfo(String),

<<<<<<< HEAD
    #[error("Serde Error - {0}")]
    Serde(String),

    #[error("ISB Error - {0}")]
    ISB(String),
=======
    #[error("OneShot Receiver Error - {0}")]
    ActorPatternRecv(String),
>>>>>>> 5e873917
}

impl From<tonic::Status> for Error {
    fn from(status: tonic::Status) -> Self {
        Error::Grpc(status.to_string())
    }
}<|MERGE_RESOLUTION|>--- conflicted
+++ resolved
@@ -31,16 +31,14 @@
     #[error("ServerInfo Error - {0}")]
     ServerInfo(String),
 
-<<<<<<< HEAD
     #[error("Serde Error - {0}")]
     Serde(String),
 
     #[error("ISB Error - {0}")]
     ISB(String),
-=======
+
     #[error("OneShot Receiver Error - {0}")]
     ActorPatternRecv(String),
->>>>>>> 5e873917
 }
 
 impl From<tonic::Status> for Error {
