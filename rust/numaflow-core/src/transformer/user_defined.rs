use std::collections::HashMap;
use std::sync::Arc;

use numaflow_pb::clients::sourcetransformer::{
    self, SourceTransformRequest, SourceTransformResponse,
    source_transform_client::SourceTransformClient, source_transform_response,
};
use tokio::sync::{Mutex, mpsc, oneshot};
use tokio_stream::wrappers::ReceiverStream;
use tonic::transport::Channel;
use tonic::{Request, Streaming};

use crate::config::get_vertex_name;
use crate::error::{Error, Result};
use crate::message::{Message, MessageID, Offset};
use crate::metadata::Metadata;
use crate::shared::grpc::{prost_timestamp_from_utc, utc_from_timestamp};

type ResponseSenderMap =
    Arc<Mutex<HashMap<String, (ParentMessageInfo, oneshot::Sender<Result<Vec<Message>>>)>>>;

// fields which will not be changed
struct ParentMessageInfo {
    offset: Offset,
    is_late: bool,
    headers: Arc<HashMap<String, String>>,
    metadata: Option<Arc<Metadata>>,
}

// we are passing the reference for msg info because we can have more than 1 response for a single request and
// each response will use the same parent message info.
struct UserDefinedTransformerMessage<'a>(
    source_transform_response::Result,
    &'a ParentMessageInfo,
    i32,
);

impl From<UserDefinedTransformerMessage<'_>> for Message {
    fn from(value: UserDefinedTransformerMessage<'_>) -> Self {
        Message {
            typ: Default::default(),
            id: MessageID {
                vertex_name: get_vertex_name().to_string().into(),
                index: value.2,
                offset: value.1.offset.clone().to_string().into(),
            },
            keys: Arc::from(value.0.keys),
            tags: Some(Arc::from(value.0.tags)),
            value: value.0.value.into(),
            offset: value.1.offset.clone(),
            event_time: value
                .0
                .event_time
                .map(utc_from_timestamp)
                .expect("event time should be present"),
            headers: Arc::clone(&value.1.headers),
            watermark: None,
<<<<<<< HEAD
            metadata: {
                let mut metadata = Metadata::default();
                // Get SystemMetadata from parent message info
                if let Some(parent_metadata) = &value.1.metadata {
                    metadata.sys_metadata = parent_metadata.sys_metadata.clone();
                }
                // Get UserMetadata from the response if present
                if let Some(response_metadata) = &value.0.metadata {
                    let response_meta: Metadata = response_metadata.clone().into();
                    metadata.user_metadata = response_meta.user_metadata;
                }
                Some(metadata)
=======
            // TODO: remove this once backwards compatibility is not needed for metadata, because
            // it cannot be none, since the sdks will always send the default value.
            metadata: match value.0.metadata {
                None => value.1.metadata.clone(),
                Some(m) => Some(Arc::new(m.into())),
>>>>>>> c20e716e
            },
            is_late: value.1.is_late,
        }
    }
}

/// UserDefinedTransformer exposes methods to do user-defined transformations.
pub(super) struct UserDefinedTransformer {
    read_tx: mpsc::Sender<SourceTransformRequest>,
    senders: ResponseSenderMap,
    task_handle: tokio::task::JoinHandle<()>,
}

/// Aborts the background task when the UserDefinedTransformer is dropped.
impl Drop for UserDefinedTransformer {
    fn drop(&mut self) {
        self.task_handle.abort();
    }
}

/// Convert the [`Message`] to [`SourceTransformRequest`]
impl From<Message> for SourceTransformRequest {
    fn from(message: Message) -> Self {
        Self {
            request: Some(sourcetransformer::source_transform_request::Request {
                id: message.offset.to_string(),
                keys: message.keys.to_vec(),
                value: message.value.to_vec(),
                event_time: Some(prost_timestamp_from_utc(message.event_time)),
                watermark: message.watermark.map(prost_timestamp_from_utc),
                headers: Arc::unwrap_or_clone(message.headers),
                metadata: message.metadata.map(|m| Arc::unwrap_or_clone(m).into()),
            }),
            handshake: None,
        }
    }
}

impl UserDefinedTransformer {
    /// Performs handshake with the server and creates a new UserDefinedTransformer.
    pub(super) async fn new(
        batch_size: usize,
        mut client: SourceTransformClient<Channel>,
    ) -> Result<Self> {
        let (read_tx, read_rx) = mpsc::channel(batch_size);
        let read_stream = ReceiverStream::new(read_rx);

        // perform handshake
        let handshake_request = SourceTransformRequest {
            request: None,
            handshake: Some(sourcetransformer::Handshake { sot: true }),
        };
        read_tx
            .send(handshake_request)
            .await
            .map_err(|e| Error::Transformer(format!("failed to send handshake request: {e}")))?;

        let mut resp_stream = client
            .source_transform_fn(Request::new(read_stream))
            .await
            .map_err(|e| Error::Grpc(Box::new(e)))?
            .into_inner();

        let handshake_response = resp_stream
            .message()
            .await
            .map_err(|e| Error::Grpc(Box::new(e)))?
            .ok_or(Error::Transformer(
                "failed to receive handshake response".to_string(),
            ))?;

        if handshake_response.handshake.is_none_or(|h| !h.sot) {
            return Err(Error::Transformer("invalid handshake response".to_string()));
        }

        // map to track the oneshot sender for each request along with the message info
        let sender_map = Arc::new(Mutex::new(HashMap::new()));

        // background task to receive responses from the server and send them to the appropriate
        // oneshot sender based on the message id
        let task_handle = tokio::spawn(Self::receive_responses(
            Arc::clone(&sender_map),
            resp_stream,
        ));

        let transformer = Self {
            read_tx,
            senders: sender_map,
            task_handle,
        };

        Ok(transformer)
    }

    // receive responses from the server and gets the corresponding oneshot sender from the map
    // and sends the response.
    async fn receive_responses(
        sender_map: ResponseSenderMap,
        mut resp_stream: Streaming<SourceTransformResponse>,
    ) {
        while let Some(resp) = match resp_stream.message().await {
            Ok(message) => message,
            Err(e) => {
                let mut senders = sender_map.lock().await;
                for (_, (_, sender)) in senders.drain() {
                    let _ = sender.send(Err(Error::Grpc(Box::new(e.clone()))));
                }
                None
            }
        } {
            let msg_id = resp.id;
            if let Some((msg_info, sender)) = sender_map.lock().await.remove(&msg_id) {
                let mut response_messages = vec![];
                for (i, result) in resp.results.into_iter().enumerate() {
                    let message = UserDefinedTransformerMessage(result, &msg_info, i as i32).into();
                    response_messages.push(message);
                }
                sender
                    .send(Ok(response_messages))
                    .expect("failed to send response");
            }
        }
    }

    /// Handles the incoming message and sends it to the server for transformation.
    pub(super) async fn transform(
        &mut self,
        message: Message,
        respond_to: oneshot::Sender<Result<Vec<Message>>>,
    ) {
        let key = message.offset.clone().to_string();

        let msg_info = ParentMessageInfo {
            offset: message.offset.clone(),
            headers: Arc::clone(&message.headers),
            is_late: message.is_late,
            metadata: message.metadata.clone(),
        };

        self.senders
            .lock()
            .await
            .insert(key, (msg_info, respond_to));

        let _ = self.read_tx.send(message.into()).await;
    }
}

#[cfg(test)]
mod tests {
    use std::error::Error;
    use std::result::Result;
    use std::time::Duration;

    use chrono::{TimeZone, Utc};
    use numaflow::shared::ServerExtras;
    use numaflow::sourcetransform;
    use tempfile::TempDir;

    use super::*;
    use crate::message::StringOffset;
    use crate::shared::grpc::create_rpc_channel;

    struct NowCat;

    #[tonic::async_trait]
    impl sourcetransform::SourceTransformer for NowCat {
        async fn transform(
            &self,
            input: sourcetransform::SourceTransformRequest,
        ) -> Vec<sourcetransform::Message> {
            let message = sourcetransform::Message::new(input.value, Utc::now())
                .with_keys(input.keys)
                .with_tags(vec![]);
            vec![message]
        }
    }

    #[tokio::test]
    async fn transformer_operations() -> Result<(), Box<dyn Error>> {
        let (shutdown_tx, shutdown_rx) = oneshot::channel();
        let tmp_dir = TempDir::new()?;
        let sock_file = tmp_dir.path().join("sourcetransform.sock");
        let server_info_file = tmp_dir.path().join("sourcetransformer-server-info");

        let server_info = server_info_file.clone();
        let server_socket = sock_file.clone();
        let handle = tokio::spawn(async move {
            sourcetransform::Server::new(NowCat)
                .with_socket_file(server_socket)
                .with_server_info_file(server_info)
                .start_with_shutdown(shutdown_rx)
                .await
                .expect("server failed");
        });

        // wait for the server to start
        tokio::time::sleep(Duration::from_millis(100)).await;

        let mut client = UserDefinedTransformer::new(
            500,
            SourceTransformClient::new(create_rpc_channel(sock_file).await?),
        )
        .await?;

        let message = Message {
            typ: Default::default(),
            keys: Arc::from(vec!["first".into()]),
            tags: None,
            value: "hello".into(),
            offset: Offset::String(StringOffset::new("0".to_string(), 0)),
            event_time: Utc::now(),
            watermark: None,
            id: MessageID {
                vertex_name: "vertex_name".to_string().into(),
                offset: "0".to_string().into(),
                index: 0,
            },
            ..Default::default()
        };

        let (tx, rx) = oneshot::channel();

        tokio::time::timeout(Duration::from_secs(2), client.transform(message, tx))
            .await
            .unwrap();

        let messages = rx.await.unwrap();
        assert!(messages.is_ok());
        assert_eq!(messages?.len(), 1);

        // we need to drop the client, because if there are any in-flight requests
        // server fails to shut down. https://github.com/numaproj/numaflow-rs/issues/85
        drop(client);

        shutdown_tx
            .send(())
            .expect("failed to send shutdown signal");
        tokio::time::sleep(Duration::from_millis(50)).await;
        assert!(
            handle.is_finished(),
            "Expected gRPC server to have shut down"
        );
        Ok(())
    }

    #[test]
    fn test_message_to_source_transform_request() {
        let message = Message {
            typ: Default::default(),
            keys: Arc::from(vec!["key1".to_string()]),
            tags: None,
            value: vec![1, 2, 3].into(),
            offset: Offset::String(StringOffset {
                offset: "123".to_string().into(),
                partition_idx: 0,
            }),
            event_time: Utc.timestamp_opt(1627846261, 0).unwrap(),
            watermark: None,
            id: MessageID {
                vertex_name: "vertex".to_string().into(),
                offset: "123".to_string().into(),
                index: 0,
            },
            ..Default::default()
        };

        let request: SourceTransformRequest = message.into();
        assert!(request.request.is_some());
    }

    // TODO(ajain60): add unit test for metadata once rust sdk supports it
}<|MERGE_RESOLUTION|>--- conflicted
+++ resolved
@@ -55,7 +55,6 @@
                 .expect("event time should be present"),
             headers: Arc::clone(&value.1.headers),
             watermark: None,
-<<<<<<< HEAD
             metadata: {
                 let mut metadata = Metadata::default();
                 // Get SystemMetadata from parent message info
@@ -67,14 +66,7 @@
                     let response_meta: Metadata = response_metadata.clone().into();
                     metadata.user_metadata = response_meta.user_metadata;
                 }
-                Some(metadata)
-=======
-            // TODO: remove this once backwards compatibility is not needed for metadata, because
-            // it cannot be none, since the sdks will always send the default value.
-            metadata: match value.0.metadata {
-                None => value.1.metadata.clone(),
-                Some(m) => Some(Arc::new(m.into())),
->>>>>>> c20e716e
+                Some(Arc::new(metadata))
             },
             is_late: value.1.is_late,
         }
