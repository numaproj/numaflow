--- conflicted
+++ resolved
@@ -407,39 +407,21 @@
         // please follow the instruction there to update the value
         // NOTE: the string content of the keys matches the corresponding server info file name.
         // DO NOT change it unless the server info file name is changed.
-<<<<<<< HEAD
         let mut go_version_map: HashMap<ContainerType, String> = HashMap::new();
-        go_version_map.insert(ContainerType::Sourcer, "0.8.0-z".to_string());
-        go_version_map.insert(ContainerType::SourceTransformer, "0.8.0-z".to_string());
-        go_version_map.insert(ContainerType::Sinker, "0.8.0-z".to_string());
-        go_version_map.insert(ContainerType::FbSinker, "0.8.0-z".to_string());
+        go_version_map.insert(ContainerType::Sourcer, "0.9.0-z".to_string());
+        go_version_map.insert(ContainerType::SourceTransformer, "0.9.0-z".to_string());
+        go_version_map.insert(ContainerType::Sinker, "0.9.0-z".to_string());
+        go_version_map.insert(ContainerType::FbSinker, "0.9.0-z".to_string());
         let mut python_version_map = HashMap::new();
-        python_version_map.insert(ContainerType::Sourcer, "0.8.0rc100".to_string());
-        python_version_map.insert(ContainerType::SourceTransformer, "0.8.0rc100".to_string());
-        python_version_map.insert(ContainerType::Sinker, "0.8.0rc100".to_string());
-        python_version_map.insert(ContainerType::FbSinker, "0.8.0rc100".to_string());
+        python_version_map.insert(ContainerType::Sourcer, "0.9.0rc100".to_string());
+        python_version_map.insert(ContainerType::SourceTransformer, "0.9.0rc100".to_string());
+        python_version_map.insert(ContainerType::Sinker, "0.9.0rc100".to_string());
+        python_version_map.insert(ContainerType::FbSinker, "0.9.0rc100".to_string());
         let mut java_version_map = HashMap::new();
-        java_version_map.insert(ContainerType::Sourcer, "0.8.0-z".to_string());
-        java_version_map.insert(ContainerType::SourceTransformer, "0.8.0-z".to_string());
-        java_version_map.insert(ContainerType::Sinker, "0.8.0-z".to_string());
-        java_version_map.insert(ContainerType::FbSinker, "0.8.0-z".to_string());
-=======
-        let mut go_version_map = HashMap::new();
-        go_version_map.insert("sourcer".to_string(), "0.9.0-z".to_string());
-        go_version_map.insert("sourcetransformer".to_string(), "0.9.0-z".to_string());
-        go_version_map.insert("sinker".to_string(), "0.9.0-z".to_string());
-        go_version_map.insert("fb-sinker".to_string(), "0.9.0-z".to_string());
-        let mut python_version_map = HashMap::new();
-        python_version_map.insert("sourcer".to_string(), "0.9.0rc100".to_string());
-        python_version_map.insert("sourcetransformer".to_string(), "0.9.0rc100".to_string());
-        python_version_map.insert("sinker".to_string(), "0.9.0rc100".to_string());
-        python_version_map.insert("fb-sinker".to_string(), "0.9.0rc100".to_string());
-        let mut java_version_map = HashMap::new();
-        java_version_map.insert("sourcer".to_string(), "0.9.0-z".to_string());
-        java_version_map.insert("sourcetransformer".to_string(), "0.9.0-z".to_string());
-        java_version_map.insert("sinker".to_string(), "0.9.0-z".to_string());
-        java_version_map.insert("fb-sinker".to_string(), "0.9.0-z".to_string());
->>>>>>> 8f7132dd
+        java_version_map.insert(ContainerType::Sourcer, "0.9.0-z".to_string());
+        java_version_map.insert(ContainerType::SourceTransformer, "0.9.0-z".to_string());
+        java_version_map.insert(ContainerType::Sinker, "0.9.0-z".to_string());
+        java_version_map.insert(ContainerType::FbSinker, "0.9.0-z".to_string());
         let mut rust_version_map = HashMap::new();
         rust_version_map.insert(ContainerType::Sourcer, "0.1.0-z".to_string());
         rust_version_map.insert(ContainerType::SourceTransformer, "0.1.0-z".to_string());
