use std::sync::Arc;
use std::time::Duration;

use async_nats::jetstream::Context;
use numaflow_pb::clients::map::map_client::MapClient;
use numaflow_pb::clients::sink::sink_client::SinkClient;
use numaflow_pb::clients::source::source_client::SourceClient;
use numaflow_pb::clients::sourcetransformer::source_transform_client::SourceTransformClient;
use serving::ServingSource;
use tokio_util::sync::CancellationToken;

use crate::config::components::sink::{SinkConfig, SinkType};
use crate::config::components::source::{SourceConfig, SourceType};
use crate::config::components::transformer::TransformerConfig;
use crate::config::get_vertex_replica;
use crate::config::pipeline::map::{MapMode, MapType, MapVtxConfig};
use crate::config::pipeline::{DEFAULT_BATCH_MAP_SOCKET, DEFAULT_STREAM_MAP_SOCKET};
use crate::error::Error;
use crate::mapper::map::MapHandle;
use crate::serving_store::ServingStore;
use crate::shared::grpc;
use crate::shared::server_info::{sdk_server_info, ContainerType};
use crate::sink::{SinkClientType, SinkWriter, SinkWriterBuilder};
use crate::source::generator::new_generator;
use crate::source::pulsar::new_pulsar_source;
use crate::source::sqs::new_sqs_source;
use crate::source::user_defined::new_source;
use crate::source::Source;
use crate::tracker::TrackerHandle;
use crate::transformer::Transformer;
use crate::watermark::source::SourceWatermarkHandle;
use crate::{config, error, metrics, source};

/// Creates a sink writer based on the configuration
pub(crate) async fn create_sink_writer(
    batch_size: usize,
    read_timeout: Duration,
    primary_sink: SinkConfig,
    fallback_sink: Option<SinkConfig>,
    tracker_handle: TrackerHandle,
    serving_store: Option<ServingStore>,
    cln_token: &CancellationToken,
) -> error::Result<SinkWriter> {
    let mut sink_writer_builder = match primary_sink.sink_type.clone() {
        SinkType::Log(_) => SinkWriterBuilder::new(
            batch_size,
            read_timeout,
            SinkClientType::Log,
            tracker_handle,
        ),
        SinkType::Blackhole(_) => SinkWriterBuilder::new(
            batch_size,
            read_timeout,
            SinkClientType::Blackhole,
            tracker_handle,
        ),
        SinkType::UserDefined(ud_config) => {
            let sink_server_info =
                sdk_server_info(ud_config.server_info_path.clone().into(), cln_token.clone())
                    .await?;

            let metric_labels = metrics::sdk_info_labels(
                config::get_component_type().to_string(),
                config::get_vertex_name().to_string(),
                sink_server_info.language,
                sink_server_info.version,
                ContainerType::Sourcer.to_string(),
            );

            metrics::global_metrics()
                .sdk_info
                .get_or_create(&metric_labels)
                .set(1);

            let mut sink_grpc_client = SinkClient::new(
                grpc::create_rpc_channel(ud_config.socket_path.clone().into()).await?,
            )
            .max_encoding_message_size(ud_config.grpc_max_message_size)
            .max_decoding_message_size(ud_config.grpc_max_message_size);
            grpc::wait_until_sink_ready(cln_token, &mut sink_grpc_client).await?;
            SinkWriterBuilder::new(
                batch_size,
                read_timeout,
                SinkClientType::UserDefined(sink_grpc_client.clone()),
                tracker_handle,
            )
            .retry_config(primary_sink.retry_config.unwrap_or_default())
        }
    };

    if let Some(fb_sink) = fallback_sink {
        return match fb_sink.sink_type.clone() {
            SinkType::Log(_) => Ok(sink_writer_builder
                .fb_sink_client(SinkClientType::Log)
                .build()
                .await?),
            SinkType::Blackhole(_) => Ok(sink_writer_builder
                .fb_sink_client(SinkClientType::Blackhole)
                .build()
                .await?),
            SinkType::UserDefined(ud_config) => {
                let fb_server_info =
                    sdk_server_info(ud_config.server_info_path.clone().into(), cln_token.clone())
                        .await?;

                let metric_labels = metrics::sdk_info_labels(
                    config::get_component_type().to_string(),
                    config::get_vertex_name().to_string(),
                    fb_server_info.language,
                    fb_server_info.version,
                    ContainerType::Sourcer.to_string(),
                );

                metrics::global_metrics()
                    .sdk_info
                    .get_or_create(&metric_labels)
                    .set(1);

                let mut sink_grpc_client = SinkClient::new(
                    grpc::create_rpc_channel(ud_config.socket_path.clone().into()).await?,
                )
                .max_encoding_message_size(ud_config.grpc_max_message_size)
                .max_decoding_message_size(ud_config.grpc_max_message_size);
                grpc::wait_until_sink_ready(cln_token, &mut sink_grpc_client).await?;

                Ok(sink_writer_builder
                    .fb_sink_client(SinkClientType::UserDefined(sink_grpc_client.clone()))
                    .build()
                    .await?)
            }
        };
    }

    if let Some(serving_store) = serving_store {
        sink_writer_builder = sink_writer_builder.serving_store(serving_store);
    }

    sink_writer_builder.build().await
}

/// Creates a transformer if it is configured
pub(crate) async fn create_transformer(
    batch_size: usize,
    transformer_config: Option<TransformerConfig>,
    tracker_handle: TrackerHandle,
    cln_token: CancellationToken,
) -> error::Result<Option<Transformer>> {
    if let Some(transformer_config) = transformer_config {
        if let config::components::transformer::TransformerType::UserDefined(ud_transformer) =
            &transformer_config.transformer_type
        {
            let server_info = sdk_server_info(
                ud_transformer.server_info_path.clone().into(),
                cln_token.clone(),
            )
            .await?;
            let metric_labels = metrics::sdk_info_labels(
                config::get_component_type().to_string(),
                config::get_vertex_name().to_string(),
                server_info.language,
                server_info.version,
                ContainerType::Sourcer.to_string(),
            );
            metrics::global_metrics()
                .sdk_info
                .get_or_create(&metric_labels)
                .set(1);

            let mut transformer_grpc_client = SourceTransformClient::new(
                grpc::create_rpc_channel(ud_transformer.socket_path.clone().into()).await?,
            )
            .max_encoding_message_size(ud_transformer.grpc_max_message_size)
            .max_decoding_message_size(ud_transformer.grpc_max_message_size);
            grpc::wait_until_transformer_ready(&cln_token, &mut transformer_grpc_client).await?;
            return Ok(Some(
                Transformer::new(
                    batch_size,
                    transformer_config.concurrency,
                    transformer_grpc_client.clone(),
                    tracker_handle,
                )
                .await?,
            ));
        }
    }
    Ok(None)
}

pub(crate) async fn create_mapper(
    batch_size: usize,
    read_timeout: Duration,
    map_config: MapVtxConfig,
    tracker_handle: TrackerHandle,
    cln_token: CancellationToken,
) -> error::Result<MapHandle> {
    match map_config.map_type {
        MapType::UserDefined(mut config) => {
            let server_info =
                sdk_server_info(config.server_info_path.clone().into(), cln_token.clone()).await?;

            // based on the map mode that is set in the server info, we will override the socket path
            // so that the clients can connect to the appropriate socket.
            let config = match server_info.get_map_mode().unwrap_or(MapMode::Unary) {
                MapMode::Unary => config,
                MapMode::Batch => {
                    config.socket_path = DEFAULT_BATCH_MAP_SOCKET.into();
                    config
                }
                MapMode::Stream => {
                    config.socket_path = DEFAULT_STREAM_MAP_SOCKET.into();
                    config
                }
            };

            let metric_labels = metrics::sdk_info_labels(
                config::get_component_type().to_string(),
                config::get_vertex_name().to_string(),
                server_info.language.clone(),
                server_info.version.clone(),
                ContainerType::Sourcer.to_string(),
            );
            metrics::global_metrics()
                .sdk_info
                .get_or_create(&metric_labels)
                .set(1);

            let mut map_grpc_client =
                MapClient::new(grpc::create_rpc_channel(config.socket_path.clone().into()).await?)
                    .max_encoding_message_size(config.grpc_max_message_size)
                    .max_decoding_message_size(config.grpc_max_message_size);
            grpc::wait_until_mapper_ready(&cln_token, &mut map_grpc_client).await?;
            Ok(MapHandle::new(
                server_info.get_map_mode().unwrap_or(MapMode::Unary),
                batch_size,
                read_timeout,
                map_config.concurrency,
                map_grpc_client.clone(),
                tracker_handle,
            )
            .await?)
        }
        MapType::Builtin(_) => Err(Error::Mapper("Builtin mapper is not supported".to_string())),
    }
}

/// Creates a source type based on the configuration
#[allow(clippy::too_many_arguments)]
pub async fn create_source(
    js_context: Option<Context>,
    batch_size: usize,
    read_timeout: Duration,
    source_config: &SourceConfig,
    tracker_handle: TrackerHandle,
    transformer: Option<Transformer>,
    watermark_handle: Option<SourceWatermarkHandle>,
    cln_token: CancellationToken,
) -> error::Result<Source> {
    match &source_config.source_type {
        SourceType::Generator(generator_config) => {
            let (generator_read, generator_ack, generator_lag) =
                new_generator(generator_config.clone(), batch_size)?;
            Ok(Source::new(
                batch_size,
                source::SourceType::Generator(generator_read, generator_ack, generator_lag),
                tracker_handle,
                source_config.read_ahead,
                transformer,
                watermark_handle,
            ))
        }
        SourceType::UserDefined(udsource_config) => {
            let server_info = sdk_server_info(
                udsource_config.server_info_path.clone().into(),
                cln_token.clone(),
            )
            .await?;

            let metric_labels = metrics::sdk_info_labels(
                config::get_component_type().to_string(),
                config::get_vertex_name().to_string(),
                server_info.language,
                server_info.version,
                ContainerType::Sourcer.to_string(),
            );
            metrics::global_metrics()
                .sdk_info
                .get_or_create(&metric_labels)
                .set(1);

            // TODO: Add sdk info metric
            let mut source_grpc_client = SourceClient::new(
                grpc::create_rpc_channel(udsource_config.socket_path.clone().into()).await?,
            )
            .max_encoding_message_size(udsource_config.grpc_max_message_size)
            .max_decoding_message_size(udsource_config.grpc_max_message_size);
            grpc::wait_until_source_ready(&cln_token, &mut source_grpc_client).await?;
            let (ud_read, ud_ack, ud_lag) =
                new_source(source_grpc_client.clone(), batch_size, read_timeout).await?;
            Ok(Source::new(
                batch_size,
                source::SourceType::UserDefinedSource(ud_read, ud_ack, ud_lag),
                tracker_handle,
                source_config.read_ahead,
                transformer,
                watermark_handle,
            ))
        }
        SourceType::Pulsar(pulsar_config) => {
            let pulsar = new_pulsar_source(
                pulsar_config.clone(),
                batch_size,
                read_timeout,
                *get_vertex_replica(),
            )
            .await?;
            Ok(Source::new(
                batch_size,
                source::SourceType::Pulsar(pulsar),
                tracker_handle,
                source_config.read_ahead,
                transformer,
                watermark_handle,
            ))
        }
<<<<<<< HEAD
        SourceType::Sqs(sqs_source_config) => {
            let sqs = new_sqs_source(
                sqs_source_config.clone(),
                batch_size,
                read_timeout,
                *get_vertex_replica(),
            )
            .await?;
            Ok((
                Source::new(
                    batch_size,
                    source::SourceType::SQS(sqs),
                    tracker_handle,
                    source_config.read_ahead,
                    transformer,
                    watermark_handle,
                ),
                None,
            ))
        }
=======
        // for serving we use batch size as 1 as we are not batching the messages
        // and read ahead is enabled as it supports it.
>>>>>>> a23d3e3e
        SourceType::Serving(config) => {
            let serving = ServingSource::new(
                js_context.expect("Jetstream context is required for serving source"),
                Arc::clone(config),
                1,
                read_timeout,
                *get_vertex_replica(),
            )
            .await?;
            Ok(Source::new(
                1,
                source::SourceType::Serving(serving),
                tracker_handle,
                true,
                transformer,
                watermark_handle,
            ))
        }
    }
}

// Retrieve value from mounted secret volume
// "/var/numaflow/secrets/${secretRef.name}/${secretRef.key}" is expected to be the file path
pub(crate) fn get_secret_from_volume(name: &str, key: &str) -> Result<String, String> {
    let path = format!("/var/numaflow/secrets/{name}/{key}");
    let val = std::fs::read_to_string(path.clone())
        .map_err(|e| format!("Reading secret from file {path}: {e:?}"))?;
    Ok(val.trim().into())
}

#[cfg(test)]
mod tests {
    use std::time::Duration;

    use numaflow::source::{Message, Offset, SourceReadRequest};
    use numaflow::{sink, source, sourcetransform};
    use numaflow_pb::clients::sink::sink_client::SinkClient;
    use numaflow_pb::clients::source::source_client::SourceClient;
    use numaflow_pb::clients::sourcetransformer::source_transform_client::SourceTransformClient;
    use tokio::sync::mpsc;
    use tokio::sync::mpsc::Sender;
    use tokio::time::sleep;
    use tokio_util::sync::CancellationToken;

    use crate::shared::grpc::{
        create_rpc_channel, wait_until_sink_ready, wait_until_source_ready,
        wait_until_transformer_ready,
    };

    struct SimpleSource {}

    #[tonic::async_trait]
    impl source::Sourcer for SimpleSource {
        async fn read(&self, _request: SourceReadRequest, _transmitter: Sender<Message>) {}

        async fn ack(&self, _offset: Vec<Offset>) {}

        async fn pending(&self) -> Option<usize> {
            Some(0)
        }

        async fn partitions(&self) -> Option<Vec<i32>> {
            Some(vec![0])
        }
    }

    struct SimpleTransformer;
    #[tonic::async_trait]
    impl sourcetransform::SourceTransformer for SimpleTransformer {
        async fn transform(
            &self,
            _input: sourcetransform::SourceTransformRequest,
        ) -> Vec<sourcetransform::Message> {
            vec![]
        }
    }

    struct InMemorySink {}

    #[tonic::async_trait]
    impl sink::Sinker for InMemorySink {
        async fn sink(&self, _input: mpsc::Receiver<sink::SinkRequest>) -> Vec<sink::Response> {
            vec![]
        }
    }

    #[tokio::test]
    async fn test_wait_until_ready() {
        // Start the source server
        let (source_shutdown_tx, source_shutdown_rx) = tokio::sync::oneshot::channel();
        let tmp_dir = tempfile::TempDir::new().unwrap();
        let source_sock_file = tmp_dir.path().join("source.sock");
        let server_info_file = tmp_dir.path().join("source-server-info");

        let server_info = server_info_file.clone();
        let source_socket = source_sock_file.clone();
        let source_server_handle = tokio::spawn(async move {
            source::Server::new(SimpleSource {})
                .with_socket_file(source_socket)
                .with_server_info_file(server_info)
                .start_with_shutdown(source_shutdown_rx)
                .await
                .unwrap();
        });

        // Start the sink server
        let (sink_shutdown_tx, sink_shutdown_rx) = tokio::sync::oneshot::channel();
        let sink_tmp_dir = tempfile::TempDir::new().unwrap();
        let sink_sock_file = sink_tmp_dir.path().join("sink.sock");
        let server_info_file = sink_tmp_dir.path().join("sink-server-info");

        let server_info = server_info_file.clone();
        let sink_socket = sink_sock_file.clone();
        let sink_server_handle = tokio::spawn(async move {
            sink::Server::new(InMemorySink {})
                .with_socket_file(sink_socket)
                .with_server_info_file(server_info)
                .start_with_shutdown(sink_shutdown_rx)
                .await
                .unwrap();
        });

        // Start the transformer server
        let (transformer_shutdown_tx, transformer_shutdown_rx) = tokio::sync::oneshot::channel();
        let tmp_dir = tempfile::TempDir::new().unwrap();
        let transformer_sock_file = tmp_dir.path().join("transformer.sock");
        let server_info_file = tmp_dir.path().join("transformer-server-info");

        let server_info = server_info_file.clone();
        let transformer_socket = transformer_sock_file.clone();
        let transformer_server_handle = tokio::spawn(async move {
            sourcetransform::Server::new(SimpleTransformer {})
                .with_socket_file(transformer_socket)
                .with_server_info_file(server_info)
                .start_with_shutdown(transformer_shutdown_rx)
                .await
                .unwrap();
        });

        // Wait for the servers to start
        sleep(Duration::from_millis(100)).await;

        let cln_token = CancellationToken::new();

        let mut source_grpc_client =
            SourceClient::new(create_rpc_channel(source_sock_file.clone()).await.unwrap());
        wait_until_source_ready(&cln_token, &mut source_grpc_client)
            .await
            .unwrap();

        let mut sink_grpc_client =
            SinkClient::new(create_rpc_channel(sink_sock_file.clone()).await.unwrap());
        wait_until_sink_ready(&cln_token, &mut sink_grpc_client)
            .await
            .unwrap();

        let mut transformer_grpc_client = Some(SourceTransformClient::new(
            create_rpc_channel(transformer_sock_file.clone())
                .await
                .unwrap(),
        ));
        wait_until_transformer_ready(&cln_token, transformer_grpc_client.as_mut().unwrap())
            .await
            .unwrap();

        source_shutdown_tx.send(()).unwrap();
        sink_shutdown_tx.send(()).unwrap();
        transformer_shutdown_tx.send(()).unwrap();

        source_server_handle.await.unwrap();
        sink_server_handle.await.unwrap();
        transformer_server_handle.await.unwrap();
    }
}<|MERGE_RESOLUTION|>--- conflicted
+++ resolved
@@ -322,7 +322,6 @@
                 watermark_handle,
             ))
         }
-<<<<<<< HEAD
         SourceType::Sqs(sqs_source_config) => {
             let sqs = new_sqs_source(
                 sqs_source_config.clone(),
@@ -331,22 +330,17 @@
                 *get_vertex_replica(),
             )
             .await?;
-            Ok((
-                Source::new(
-                    batch_size,
-                    source::SourceType::SQS(sqs),
-                    tracker_handle,
-                    source_config.read_ahead,
-                    transformer,
-                    watermark_handle,
-                ),
-                None,
+            Ok(Source::new(
+                batch_size,
+                source::SourceType::SQS(sqs),
+                tracker_handle,
+                source_config.read_ahead,
+                transformer,
+                watermark_handle,
             ))
         }
-=======
         // for serving we use batch size as 1 as we are not batching the messages
         // and read ahead is enabled as it supports it.
->>>>>>> a23d3e3e
         SourceType::Serving(config) => {
             let serving = ServingSource::new(
                 js_context.expect("Jetstream context is required for serving source"),
