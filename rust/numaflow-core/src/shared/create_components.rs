use std::time::Duration;

use crate::config::components::reduce::UnalignedWindowType;
use crate::config::components::sink::{SinkConfig, SinkType};
use crate::config::components::source::{SourceConfig, SourceType};
use crate::config::components::transformer::TransformerConfig;
use crate::config::get_vertex_replica;
use crate::config::pipeline::map::{MapMode, MapType, MapVtxConfig};
use crate::config::pipeline::watermark::WatermarkConfig;
use crate::config::pipeline::{
    DEFAULT_BATCH_MAP_SOCKET, DEFAULT_STREAM_MAP_SOCKET, PipelineConfig,
};
use crate::error::Error;
use crate::mapper::map::MapHandle;
use crate::reduce::reducer::WindowManager;
use crate::reduce::reducer::aligned::user_defined::UserDefinedAlignedReduce;
use crate::reduce::reducer::unaligned::user_defined::UserDefinedUnalignedReduce;
use crate::reduce::reducer::unaligned::user_defined::accumulator::UserDefinedAccumulator;
use crate::reduce::reducer::unaligned::user_defined::session::UserDefinedSessionReduce;
use crate::shared::grpc;
use crate::shared::grpc::{create_rpc_channel, wait_until_source_ready};
use crate::sink::serve::ServingStore;
use crate::sink::{SinkClientType, SinkWriter, SinkWriterBuilder};
use crate::source::Source;
use crate::source::generator::new_generator;
use crate::source::http::CoreHttpSource;
use crate::source::jetstream::new_jetstream_source;
use crate::source::kafka::new_kafka_source;
use crate::source::nats::new_nats_source;
use crate::source::pulsar::new_pulsar_source;
use crate::source::sqs::new_sqs_source;
use crate::source::user_defined::new_source;
use crate::tracker::TrackerHandle;
use crate::transformer::Transformer;
use crate::typ::NumaflowTypeConfig;
use crate::watermark::isb::ISBWatermarkHandle;
use crate::watermark::source::SourceWatermarkHandle;
use crate::{config, error, metrics, source};
use async_nats::jetstream::Context;
use numaflow_models::models::{NatsAuth, Tls};
use numaflow_nats::{TlsClientAuthCerts, TlsConfig};
use numaflow_pb::clients::accumulator::accumulator_client::AccumulatorClient;
use numaflow_pb::clients::map::map_client::MapClient;
use numaflow_pb::clients::reduce::reduce_client::ReduceClient;
use numaflow_pb::clients::sessionreduce::session_reduce_client::SessionReduceClient;
use numaflow_pb::clients::sink::sink_client::SinkClient;
use numaflow_pb::clients::source::source_client::SourceClient;
use numaflow_pb::clients::sourcetransformer::source_transform_client::SourceTransformClient;
use numaflow_shared::server_info::{ContainerType, Protocol, sdk_server_info};
use numaflow_sqs::sink::SqsSinkBuilder;
use std::path::PathBuf;
use tokio_util::sync::CancellationToken;
use tonic::transport::Channel;

/// Creates a sink writer based on the configuration
pub(crate) async fn create_sink_writer(
    batch_size: usize,
    read_timeout: Duration,
    primary_sink: SinkConfig,
    fallback_sink: Option<SinkConfig>,
    tracker_handle: TrackerHandle,
    serving_store: Option<ServingStore>,
    cln_token: &CancellationToken,
) -> error::Result<SinkWriter> {
    let mut sink_writer_builder = match primary_sink.sink_type.clone() {
        SinkType::Log(_) => SinkWriterBuilder::new(
            batch_size,
            read_timeout,
            SinkClientType::Log,
            tracker_handle,
        ),
        SinkType::Blackhole(_) => SinkWriterBuilder::new(
            batch_size,
            read_timeout,
            SinkClientType::Blackhole,
            tracker_handle,
        ),
        SinkType::Serve => SinkWriterBuilder::new(
            batch_size,
            read_timeout,
            SinkClientType::Serve,
            tracker_handle,
        ),
        SinkType::UserDefined(ud_config) => {
            let sink_server_info =
                sdk_server_info(ud_config.server_info_path.clone().into(), cln_token.clone())
                    .await?;

            let metric_labels = metrics::sdk_info_labels(
                config::get_component_type().to_string(),
                config::get_vertex_name().to_string(),
                sink_server_info.language,
                sink_server_info.version,
                ContainerType::Sinker.to_string(),
            );

            metrics::global_metrics()
                .sdk_info
                .get_or_create(&metric_labels)
                .set(1);

            let mut sink_grpc_client = SinkClient::new(
                grpc::create_rpc_channel(ud_config.socket_path.clone().into()).await?,
            )
            .max_encoding_message_size(ud_config.grpc_max_message_size)
            .max_decoding_message_size(ud_config.grpc_max_message_size);
            grpc::wait_until_sink_ready(cln_token, &mut sink_grpc_client).await?;
            SinkWriterBuilder::new(
                batch_size,
                read_timeout,
                SinkClientType::UserDefined(sink_grpc_client.clone()),
                tracker_handle,
            )
            .retry_config(primary_sink.retry_config.unwrap_or_default())
        }
        SinkType::Sqs(sqs_sink_config) => {
            let sqs_sink = SqsSinkBuilder::new(sqs_sink_config).build().await?;
            SinkWriterBuilder::new(
                batch_size,
                read_timeout,
                SinkClientType::Sqs(sqs_sink.clone()),
                tracker_handle,
            )
        }
        SinkType::Kafka(sink_config) => {
            let sink_config = *sink_config;
            let kafka_sink = numaflow_kafka::sink::new_sink(sink_config)?;
            SinkWriterBuilder::new(
                batch_size,
                read_timeout,
                SinkClientType::Kafka(kafka_sink),
                tracker_handle,
            )
        }
        SinkType::Pulsar(pulsar_sink_config) => {
            let pulsar_sink = numaflow_pulsar::sink::new_sink(*pulsar_sink_config).await?;
            SinkWriterBuilder::new(
                batch_size,
                read_timeout,
                SinkClientType::Pulsar(Box::new(pulsar_sink)),
                tracker_handle,
            )
        }
    };

    if let Some(fb_sink) = fallback_sink {
        return match fb_sink.sink_type.clone() {
            SinkType::Log(_) => Ok(sink_writer_builder
                .fb_sink_client(SinkClientType::Log)
                .build()
                .await?),
            SinkType::Serve => Ok(sink_writer_builder
                .fb_sink_client(SinkClientType::Serve)
                .build()
                .await?),
            SinkType::Blackhole(_) => Ok(sink_writer_builder
                .fb_sink_client(SinkClientType::Blackhole)
                .build()
                .await?),
            SinkType::UserDefined(ud_config) => {
                let fb_server_info =
                    sdk_server_info(ud_config.server_info_path.clone().into(), cln_token.clone())
                        .await?;

                let metric_labels = metrics::sdk_info_labels(
                    config::get_component_type().to_string(),
                    config::get_vertex_name().to_string(),
                    fb_server_info.language,
                    fb_server_info.version,
                    ContainerType::FbSinker.to_string(),
                );

                metrics::global_metrics()
                    .sdk_info
                    .get_or_create(&metric_labels)
                    .set(1);

                let mut sink_grpc_client = SinkClient::new(
                    grpc::create_rpc_channel(ud_config.socket_path.clone().into()).await?,
                )
                .max_encoding_message_size(ud_config.grpc_max_message_size)
                .max_decoding_message_size(ud_config.grpc_max_message_size);
                grpc::wait_until_sink_ready(cln_token, &mut sink_grpc_client).await?;

                Ok(sink_writer_builder
                    .fb_sink_client(SinkClientType::UserDefined(sink_grpc_client.clone()))
                    .build()
                    .await?)
            }
            SinkType::Sqs(sqs_sink_config) => {
                let sqs_sink = SqsSinkBuilder::new(sqs_sink_config).build().await?;
                Ok(sink_writer_builder
                    .fb_sink_client(SinkClientType::Sqs(sqs_sink.clone()))
                    .build()
                    .await?)
            }
            SinkType::Kafka(sink_config) => {
                let sink_config = *sink_config.clone();
                let kafka_sink = numaflow_kafka::sink::new_sink(sink_config)?;
                Ok(sink_writer_builder
                    .fb_sink_client(SinkClientType::Kafka(kafka_sink))
                    .build()
                    .await?)
            }
            SinkType::Pulsar(pulsar_sink_config) => {
                let pulsar_sink = numaflow_pulsar::sink::new_sink(*pulsar_sink_config).await?;
                Ok(sink_writer_builder
                    .fb_sink_client(SinkClientType::Pulsar(Box::new(pulsar_sink)))
                    .build()
                    .await?)
            }
        };
    }

    if let Some(serving_store) = serving_store {
        sink_writer_builder = sink_writer_builder.serving_store(serving_store);
    }

    sink_writer_builder.build().await
}

/// Creates a transformer if it is configured
pub(crate) async fn create_transformer(
    batch_size: usize,
    graceful_timeout: Duration,
    transformer_config: Option<TransformerConfig>,
    tracker_handle: TrackerHandle,
    cln_token: CancellationToken,
) -> error::Result<Option<Transformer>> {
    if let Some(transformer_config) = transformer_config
        && let config::components::transformer::TransformerType::UserDefined(ud_transformer) =
            &transformer_config.transformer_type
    {
        let server_info = sdk_server_info(
            ud_transformer.server_info_path.clone().into(),
            cln_token.clone(),
        )
        .await?;
        let metric_labels = metrics::sdk_info_labels(
            config::get_component_type().to_string(),
            config::get_vertex_name().to_string(),
            server_info.language,
            server_info.version,
            ContainerType::SourceTransformer.to_string(),
        );
        metrics::global_metrics()
            .sdk_info
            .get_or_create(&metric_labels)
            .set(1);

        let mut transformer_grpc_client = SourceTransformClient::new(
            grpc::create_rpc_channel(ud_transformer.socket_path.clone().into()).await?,
        )
        .max_encoding_message_size(ud_transformer.grpc_max_message_size)
        .max_decoding_message_size(ud_transformer.grpc_max_message_size);
        grpc::wait_until_transformer_ready(&cln_token, &mut transformer_grpc_client).await?;
        return Ok(Some(
            Transformer::new(
                batch_size,
                transformer_config.concurrency,
                graceful_timeout,
                transformer_grpc_client.clone(),
                tracker_handle,
            )
            .await?,
        ));
    }
    Ok(None)
}

pub(crate) async fn create_mapper(
    batch_size: usize,
    read_timeout: Duration,
    graceful_timeout: Duration,
    map_config: MapVtxConfig,
    tracker_handle: TrackerHandle,
    cln_token: CancellationToken,
) -> error::Result<MapHandle> {
    match map_config.map_type {
        MapType::UserDefined(mut config) => {
            let server_info =
                sdk_server_info(config.server_info_path.clone().into(), cln_token.clone()).await?;

            // add sdk info metric
            let metric_labels = metrics::sdk_info_labels(
                config::get_component_type().to_string(),
                config::get_vertex_name().to_string(),
                server_info.language.clone(),
                server_info.version.clone(),
                ContainerType::Mapper.to_string(),
            );
            metrics::global_metrics()
                .sdk_info
                .get_or_create(&metric_labels)
                .set(1);

            match server_info.get_protocol() {
                Protocol::TCP => {
                    // tcp is only used for multi proc mode in python
                    let endpoints = server_info.get_http_endpoints();

                    // Bug in tonic, https://github.com/hyperium/tonic/issues/2257 we will enable it
                    // once it's fixed.
                    if endpoints.len() > 1 {
                        return Err(Error::Mapper(
                            "Multi proc mode is not supported".to_string(),
                        ));
                    }

                    let channel = grpc::create_multi_rpc_channel(endpoints).await?;

                    let map_grpc_client = MapClient::new(channel)
                        .max_encoding_message_size(config.grpc_max_message_size)
                        .max_decoding_message_size(config.grpc_max_message_size);

                    Ok(MapHandle::new(
                        server_info.get_map_mode().unwrap_or(MapMode::Unary),
                        batch_size,
                        read_timeout,
                        graceful_timeout,
                        map_config.concurrency,
                        map_grpc_client.clone(),
                        tracker_handle,
                    )
                    .await?)
                }
                Protocol::UDS => {
                    // based on the map mode that is set in the server info, we will override the socket path
                    // so that the clients can connect to the appropriate socket.
                    let config = match server_info.get_map_mode().unwrap_or(MapMode::Unary) {
                        MapMode::Unary => config,
                        MapMode::Batch => {
                            config.socket_path = DEFAULT_BATCH_MAP_SOCKET.into();
                            config
                        }
                        MapMode::Stream => {
                            config.socket_path = DEFAULT_STREAM_MAP_SOCKET.into();
                            config
                        }
                    };

                    let mut map_grpc_client = MapClient::new(
                        grpc::create_rpc_channel(config.socket_path.clone().into()).await?,
                    )
                    .max_encoding_message_size(config.grpc_max_message_size)
                    .max_decoding_message_size(config.grpc_max_message_size);

                    grpc::wait_until_mapper_ready(&cln_token, &mut map_grpc_client).await?;
                    Ok(MapHandle::new(
                        server_info.get_map_mode().unwrap_or(MapMode::Unary),
                        batch_size,
                        read_timeout,
                        graceful_timeout,
                        map_config.concurrency,
                        map_grpc_client.clone(),
                        tracker_handle,
                    )
                    .await?)
                }
            }
        }
    }
}

/// Creates a source type with rate limiter based on the configuration
#[allow(clippy::too_many_arguments)]
pub async fn create_source<C: NumaflowTypeConfig>(
    batch_size: usize,
    read_timeout: Duration,
    source_config: &SourceConfig,
    tracker_handle: TrackerHandle,
    transformer: Option<Transformer>,
    watermark_handle: Option<SourceWatermarkHandle>,
    cln_token: CancellationToken,
    rate_limiter: Option<C::RateLimiter>,
) -> error::Result<Source<C>> {
    match &source_config.source_type {
        SourceType::Generator(generator_config) => {
            let (generator, generator_ack, generator_lag) =
                new_generator(generator_config.clone(), batch_size)?;
            Ok(Source::new(
                batch_size,
                source::SourceType::Generator(generator, generator_ack, generator_lag),
                tracker_handle,
                source_config.read_ahead,
                transformer,
                watermark_handle,
                rate_limiter,
            ))
        }
        SourceType::Pulsar(pulsar_config) => {
            let pulsar = new_pulsar_source(
                pulsar_config.clone(),
                batch_size,
                read_timeout,
                *get_vertex_replica(),
            )
            .await?;
            Ok(crate::source::Source::new(
                batch_size,
                source::SourceType::Pulsar(pulsar),
                tracker_handle,
                source_config.read_ahead,
                transformer,
                watermark_handle,
                rate_limiter,
            ))
        }
        SourceType::Sqs(sqs_source_config) => {
            let sqs = new_sqs_source(
                sqs_source_config.clone(),
                batch_size,
                read_timeout,
                *get_vertex_replica(),
            )
            .await?;
            Ok(Source::new(
                batch_size,
                source::SourceType::Sqs(sqs),
                tracker_handle,
                source_config.read_ahead,
                transformer,
                watermark_handle,
                rate_limiter,
            ))
        }
        SourceType::Jetstream(jetstream_config) => {
            let jetstream = new_jetstream_source(
                jetstream_config.clone(),
                batch_size,
                read_timeout,
                cln_token,
            )
            .await?;
            Ok(Source::new(
                batch_size,
                source::SourceType::Jetstream(jetstream),
                tracker_handle,
                source_config.read_ahead,
                transformer,
                watermark_handle,
                rate_limiter,
            ))
        }
        SourceType::Nats(nats_config) => {
            let nats = new_nats_source(nats_config.clone(), batch_size, read_timeout).await?;
            Ok(Source::new(
                batch_size,
                source::SourceType::Nats(nats),
                tracker_handle,
                source_config.read_ahead,
                transformer,
                watermark_handle,
                rate_limiter,
            ))
        }
        SourceType::Kafka(kafka_config) => {
            let config = *kafka_config.clone();
            let kafka = new_kafka_source(config, batch_size, read_timeout).await?;
            Ok(Source::new(
                batch_size,
                source::SourceType::Kafka(kafka),
                tracker_handle,
                source_config.read_ahead,
                transformer,
                watermark_handle,
                rate_limiter,
            ))
        }
        SourceType::Http(http_source_config) => {
            let http_source =
                numaflow_http::HttpSourceHandle::new(http_source_config.clone()).await;
            Ok(Source::new(
                batch_size,
                source::SourceType::Http(CoreHttpSource::new(batch_size, http_source)),
                tracker_handle,
                source_config.read_ahead,
                transformer,
                watermark_handle,
                rate_limiter,
            ))
        }

        SourceType::UserDefined(user_defined_config) => {
            let source_client =
                create_source_client(user_defined_config, cln_token.clone()).await?;
            let (ud_read, ud_ack, ud_lag) =
                new_source(source_client, batch_size, read_timeout).await?;
            Ok(Source::new(
                batch_size,
                source::SourceType::UserDefinedSource(Box::new(ud_read), Box::new(ud_ack), ud_lag),
                tracker_handle,
                source_config.read_ahead,
                transformer,
                watermark_handle,
                rate_limiter,
            ))
        }
    }
}

/// Creates a source client from user-defined config
async fn create_source_client(
    user_defined_config: &config::components::source::UserDefinedConfig,
    cln_token: CancellationToken,
) -> error::Result<SourceClient<Channel>> {
    let server_info = sdk_server_info(
        user_defined_config.server_info_path.clone().into(),
        cln_token.clone(),
    )
    .await?;

    let metric_labels = metrics::sdk_info_labels(
        config::get_component_type().to_string(),
        config::get_vertex_name().to_string(),
        server_info.language,
        server_info.version,
        ContainerType::Sourcer.to_string(),
    );
    metrics::global_metrics()
        .sdk_info
        .get_or_create(&metric_labels)
        .set(1);

    let channel =
        create_rpc_channel(PathBuf::from(user_defined_config.socket_path.clone())).await?;
    let mut client = SourceClient::new(channel);
    wait_until_source_ready(&cln_token, &mut client).await?;
    Ok(client)
}

/// Creates a user-defined aligned reducer client
pub(crate) async fn create_aligned_reducer(
    reducer_config: config::components::reduce::AlignedReducerConfig,
    cln_token: CancellationToken,
) -> crate::Result<UserDefinedAlignedReduce> {
    let server_info = sdk_server_info(
        reducer_config.user_defined_config.server_info_path.into(),
        cln_token.clone(),
    )
    .await?;

    let metric_labels = metrics::sdk_info_labels(
        config::get_component_type().to_string(),
        config::get_vertex_name().to_string(),
        server_info.language,
        server_info.version,
        ContainerType::Reducer.to_string(),
    );
    metrics::global_metrics()
        .sdk_info
        .get_or_create(&metric_labels)
        .set(1);

    // Create gRPC channel
    let channel = create_rpc_channel(reducer_config.user_defined_config.socket_path.into()).await?;

    // Create client
    let client = UserDefinedAlignedReduce::new(
        ReduceClient::new(channel)
            .max_encoding_message_size(reducer_config.user_defined_config.grpc_max_message_size)
            .max_decoding_message_size(reducer_config.user_defined_config.grpc_max_message_size),
    )
    .await;

    Ok(client)
}

pub(crate) async fn create_unaligned_reducer(
    reducer_config: config::components::reduce::UnalignedReducerConfig,
    cln_token: CancellationToken,
) -> crate::Result<UserDefinedUnalignedReduce> {
    let server_info = sdk_server_info(
        reducer_config.user_defined_config.server_info_path.into(),
        cln_token.clone(),
    )
    .await?;

    let metric_labels = metrics::sdk_info_labels(
        config::get_component_type().to_string(),
        config::get_vertex_name().to_string(),
        server_info.language,
        server_info.version,
        ContainerType::Reducer.to_string(),
    );
    metrics::global_metrics()
        .sdk_info
        .get_or_create(&metric_labels)
        .set(1);

    // Create gRPC channel
    let channel =
        grpc::create_rpc_channel(reducer_config.user_defined_config.socket_path.into()).await?;

    match reducer_config.window_config.window_type {
        UnalignedWindowType::Accumulator(_) => Ok(UserDefinedUnalignedReduce::Accumulator(
            UserDefinedAccumulator::new(
                AccumulatorClient::new(channel)
                    .max_encoding_message_size(
                        reducer_config.user_defined_config.grpc_max_message_size,
                    )
                    .max_decoding_message_size(
                        reducer_config.user_defined_config.grpc_max_message_size,
                    ),
            )
            .await,
        )),
        UnalignedWindowType::Session(_) => Ok(UserDefinedUnalignedReduce::Session(
            UserDefinedSessionReduce::new(
                SessionReduceClient::new(channel)
                    .max_encoding_message_size(
                        reducer_config.user_defined_config.grpc_max_message_size,
                    )
                    .max_decoding_message_size(
                        reducer_config.user_defined_config.grpc_max_message_size,
                    ),
            )
            .await,
        )),
    }
}

pub(crate) fn parse_nats_auth(
    auth: Option<Box<NatsAuth>>,
) -> Result<Option<numaflow_nats::NatsAuth>, Error> {
    match auth {
        Some(auth) => {
            if let Some(basic_auth) = auth.basic {
                let user_secret_selector = &basic_auth.user.ok_or_else(|| {
                    Error::Config("Username can not be empty for basic auth".into())
                })?;
                let username = get_secret_from_volume(
                    &user_secret_selector.name,
                    &user_secret_selector.key,
                )
                .map_err(|e| Error::Config(format!("Failed to get username secret: {e:?}")))?;

                let password_secret_selector = &basic_auth.password.ok_or_else(|| {
                    Error::Config("Password can not be empty for basic auth".into())
                })?;
                let password = get_secret_from_volume(
                    &password_secret_selector.name,
                    &password_secret_selector.key,
                )
                .map_err(|e| Error::Config(format!("Failed to get password secret: {e:?}")))?;

                Ok(Some(numaflow_nats::NatsAuth::Basic { username, password }))
            } else if let Some(nkey_auth) = auth.nkey {
                let nkey = get_secret_from_volume(&nkey_auth.name, &nkey_auth.key)
                    .map_err(|e| Error::Config(format!("Failed to get nkey secret: {e:?}")))?;
                Ok(Some(numaflow_nats::NatsAuth::NKey(nkey)))
            } else if let Some(token_auth) = auth.token {
                let token = get_secret_from_volume(&token_auth.name, &token_auth.key)
                    .map_err(|e| Error::Config(format!("Failed to get token secret: {e:?}")))?;
                Ok(Some(numaflow_nats::NatsAuth::Token(token)))
            } else {
                Err(Error::Config(
                    "Authentication is specified, but auth setting is empty".into(),
                ))
            }
        }
        None => Ok(None),
    }
}

pub(crate) fn parse_tls_config(tls_config: Option<Box<Tls>>) -> Result<Option<TlsConfig>, Error> {
    let Some(tls_config) = tls_config else {
        return Ok(None);
    };

    let tls_skip_verify = tls_config.insecure_skip_verify.unwrap_or(false);
    if tls_skip_verify {
        return Ok(Some(TlsConfig {
            insecure_skip_verify: true,
            ca_cert: None,
            client_auth: None,
        }));
    }

    let ca_cert = tls_config
        .ca_cert_secret
        .map(|ca_cert_secret| {
            get_secret_from_volume(&ca_cert_secret.name, &ca_cert_secret.key)
                .map_err(|e| Error::Config(format!("Failed to get CA cert secret: {e:?}")))
        })
        .transpose()?;

    let client_auth = match tls_config.cert_secret {
        Some(client_cert_secret) => {
            let client_cert =
                get_secret_from_volume(&client_cert_secret.name, &client_cert_secret.key).map_err(
                    |e| Error::Config(format!("Failed to get client cert secret: {e:?}")),
                )?;

            let Some(private_key_secret) = tls_config.key_secret else {
                return Err(Error::Config(
                    "Client cert is specified for TLS authentication, but private key is not specified".into(),
                ));
            };

            let client_cert_private_key =
                get_secret_from_volume(&private_key_secret.name, &private_key_secret.key).map_err(
                    |e| {
                        Error::Config(format!(
                            "Failed to get client cert private key secret: {e:?}"
                        ))
                    },
                )?;

            Some(TlsClientAuthCerts {
                client_cert,
                client_cert_private_key,
            })
        }
        None => None,
    };

    Ok(Some(TlsConfig {
        insecure_skip_verify: false,
        ca_cert,
        client_auth,
    }))
}

#[cfg(test)]
const SECRET_BASE_PATH: &str = "/tmp/numaflow";

#[cfg(not(test))]
const SECRET_BASE_PATH: &str = "/var/numaflow/secrets";

// Retrieve value from mounted secret volume
// "/var/numaflow/secrets/${secretRef.name}/${secretRef.key}" is expected to be the file path
pub(crate) fn get_secret_from_volume(name: &str, key: &str) -> Result<String, String> {
    let path = format!("{SECRET_BASE_PATH}/{name}/{key}");
    let val = std::fs::read_to_string(path.clone())
        .map_err(|e| format!("Reading secret from file {path}: {e:?}"))?;
    Ok(val.trim().into())
}

/// Creates an ISBWatermarkHandle if watermark is enabled in the configuration
pub async fn create_edge_watermark_handle(
    config: &PipelineConfig,
    js_context: &Context,
    cln_token: &CancellationToken,
    window_manager: Option<WindowManager>,
    tracker_handle: TrackerHandle,
) -> error::Result<Option<ISBWatermarkHandle>> {
    match &config.watermark_config {
        Some(WatermarkConfig::Edge(edge_config)) => {
            let handle = ISBWatermarkHandle::new(
                config.vertex_name,
                config.replica,
                config.vertex_type,
<<<<<<< HEAD
=======
                2 * config.read_timeout,
>>>>>>> 252105a5
                js_context.clone(),
                edge_config,
                &config.to_vertex_config,
                window_manager,
                tracker_handle,
            )
            .await?;
            Ok(Some(handle))
        }
        _ => Ok(None),
    }
}

#[cfg(test)]
mod tests {
    use std::time::Duration;

    use numaflow::source::{Message, Offset, SourceReadRequest};
    use numaflow::{sink, source, sourcetransform};
    use numaflow_pb::clients::sink::sink_client::SinkClient;
    use numaflow_pb::clients::source::source_client::SourceClient;
    use numaflow_pb::clients::sourcetransformer::source_transform_client::SourceTransformClient;
    use tokio::sync::mpsc;
    use tokio::sync::mpsc::Sender;
    use tokio::time::sleep;
    use tokio_util::sync::CancellationToken;

    use crate::shared::grpc::{
        create_rpc_channel, wait_until_sink_ready, wait_until_source_ready,
        wait_until_transformer_ready,
    };

    struct SimpleSource {}

    #[tonic::async_trait]
    impl source::Sourcer for SimpleSource {
        async fn read(&self, _request: SourceReadRequest, _transmitter: Sender<Message>) {}

        async fn ack(&self, _offset: Vec<Offset>) {}

        async fn pending(&self) -> Option<usize> {
            Some(0)
        }

        async fn partitions(&self) -> Option<Vec<i32>> {
            Some(vec![0])
        }
    }

    struct SimpleTransformer;
    #[tonic::async_trait]
    impl sourcetransform::SourceTransformer for SimpleTransformer {
        async fn transform(
            &self,
            _input: sourcetransform::SourceTransformRequest,
        ) -> Vec<sourcetransform::Message> {
            vec![]
        }
    }

    struct InMemorySink {}

    #[tonic::async_trait]
    impl sink::Sinker for InMemorySink {
        async fn sink(&self, _input: mpsc::Receiver<sink::SinkRequest>) -> Vec<sink::Response> {
            vec![]
        }
    }

    #[tokio::test]
    async fn test_wait_until_ready() {
        // Start the source server
        let (source_shutdown_tx, source_shutdown_rx) = tokio::sync::oneshot::channel();
        let tmp_dir = tempfile::TempDir::new().unwrap();
        let source_sock_file = tmp_dir.path().join("source.sock");
        let server_info_file = tmp_dir.path().join("source-server-info");

        let server_info = server_info_file.clone();
        let source_socket = source_sock_file.clone();
        let source_server_handle = tokio::spawn(async move {
            source::Server::new(SimpleSource {})
                .with_socket_file(source_socket)
                .with_server_info_file(server_info)
                .start_with_shutdown(source_shutdown_rx)
                .await
                .unwrap();
        });

        // Start the sink server
        let (sink_shutdown_tx, sink_shutdown_rx) = tokio::sync::oneshot::channel();
        let sink_tmp_dir = tempfile::TempDir::new().unwrap();
        let sink_sock_file = sink_tmp_dir.path().join("sink.sock");
        let server_info_file = sink_tmp_dir.path().join("sink-server-info");

        let server_info = server_info_file.clone();
        let sink_socket = sink_sock_file.clone();
        let sink_server_handle = tokio::spawn(async move {
            sink::Server::new(InMemorySink {})
                .with_socket_file(sink_socket)
                .with_server_info_file(server_info)
                .start_with_shutdown(sink_shutdown_rx)
                .await
                .unwrap();
        });

        // Start the transformer server
        let (transformer_shutdown_tx, transformer_shutdown_rx) = tokio::sync::oneshot::channel();
        let tmp_dir = tempfile::TempDir::new().unwrap();
        let transformer_sock_file = tmp_dir.path().join("transformer.sock");
        let server_info_file = tmp_dir.path().join("transformer-server-info");

        let server_info = server_info_file.clone();
        let transformer_socket = transformer_sock_file.clone();
        let transformer_server_handle = tokio::spawn(async move {
            sourcetransform::Server::new(SimpleTransformer {})
                .with_socket_file(transformer_socket)
                .with_server_info_file(server_info)
                .start_with_shutdown(transformer_shutdown_rx)
                .await
                .unwrap();
        });

        // Wait for the servers to start
        sleep(Duration::from_millis(100)).await;

        let cln_token = CancellationToken::new();

        let mut source_grpc_client =
            SourceClient::new(create_rpc_channel(source_sock_file.clone()).await.unwrap());
        wait_until_source_ready(&cln_token, &mut source_grpc_client)
            .await
            .unwrap();

        let mut sink_grpc_client =
            SinkClient::new(create_rpc_channel(sink_sock_file.clone()).await.unwrap());
        wait_until_sink_ready(&cln_token, &mut sink_grpc_client)
            .await
            .unwrap();

        let mut transformer_grpc_client = Some(SourceTransformClient::new(
            create_rpc_channel(transformer_sock_file.clone())
                .await
                .unwrap(),
        ));
        wait_until_transformer_ready(&cln_token, transformer_grpc_client.as_mut().unwrap())
            .await
            .unwrap();

        source_shutdown_tx.send(()).unwrap();
        sink_shutdown_tx.send(()).unwrap();
        transformer_shutdown_tx.send(()).unwrap();

        source_server_handle.await.unwrap();
        sink_server_handle.await.unwrap();
        transformer_server_handle.await.unwrap();
    }
}<|MERGE_RESOLUTION|>--- conflicted
+++ resolved
@@ -751,10 +751,7 @@
                 config.vertex_name,
                 config.replica,
                 config.vertex_type,
-<<<<<<< HEAD
-=======
                 2 * config.read_timeout,
->>>>>>> 252105a5
                 js_context.clone(),
                 edge_config,
                 &config.to_vertex_config,
