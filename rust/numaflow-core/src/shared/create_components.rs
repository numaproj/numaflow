--- conflicted
+++ resolved
@@ -1,9 +1,6 @@
 use std::time::Duration;
 
-<<<<<<< HEAD
 use crate::config::components::reduce::ReducerType;
-=======
->>>>>>> 39610720
 use crate::config::components::sink::{SinkConfig, SinkType};
 use crate::config::components::source::{SourceConfig, SourceType};
 use crate::config::components::transformer::TransformerConfig;
@@ -32,21 +29,14 @@
 use crate::watermark::isb::ISBWatermarkHandle;
 use crate::watermark::source::SourceWatermarkHandle;
 use crate::{config, error, metrics, source};
-<<<<<<< HEAD
 use async_nats::jetstream::Context;
 use numaflow_pb::clients::map::map_client::MapClient;
 use numaflow_pb::clients::reduce::reduce_client::ReduceClient;
 use numaflow_pb::clients::sink::sink_client::SinkClient;
 use numaflow_pb::clients::source::source_client::SourceClient;
 use numaflow_pb::clients::sourcetransformer::source_transform_client::SourceTransformClient;
-=======
-use numaflow_pb::clients::map::map_client::MapClient;
-use numaflow_pb::clients::sink::sink_client::SinkClient;
-use numaflow_pb::clients::source::source_client::SourceClient;
-use numaflow_pb::clients::sourcetransformer::source_transform_client::SourceTransformClient;
+use tokio_util::sync::CancellationToken;
 use numaflow_sqs::sink::SqsSinkBuilder;
->>>>>>> 39610720
-use tokio_util::sync::CancellationToken;
 
 /// Creates a sink writer based on the configuration
 pub(crate) async fn create_sink_writer(
@@ -164,13 +154,6 @@
                     .build()
                     .await?)
             }
-            SinkType::Sqs(sqs_sink_config) => {
-                let sqs_sink = SqsSinkBuilder::new(sqs_sink_config).build().await?;
-                Ok(sink_writer_builder
-                    .fb_sink_client(SinkClientType::Sqs(sqs_sink.clone()))
-                    .build()
-                    .await?)
-            }
         };
     }
 
