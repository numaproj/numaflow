use std::sync::Arc;
use std::time::Duration;

use numaflow_pb::clients::map::map_client::MapClient;
use tokio::sync::{mpsc, oneshot, OwnedSemaphorePermit, Semaphore};
use tokio::task::JoinHandle;
use tokio_stream::wrappers::ReceiverStream;
use tokio_stream::StreamExt;
use tonic::transport::Channel;

use crate::config::pipeline::map::MapMode;
use crate::error;
use crate::error::Error;
use crate::mapper::map::user_defined::{
    UserDefinedBatchMap, UserDefinedStreamMap, UserDefinedUnaryMap,
};
use crate::message::Message;
use crate::tracker::TrackerHandle;
pub(super) mod user_defined;

/// UnaryActorMessage is a message that is sent to the UnaryMapperActor.
struct UnaryActorMessage {
    message: Message,
    respond_to: oneshot::Sender<error::Result<Vec<Message>>>,
}

/// BatchActorMessage is a message that is sent to the BatchMapperActor.
struct BatchActorMessage {
    messages: Vec<Message>,
    respond_to: Vec<oneshot::Sender<error::Result<Vec<Message>>>>,
}

/// StreamActorMessage is a message that is sent to the StreamMapperActor.
struct StreamActorMessage {
    message: Message,
    respond_to: mpsc::Sender<error::Result<Message>>,
}

/// UnaryMapperActor is responsible for handling the unary map operation.
struct UnaryMapperActor {
    receiver: mpsc::Receiver<UnaryActorMessage>,
    mapper: UserDefinedUnaryMap,
}

impl UnaryMapperActor {
    fn new(receiver: mpsc::Receiver<UnaryActorMessage>, mapper: UserDefinedUnaryMap) -> Self {
        Self { receiver, mapper }
    }

    async fn handle_message(&mut self, msg: UnaryActorMessage) {
        self.mapper.unary_map(msg.message, msg.respond_to).await;
    }

    async fn run(mut self) {
        while let Some(msg) = self.receiver.recv().await {
            self.handle_message(msg).await;
        }
    }
}

/// BatchMapActor is responsible for handling the batch map operation.
struct BatchMapActor {
    receiver: mpsc::Receiver<BatchActorMessage>,
    mapper: UserDefinedBatchMap,
}

impl BatchMapActor {
    fn new(receiver: mpsc::Receiver<BatchActorMessage>, mapper: UserDefinedBatchMap) -> Self {
        Self { receiver, mapper }
    }

    async fn handle_message(&mut self, msg: BatchActorMessage) {
        self.mapper.batch_map(msg.messages, msg.respond_to).await;
    }

    async fn run(mut self) {
        while let Some(msg) = self.receiver.recv().await {
            self.handle_message(msg).await;
        }
    }
}

/// StreamMapActor is responsible for handling the stream map operation.
struct StreamMapActor {
    receiver: mpsc::Receiver<StreamActorMessage>,
    mapper: UserDefinedStreamMap,
}

impl StreamMapActor {
    fn new(receiver: mpsc::Receiver<StreamActorMessage>, mapper: UserDefinedStreamMap) -> Self {
        Self { receiver, mapper }
    }

    async fn handle_message(&mut self, msg: StreamActorMessage) {
        self.mapper.stream_map(msg.message, msg.respond_to).await;
    }

    async fn run(mut self) {
        while let Some(msg) = self.receiver.recv().await {
            self.handle_message(msg).await;
        }
    }
}

/// ActorSender is an enum to store the handles to different types of actors.
#[derive(Clone)]
enum ActorSender {
    Unary(mpsc::Sender<UnaryActorMessage>),
    Batch(mpsc::Sender<BatchActorMessage>),
    Stream(mpsc::Sender<StreamActorMessage>),
}

/// MapHandle is responsible for reading messages from the stream and invoke the map operation
/// on those messages and send the mapped messages to the output stream.
pub(crate) struct MapHandle {
    batch_size: usize,
    read_timeout: Duration,
    concurrency: usize,
    tracker: TrackerHandle,
    actor_sender: ActorSender,
    task_handle: JoinHandle<()>,
}

/// Abort all the background tasks when the mapper is dropped.
impl Drop for MapHandle {
    fn drop(&mut self) {
        self.task_handle.abort();
    }
}

/// Response channel size for streaming map.
const STREAMING_MAP_RESP_CHANNEL_SIZE: usize = 10;

impl MapHandle {
    /// Creates a new mapper with the given batch size, concurrency, client, and tracker handle.
    /// It spawns the appropriate actor based on the map mode.
    pub(crate) async fn new(
        map_mode: MapMode,
        batch_size: usize,
        read_timeout: Duration,
        concurrency: usize,
        client: MapClient<Channel>,
        tracker_handle: TrackerHandle,
    ) -> error::Result<Self> {
        let task_handle;

        // Based on the map mode, spawn the appropriate map actor
        // and store the sender handle in the actor_sender.
        let actor_sender = match map_mode {
            MapMode::Unary => {
                let (sender, receiver) = mpsc::channel(batch_size);
                let mapper_actor = UnaryMapperActor::new(
                    receiver,
                    UserDefinedUnaryMap::new(batch_size, client).await?,
                );

                let handle = tokio::spawn(async move {
                    mapper_actor.run().await;
                });
                task_handle = handle;
                ActorSender::Unary(sender)
            }
            MapMode::Batch => {
                let (batch_sender, batch_receiver) = mpsc::channel(batch_size);
                let batch_mapper_actor = BatchMapActor::new(
                    batch_receiver,
                    UserDefinedBatchMap::new(batch_size, client).await?,
                );

                let handle = tokio::spawn(async move {
                    batch_mapper_actor.run().await;
                });
                task_handle = handle;
                ActorSender::Batch(batch_sender)
            }
            MapMode::Stream => {
                let (stream_sender, stream_receiver) = mpsc::channel(batch_size);
                let stream_mapper_actor = StreamMapActor::new(
                    stream_receiver,
                    UserDefinedStreamMap::new(batch_size, client).await?,
                );

                let handle = tokio::spawn(async move {
                    stream_mapper_actor.run().await;
                });
                task_handle = handle;
                ActorSender::Stream(stream_sender)
            }
        };

        Ok(Self {
            actor_sender,
            batch_size,
            read_timeout,
            concurrency,
            tracker: tracker_handle,
            task_handle,
        })
    }

    /// Maps the input stream of messages and returns the output stream and the handle to the
    /// background task. In case of critical errors it stops reading from the input stream and
    /// returns the error using the join handle.
    pub(crate) async fn streaming_map(
        &self,
        input_stream: ReceiverStream<Message>,
    ) -> error::Result<(ReceiverStream<Message>, JoinHandle<error::Result<()>>)> {
        let (output_tx, output_rx) = mpsc::channel(self.batch_size);
        let (error_tx, mut error_rx) = mpsc::channel(1);

        let actor_handle = self.actor_sender.clone();
        let tracker = self.tracker.clone();
        let semaphore = Arc::new(Semaphore::new(self.concurrency));
        let batch_size = self.batch_size;
        let read_timeout = self.read_timeout;

        let handle = tokio::spawn(async move {
            let mut input_stream = input_stream;

            // based on the map mode, send the message to the appropriate actor handle.
            match actor_handle {
                ActorSender::Unary(map_handle) => loop {
                    // we need tokio select here because we have to listen to both the input stream
                    // and the error channel. If there is an error, we need to discard all the messages
                    // in the tracker and stop processing the input stream.
                    tokio::select! {
                        read_msg = input_stream.next() => {
                            if let Some(read_msg) = read_msg {
                                let permit = Arc::clone(&semaphore).acquire_owned().await.map_err(|e| Error::Mapper(format!("failed to acquire semaphore: {}", e)))?;
                                let error_tx = error_tx.clone();
                                Self::unary(
                                    map_handle.clone(),
                                    permit,
                                    read_msg,
                                    output_tx.clone(),
                                    tracker.clone(),
                                    error_tx,
                                ).await;
                            } else {
                                break;
                            }
                        },
                        Some(error) = error_rx.recv() => {
                            // if there is an error, discard all the messages in the tracker and return the error.
                            tracker.discard_all().await?;
                            return Err(error);
                        },
                    }
                },

                ActorSender::Batch(map_handle) => {
                    let timeout_duration = read_timeout;
                    let chunked_stream = input_stream.chunks_timeout(batch_size, timeout_duration);
                    tokio::pin!(chunked_stream);
                    // we don't need to tokio spawn here because, unlike unary and stream, batch is a blocking operation,
                    // and we process one batch at a time.
                    while let Some(batch) = chunked_stream.next().await {
                        if !batch.is_empty() {
                            if let Err(e) = Self::batch(
                                map_handle.clone(),
                                batch,
                                output_tx.clone(),
                                tracker.clone(),
                            )
                            .await
                            {
                                // if there is an error, discard all the messages in the tracker and return the error.
                                tracker.discard_all().await?;
                                return Err(e);
                            }
                        }
                    }
                }

                ActorSender::Stream(map_handle) => loop {
                    // we need tokio select here because we have to listen to both the input stream
                    // and the error channel. If there is an error, we need to discard all the messages
                    // in the tracker and stop processing the input stream.
                    tokio::select! {
                        read_msg = input_stream.next() => {
                            if let Some(read_msg) = read_msg {
                                let permit = Arc::clone(&semaphore).acquire_owned().await.map_err(|e| Error::Mapper(format!("failed to acquire semaphore: {}", e)))?;
                                let error_tx = error_tx.clone();
                                Self::stream(
                                    map_handle.clone(),
                                    permit,
                                    read_msg,
                                    output_tx.clone(),
                                    tracker.clone(),
                                    error_tx,
                                ).await;
                            } else {
                                break;
                            }
                        },
                        Some(error) = error_rx.recv() => {
                            // if there is an error, discard all the messages in the tracker and return the error.
                            tracker.discard_all().await?;
                            return Err(error);
                        },
                    }
                },
            }
            Ok(())
        });

        Ok((ReceiverStream::new(output_rx), handle))
    }

    /// performs unary map operation on the given message and sends the mapped messages to the output
    /// stream. It updates the tracker with the number of messages sent. If there are any errors, it
    /// sends the error to the error channel.
    ///
    /// We use permit to limit the number of concurrent map unary operations, so that at any point in time
    /// we don't have more than `concurrency` number of map operations running.
    async fn unary(
        map_handle: mpsc::Sender<UnaryActorMessage>,
        permit: OwnedSemaphorePermit,
        read_msg: Message,
        output_tx: mpsc::Sender<Message>,
        tracker_handle: TrackerHandle,
        error_tx: mpsc::Sender<Error>,
    ) {
        let output_tx = output_tx.clone();

        // short-lived tokio spawns we don't need structured concurrency here
        tokio::spawn(async move {
            let _permit = permit;

            let (sender, receiver) = oneshot::channel();
            let msg = UnaryActorMessage {
                message: read_msg.clone(),
                respond_to: sender,
            };

            if let Err(e) = map_handle.send(msg).await {
                let _ = error_tx
                    .send(Error::Mapper(format!("failed to send message: {}", e)))
                    .await;
                return;
            }

            match receiver.await {
                Ok(Ok(mut mapped_messages)) => {
                    // update the tracker with the number of messages sent and send the mapped messages
                    if let Err(e) = tracker_handle
                        .update(read_msg.offset.clone(), mapped_messages.len() as u32, true)
                        .await
                    {
                        error_tx.send(e).await.expect("failed to send error");
                        return;
                    }
                    for mapped_message in mapped_messages.drain(..) {
                        output_tx
                            .send(mapped_message)
                            .await
                            .expect("failed to send response");
                    }
                }
                Ok(Err(e)) => {
                    error_tx.send(e).await.expect("failed to send error");
                }
                Err(e) => {
                    error_tx
                        .send(Error::Mapper(format!("failed to receive message: {}", e)))
                        .await
                        .expect("failed to send error");
                }
            }
        });
    }

    /// performs batch map operation on the given batch of messages and sends the mapped messages to
    /// the output stream. It updates the tracker with the number of messages sent.
    async fn batch(
        map_handle: mpsc::Sender<BatchActorMessage>,
        batch: Vec<Message>,
        output_tx: mpsc::Sender<Message>,
        tracker_handle: TrackerHandle,
    ) -> error::Result<()> {
        let (senders, receivers): (Vec<_>, Vec<_>) =
            batch.iter().map(|_| oneshot::channel()).unzip();
        let msg = BatchActorMessage {
            messages: batch,
            respond_to: senders,
        };

        map_handle
            .send(msg)
            .await
            .map_err(|e| Error::Mapper(format!("failed to send message: {}", e)))?;

        for receiver in receivers {
            match receiver.await {
                Ok(Ok(mut mapped_messages)) => {
                    let offset = mapped_messages.first().unwrap().offset.clone();
                    tracker_handle
                        .update(offset.clone(), mapped_messages.len() as u32, true)
                        .await?;
                    for mapped_message in mapped_messages.drain(..) {
                        output_tx
                            .send(mapped_message)
                            .await
                            .expect("failed to send response");
                    }
                }
                Ok(Err(e)) => {
                    return Err(e);
                }
                Err(e) => {
                    return Err(Error::Mapper(format!("failed to receive message: {}", e)));
                }
            }
        }
        Ok(())
    }

    /// performs stream map operation on the given message and sends the mapped messages to the output
    /// stream. It updates the tracker with the number of messages sent. If there are any errors,
    /// it sends the error to the error channel.
    ///
    /// We use permit to limit the number of concurrent map unary operations, so that at any point in time
    /// we don't have more than `concurrency` number of map operations running.
    async fn stream(
        map_handle: mpsc::Sender<StreamActorMessage>,
        permit: OwnedSemaphorePermit,
        read_msg: Message,
        output_tx: mpsc::Sender<Message>,
        tracker_handle: TrackerHandle,
        error_tx: mpsc::Sender<Error>,
    ) {
        let output_tx = output_tx.clone();

        tokio::spawn(async move {
            let _permit = permit;

            let (sender, mut receiver) = mpsc::channel(STREAMING_MAP_RESP_CHANNEL_SIZE);
            let msg = StreamActorMessage {
                message: read_msg.clone(),
                respond_to: sender,
            };

            if let Err(e) = map_handle.send(msg).await {
                let _ = error_tx
                    .send(Error::Mapper(format!("failed to send message: {}", e)))
                    .await;
                return;
            }

            while let Some(result) = receiver.recv().await {
                match result {
                    Ok(mapped_message) => {
                        let offset = mapped_message.offset.clone();
                        if let Err(e) = tracker_handle.update(offset.clone(), 1, false).await {
                            error_tx.send(e).await.expect("failed to send error");
                            return;
                        }
                        if let Err(e) = output_tx.send(mapped_message).await {
                            error_tx
                                .send(Error::Mapper(format!("failed to send message: {}", e)))
                                .await
                                .expect("failed to send error");
                            return;
                        }
                    }
                    Err(e) => {
                        error_tx.send(e).await.expect("failed to send error");
                        return;
                    }
                }
            }

            if let Err(e) = tracker_handle.update(read_msg.offset, 0, true).await {
                error_tx.send(e).await.expect("failed to send error");
            }
        });
    }
}

#[cfg(test)]
mod tests {
    use std::time::Duration;

<<<<<<< HEAD
    use crate::message::{MessageID, Offset, OffsetType, StringOffset};
    use crate::shared::grpc::create_rpc_channel;
=======
>>>>>>> 33b992b8
    use numaflow::mapstream;
    use numaflow::{batchmap, map};
    use numaflow_pb::clients::map::map_client::MapClient;
    use tempfile::TempDir;
    use tokio::sync::mpsc::Sender;
    use tokio::sync::oneshot;

    use super::*;
    use crate::message::{MessageID, Offset, StringOffset};
    use crate::shared::grpc::create_rpc_channel;
    use crate::Result;

    struct SimpleMapper;

    #[tonic::async_trait]
    impl map::Mapper for SimpleMapper {
        async fn map(&self, input: map::MapRequest) -> Vec<map::Message> {
            let message = map::Message::new(input.value)
                .keys(input.keys)
                .tags(vec!["test".to_string()]);
            vec![message]
        }
    }

    #[tokio::test]
    async fn mapper_operations() -> Result<()> {
        let (shutdown_tx, shutdown_rx) = oneshot::channel();
        let tmp_dir = TempDir::new().unwrap();
        let sock_file = tmp_dir.path().join("map.sock");
        let server_info_file = tmp_dir.path().join("map-server-info");

        let server_info = server_info_file.clone();
        let server_socket = sock_file.clone();
        let handle = tokio::spawn(async move {
            map::Server::new(SimpleMapper)
                .with_socket_file(server_socket)
                .with_server_info_file(server_info)
                .start_with_shutdown(shutdown_rx)
                .await
                .expect("server failed");
        });

        // wait for the server to start
        tokio::time::sleep(Duration::from_millis(100)).await;
        let tracker_handle = TrackerHandle::new(None);

        let client = MapClient::new(create_rpc_channel(sock_file).await?);
        let mapper = MapHandle::new(
            MapMode::Unary,
            500,
            Duration::from_millis(1000),
            10,
            client,
            tracker_handle.clone(),
        )
        .await?;

        let message = Message {
            keys: Arc::from(vec!["first".into()]),
            tags: None,
            value: "hello".into(),
            offset: Offset::ISB(OffsetType::String(StringOffset::new("0".to_string(), 0))),
            event_time: chrono::Utc::now(),
            watermark: None,
            id: MessageID {
                vertex_name: "vertex_name".to_string().into(),
                offset: "0".to_string().into(),
                index: 0,
            },
            headers: Default::default(),
        };

        let (output_tx, mut output_rx) = mpsc::channel(10);

        let semaphore = Arc::new(Semaphore::new(10));
        let permit = semaphore.acquire_owned().await.unwrap();
        let (error_tx, mut error_rx) = mpsc::channel(1);

        let ActorSender::Unary(input_tx) = mapper.actor_sender.clone() else {
            panic!("Expected Unary actor sender");
        };

        MapHandle::unary(
            input_tx,
            permit,
            message,
            output_tx,
            tracker_handle,
            error_tx,
        )
        .await;

        // check for errors
        assert!(error_rx.recv().await.is_none());

        let mapped_message = output_rx.recv().await.unwrap();
        assert_eq!(mapped_message.value, "hello");

        // we need to drop the mapper, because if there are any in-flight requests
        // server fails to shut down. https://github.com/numaproj/numaflow-rs/issues/85
        drop(mapper);

        shutdown_tx
            .send(())
            .expect("failed to send shutdown signal");
        tokio::time::sleep(Duration::from_millis(50)).await;
        assert!(
            handle.is_finished(),
            "Expected gRPC server to have shut down"
        );
        Ok(())
    }

    #[tokio::test]
    async fn test_map_stream() -> Result<()> {
        let (shutdown_tx, shutdown_rx) = oneshot::channel();
        let tmp_dir = TempDir::new().unwrap();
        let sock_file = tmp_dir.path().join("map.sock");
        let server_info_file = tmp_dir.path().join("map-server-info");

        let server_info = server_info_file.clone();
        let server_socket = sock_file.clone();
        let handle = tokio::spawn(async move {
            map::Server::new(SimpleMapper)
                .with_socket_file(server_socket)
                .with_server_info_file(server_info)
                .start_with_shutdown(shutdown_rx)
                .await
                .expect("server failed");
        });

        // wait for the server to start
        tokio::time::sleep(Duration::from_millis(100)).await;

        let tracker_handle = TrackerHandle::new(None);
        let client = MapClient::new(create_rpc_channel(sock_file).await?);
        let mapper = MapHandle::new(
            MapMode::Unary,
            10,
            Duration::from_millis(10),
            10,
            client,
            tracker_handle.clone(),
        )
        .await?;

        let (input_tx, input_rx) = mpsc::channel(10);
        let input_stream = ReceiverStream::new(input_rx);

        for i in 0..5 {
            let message = Message {
                keys: Arc::from(vec![format!("key_{}", i)]),
                tags: None,
                value: format!("value_{}", i).into(),
                offset: Offset::ISB(OffsetType::String(StringOffset::new(i.to_string(), 0))),
                event_time: chrono::Utc::now(),
                watermark: None,
                id: MessageID {
                    vertex_name: "vertex_name".to_string().into(),
                    offset: i.to_string().into(),
                    index: i,
                },
                headers: Default::default(),
            };
            input_tx.send(message).await.unwrap();
        }
        drop(input_tx);

        let (output_stream, map_handle) = mapper.streaming_map(input_stream).await?;

        let mut output_rx = output_stream.into_inner();

        for i in 0..5 {
            let mapped_message = output_rx.recv().await.unwrap();
            assert_eq!(mapped_message.value, format!("value_{}", i));
        }

        // we need to drop the mapper, because if there are any in-flight requests
        // server fails to shut down. https://github.com/numaproj/numaflow-rs/issues/85
        drop(mapper);

        shutdown_tx
            .send(())
            .expect("failed to send shutdown signal");
        tokio::time::sleep(Duration::from_millis(50)).await;
        assert!(
            handle.is_finished(),
            "Expected gRPC server to have shut down"
        );
        assert!(
            map_handle.is_finished(),
            "Expected mapper to have shut down"
        );
        Ok(())
    }

    struct PanicCat;

    #[tonic::async_trait]
    impl map::Mapper for PanicCat {
        async fn map(&self, _input: map::MapRequest) -> Vec<map::Message> {
            panic!("PanicCat panicked!");
        }
    }

    #[tokio::test]
    async fn test_map_stream_with_panic() -> Result<()> {
        let tmp_dir = TempDir::new().unwrap();
        let sock_file = tmp_dir.path().join("map.sock");
        let server_info_file = tmp_dir.path().join("map-server-info");

        let server_info = server_info_file.clone();
        let server_socket = sock_file.clone();
        let handle = tokio::spawn(async move {
            map::Server::new(PanicCat)
                .with_socket_file(server_socket)
                .with_server_info_file(server_info)
                .start()
                .await
                .expect("server failed");
        });

        // wait for the server to start
        tokio::time::sleep(Duration::from_millis(100)).await;

        let tracker_handle = TrackerHandle::new(None);
        let client = MapClient::new(create_rpc_channel(sock_file).await?);
        let mapper = MapHandle::new(
            MapMode::Unary,
            500,
            Duration::from_millis(1000),
            10,
            client,
            tracker_handle.clone(),
        )
        .await?;

        let (input_tx, input_rx) = mpsc::channel(10);
        let input_stream = ReceiverStream::new(input_rx);

        let message = Message {
            keys: Arc::from(vec!["first".into()]),
            tags: None,
            value: "hello".into(),
            offset: Offset::ISB(OffsetType::String(StringOffset::new("0".to_string(), 0))),
            event_time: chrono::Utc::now(),
            watermark: None,
            id: MessageID {
                vertex_name: "vertex_name".to_string().into(),
                offset: "0".to_string().into(),
                index: 0,
            },
            headers: Default::default(),
        };

        input_tx.send(message).await.unwrap();

        let (_output_stream, map_handle) = mapper.streaming_map(input_stream).await?;

        // Await the join handle and expect an error due to the panic
        let result = map_handle.await.unwrap();
        assert!(result.is_err(), "Expected an error due to panic");
        assert!(result
            .unwrap_err()
            .to_string()
            .contains("PanicCat panicked!"));

        // we need to drop the mapper, because if there are any in-flight requests
        // server fails to shut down. https://github.com/numaproj/numaflow-rs/issues/85
        drop(mapper);

        tokio::time::sleep(Duration::from_millis(50)).await;
        assert!(
            handle.is_finished(),
            "Expected gRPC server to have shut down"
        );
        Ok(())
    }

    struct SimpleBatchMap;

    #[tonic::async_trait]
    impl batchmap::BatchMapper for SimpleBatchMap {
        async fn batchmap(
            &self,
            mut input: mpsc::Receiver<batchmap::Datum>,
        ) -> Vec<batchmap::BatchResponse> {
            let mut responses: Vec<batchmap::BatchResponse> = Vec::new();
            while let Some(datum) = input.recv().await {
                let mut response = batchmap::BatchResponse::from_id(datum.id);
                response.append(batchmap::Message {
                    keys: Option::from(datum.keys),
                    value: datum.value,
                    tags: None,
                });
                responses.push(response);
            }
            responses
        }
    }

    #[tokio::test]
    async fn batch_mapper_operations() -> Result<()> {
        let (shutdown_tx, shutdown_rx) = oneshot::channel();
        let tmp_dir = TempDir::new().unwrap();
        let sock_file = tmp_dir.path().join("batch_map.sock");
        let server_info_file = tmp_dir.path().join("batch_map-server-info");

        let server_info = server_info_file.clone();
        let server_socket = sock_file.clone();
        let handle = tokio::spawn(async move {
            batchmap::Server::new(SimpleBatchMap)
                .with_socket_file(server_socket)
                .with_server_info_file(server_info)
                .start_with_shutdown(shutdown_rx)
                .await
                .expect("server failed");
        });

        // wait for the server to start
        tokio::time::sleep(Duration::from_millis(100)).await;
        let tracker_handle = TrackerHandle::new(None);

        let client = MapClient::new(create_rpc_channel(sock_file).await?);
        let mapper = MapHandle::new(
            MapMode::Batch,
            500,
            Duration::from_millis(1000),
            10,
            client,
            tracker_handle.clone(),
        )
        .await?;

        let messages = vec![
            Message {
                keys: Arc::from(vec!["first".into()]),
                tags: None,
                value: "hello".into(),
                offset: Offset::ISB(OffsetType::String(StringOffset::new("0".to_string(), 0))),
                event_time: chrono::Utc::now(),
                watermark: None,
                id: MessageID {
                    vertex_name: "vertex_name".to_string().into(),
                    offset: "0".to_string().into(),
                    index: 0,
                },
                headers: Default::default(),
            },
            Message {
                keys: Arc::from(vec!["second".into()]),
                tags: None,
                value: "world".into(),
                offset: Offset::ISB(OffsetType::String(StringOffset::new("1".to_string(), 1))),
                event_time: chrono::Utc::now(),
                watermark: None,
                id: MessageID {
                    vertex_name: "vertex_name".to_string().into(),
                    offset: "1".to_string().into(),
                    index: 1,
                },
                headers: Default::default(),
            },
        ];

        let (input_tx, input_rx) = mpsc::channel(10);
        let input_stream = ReceiverStream::new(input_rx);

        for message in messages {
            input_tx.send(message).await.unwrap();
        }
        drop(input_tx);

        let (output_stream, map_handle) = mapper.streaming_map(input_stream).await?;
        let mut output_rx = output_stream.into_inner();

        let mapped_message1 = output_rx.recv().await.unwrap();
        assert_eq!(mapped_message1.value, "hello");

        let mapped_message2 = output_rx.recv().await.unwrap();
        assert_eq!(mapped_message2.value, "world");

        // we need to drop the mapper, because if there are any in-flight requests
        // server fails to shut down. https://github.com/numaproj/numaflow-rs/issues/85
        drop(mapper);

        shutdown_tx
            .send(())
            .expect("failed to send shutdown signal");
        tokio::time::sleep(Duration::from_millis(50)).await;
        assert!(
            handle.is_finished(),
            "Expected gRPC server to have shut down"
        );
        assert!(
            map_handle.is_finished(),
            "Expected mapper to have shut down"
        );
        Ok(())
    }

    struct PanicBatchMap;

    #[tonic::async_trait]
    impl batchmap::BatchMapper for PanicBatchMap {
        async fn batchmap(
            &self,
            _input: mpsc::Receiver<batchmap::Datum>,
        ) -> Vec<batchmap::BatchResponse> {
            panic!("PanicBatchMap panicked!");
        }
    }

    #[tokio::test]
    async fn test_batch_map_with_panic() -> Result<()> {
        let (_shutdown_tx, shutdown_rx) = oneshot::channel();
        let tmp_dir = TempDir::new().unwrap();
        let sock_file = tmp_dir.path().join("batch_map_panic.sock");
        let server_info_file = tmp_dir.path().join("batch_map_panic-server-info");

        let server_info = server_info_file.clone();
        let server_socket = sock_file.clone();
        let handle = tokio::spawn(async move {
            batchmap::Server::new(PanicBatchMap)
                .with_socket_file(server_socket)
                .with_server_info_file(server_info)
                .start_with_shutdown(shutdown_rx)
                .await
                .expect("server failed");
        });

        // wait for the server to start
        tokio::time::sleep(Duration::from_millis(100)).await;

        let tracker_handle = TrackerHandle::new(None);
        let client = MapClient::new(create_rpc_channel(sock_file).await?);
        let mapper = MapHandle::new(
            MapMode::Batch,
            500,
            Duration::from_millis(1000),
            10,
            client,
            tracker_handle.clone(),
        )
        .await?;

        let messages = vec![
            Message {
                keys: Arc::from(vec!["first".into()]),
                tags: None,
                value: "hello".into(),
                offset: Offset::ISB(OffsetType::String(StringOffset::new("0".to_string(), 0))),
                event_time: chrono::Utc::now(),
                watermark: None,
                id: MessageID {
                    vertex_name: "vertex_name".to_string().into(),
                    offset: "0".to_string().into(),
                    index: 0,
                },
                headers: Default::default(),
            },
            Message {
                keys: Arc::from(vec!["second".into()]),
                tags: None,
                value: "world".into(),
                offset: Offset::ISB(OffsetType::String(StringOffset::new("1".to_string(), 1))),
                event_time: chrono::Utc::now(),
                watermark: None,
                id: MessageID {
                    vertex_name: "vertex_name".to_string().into(),
                    offset: "1".to_string().into(),
                    index: 1,
                },
                headers: Default::default(),
            },
        ];

        let (input_tx, input_rx) = mpsc::channel(10);
        let input_stream = ReceiverStream::new(input_rx);

        for message in messages {
            input_tx.send(message).await.unwrap();
        }
        drop(input_tx);

        let (_output_stream, map_handle) = mapper.streaming_map(input_stream).await?;

        // Await the join handle and expect an error due to the panic
        let result = map_handle.await.unwrap();
        assert!(result.is_err(), "Expected an error due to panic");

        // we need to drop the mapper, because if there are any in-flight requests
        // server fails to shut down. https://github.com/numaproj/numaflow-rs/issues/85
        drop(mapper);

        tokio::time::sleep(Duration::from_millis(50)).await;
        assert!(
            handle.is_finished(),
            "Expected gRPC server to have shut down"
        );
        Ok(())
    }

    struct FlatmapStream;

    #[tonic::async_trait]
    impl mapstream::MapStreamer for FlatmapStream {
        async fn map_stream(
            &self,
            input: mapstream::MapStreamRequest,
            tx: Sender<mapstream::Message>,
        ) {
            let payload_str = String::from_utf8(input.value).unwrap_or_default();
            let splits: Vec<&str> = payload_str.split(',').collect();

            for split in splits {
                let message = mapstream::Message::new(split.as_bytes().to_vec())
                    .keys(input.keys.clone())
                    .tags(vec![]);
                if tx.send(message).await.is_err() {
                    break;
                }
            }
        }
    }

    #[tokio::test]
    async fn map_stream_operations() -> Result<()> {
        let (shutdown_tx, shutdown_rx) = oneshot::channel();
        let tmp_dir = TempDir::new().unwrap();
        let sock_file = tmp_dir.path().join("map_stream.sock");
        let server_info_file = tmp_dir.path().join("map_stream-server-info");

        let server_info = server_info_file.clone();
        let server_socket = sock_file.clone();
        let _handle = tokio::spawn(async move {
            mapstream::Server::new(FlatmapStream)
                .with_socket_file(server_socket)
                .with_server_info_file(server_info)
                .start_with_shutdown(shutdown_rx)
                .await
                .expect("server failed");
        });

        // wait for the server to start
        tokio::time::sleep(Duration::from_millis(100)).await;
        let tracker_handle = TrackerHandle::new(None);

        let client = MapClient::new(create_rpc_channel(sock_file).await?);
        let mapper = MapHandle::new(
            MapMode::Stream,
            500,
            Duration::from_millis(1000),
            10,
            client,
            tracker_handle.clone(),
        )
        .await?;

        let message = Message {
            keys: Arc::from(vec!["first".into()]),
            tags: None,
            value: "test,map,stream".into(),
            offset: Offset::ISB(OffsetType::String(StringOffset::new("0".to_string(), 0))),
            event_time: chrono::Utc::now(),
            watermark: None,
            id: MessageID {
                vertex_name: "vertex_name".to_string().into(),
                offset: "0".to_string().into(),
                index: 0,
            },
            headers: Default::default(),
        };

        let (input_tx, input_rx) = mpsc::channel(10);
        let input_stream = ReceiverStream::new(input_rx);

        input_tx.send(message).await.unwrap();
        drop(input_tx);

        let (mut output_stream, map_handle) = mapper.streaming_map(input_stream).await?;

        let mut responses = vec![];
        while let Some(response) = output_stream.next().await {
            responses.push(response);
        }

        assert_eq!(responses.len(), 3);
        // convert the bytes value to string and compare
        let values: Vec<String> = responses
            .iter()
            .map(|r| String::from_utf8(Vec::from(r.value.clone())).unwrap())
            .collect();
        assert_eq!(values, vec!["test", "map", "stream"]);

        // we need to drop the client, because if there are any in-flight requests
        // server fails to shut down. https://github.com/numaproj/numaflow-rs/issues/85
        drop(mapper);

        shutdown_tx
            .send(())
            .expect("failed to send shutdown signal");
        tokio::time::sleep(Duration::from_millis(50)).await;
        assert!(
            map_handle.is_finished(),
            "Expected mapper to have shut down"
        );
        Ok(())
    }

    struct PanicFlatmapStream;

    #[tonic::async_trait]
    impl mapstream::MapStreamer for PanicFlatmapStream {
        async fn map_stream(
            &self,
            _input: mapstream::MapStreamRequest,
            _tx: Sender<mapstream::Message>,
        ) {
            panic!("PanicFlatmapStream panicked!");
        }
    }

    #[tokio::test]
    async fn map_stream_panic_case() -> Result<()> {
        let (_shutdown_tx, shutdown_rx) = oneshot::channel();
        let tmp_dir = TempDir::new().unwrap();
        let sock_file = tmp_dir.path().join("map_stream_panic.sock");
        let server_info_file = tmp_dir.path().join("map_stream_panic-server-info");

        let server_info = server_info_file.clone();
        let server_socket = sock_file.clone();
        let handle = tokio::spawn(async move {
            mapstream::Server::new(PanicFlatmapStream)
                .with_socket_file(server_socket)
                .with_server_info_file(server_info)
                .start_with_shutdown(shutdown_rx)
                .await
                .expect("server failed");
        });

        // wait for the server to start
        tokio::time::sleep(Duration::from_millis(100)).await;

        let client = MapClient::new(create_rpc_channel(sock_file).await?);
        let tracker_handle = TrackerHandle::new(None);
        let mapper = MapHandle::new(
            MapMode::Stream,
            500,
            Duration::from_millis(1000),
            10,
            client,
            tracker_handle,
        )
        .await?;

        let message = Message {
            keys: Arc::from(vec!["first".into()]),
            tags: None,
            value: "panic".into(),
            offset: Offset::ISB(OffsetType::String(StringOffset::new("0".to_string(), 0))),
            event_time: chrono::Utc::now(),
            watermark: None,
            id: MessageID {
                vertex_name: "vertex_name".to_string().into(),
                offset: "0".to_string().into(),
                index: 0,
            },
            headers: Default::default(),
        };

        let (input_tx, input_rx) = mpsc::channel(10);
        let input_stream = ReceiverStream::new(input_rx);

        input_tx.send(message).await.unwrap();

        let (_output_stream, map_handle) = mapper.streaming_map(input_stream).await?;

        // Await the join handle and expect an error due to the panic
        let result = map_handle.await.unwrap();
        assert!(result.is_err(), "Expected an error due to panic");
        assert!(result
            .unwrap_err()
            .to_string()
            .contains("PanicFlatmapStream panicked!"));

        // we need to drop the client, because if there are any in-flight requests
        // server fails to shut down. https://github.com/numaproj/numaflow-rs/issues/85
        drop(mapper);

        tokio::time::sleep(Duration::from_millis(50)).await;
        assert!(
            handle.is_finished(),
            "Expected gRPC server to have shut down"
        );
        Ok(())
    }
}<|MERGE_RESOLUTION|>--- conflicted
+++ resolved
@@ -481,11 +481,8 @@
 mod tests {
     use std::time::Duration;
 
-<<<<<<< HEAD
     use crate::message::{MessageID, Offset, OffsetType, StringOffset};
     use crate::shared::grpc::create_rpc_channel;
-=======
->>>>>>> 33b992b8
     use numaflow::mapstream;
     use numaflow::{batchmap, map};
     use numaflow_pb::clients::map::map_client::MapClient;
@@ -494,8 +491,6 @@
     use tokio::sync::oneshot;
 
     use super::*;
-    use crate::message::{MessageID, Offset, StringOffset};
-    use crate::shared::grpc::create_rpc_channel;
     use crate::Result;
 
     struct SimpleMapper;
