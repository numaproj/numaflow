use numaflow_pulsar::source::PulsarSource;
use std::sync::Arc;
use tokio::sync::OwnedSemaphorePermit;
use tokio::sync::Semaphore;
use tokio::sync::{mpsc, oneshot};
use tokio::task::JoinHandle;
use tokio::time;
use tokio_stream::wrappers::ReceiverStream;
use tokio_util::sync::CancellationToken;
use tracing::{error, info};

use crate::config::{get_vertex_name, is_mono_vertex};
use crate::message::ReadAck;
use crate::metrics::{
    monovertex_metrics, mvtx_forward_metric_labels, pipeline_forward_metric_labels,
    pipeline_isb_metric_labels, pipeline_metrics,
};
use crate::tracker::TrackerHandle;
use crate::Result;
use crate::{
    message::{Message, Offset},
    reader::LagReader,
};

/// [User-Defined Source] extends Numaflow to add custom sources supported outside the builtins.
///
/// [User-Defined Source]: https://numaflow.numaproj.io/user-guide/sources/user-defined-sources/
pub(crate) mod user_defined;

/// [Generator] is a builtin to generate data for load testing and other internal use-cases.
///
/// [Generator]: https://numaflow.numaproj.io/user-guide/sources/generator/
pub(crate) mod generator;

/// [Pulsar] is a builtin to ingest data from a Pulsar topic
///
/// [Pulsar]: https://numaflow.numaproj.io/user-guide/sources/pulsar/
pub(crate) mod pulsar;

/// Set of Read related items that has to be implemented to become a Source.
pub(crate) trait SourceReader {
    #[allow(dead_code)]
    /// Name of the source.
    fn name(&self) -> &'static str;

    async fn read(&mut self) -> Result<Vec<Message>>;

    #[allow(dead_code)]
    /// number of partitions processed by this source.
    fn partitions(&self) -> Vec<u16>;
}

/// Set of Ack related items that has to be implemented to become a Source.
pub(crate) trait SourceAcker {
    /// acknowledge an offset. The implementor might choose to do it in an asynchronous way.
    async fn ack(&mut self, _: Vec<Offset>) -> Result<()>;
}

pub(crate) enum SourceType {
    UserDefinedSource(
        user_defined::UserDefinedSourceRead,
        user_defined::UserDefinedSourceAck,
        user_defined::UserDefinedSourceLagReader,
    ),
    Generator(
        generator::GeneratorRead,
        generator::GeneratorAck,
        generator::GeneratorLagReader,
    ),
    Pulsar(PulsarSource),
}

enum ActorMessage {
    #[allow(dead_code)]
    Name {
        respond_to: oneshot::Sender<&'static str>,
    },
    Read {
        respond_to: oneshot::Sender<Result<Vec<Message>>>,
    },
    Ack {
        respond_to: oneshot::Sender<Result<()>>,
        offsets: Vec<Offset>,
    },
    Pending {
        respond_to: oneshot::Sender<Result<Option<usize>>>,
    },
}

struct SourceActor<R, A, L> {
    receiver: mpsc::Receiver<ActorMessage>,
    reader: R,
    acker: A,
    lag_reader: L,
}

impl<R, A, L> SourceActor<R, A, L>
where
    R: SourceReader,
    A: SourceAcker,
    L: LagReader,
{
    fn new(receiver: mpsc::Receiver<ActorMessage>, reader: R, acker: A, lag_reader: L) -> Self {
        Self {
            receiver,
            reader,
            acker,
            lag_reader,
        }
    }

    async fn handle_message(&mut self, msg: ActorMessage) {
        match msg {
            ActorMessage::Name { respond_to } => {
                let name = self.reader.name();
                let _ = respond_to.send(name);
            }
            ActorMessage::Read { respond_to } => {
                let msgs = self.reader.read().await;
                let _ = respond_to.send(msgs);
            }
            ActorMessage::Ack {
                respond_to,
                offsets,
            } => {
                let ack = self.acker.ack(offsets).await;
                let _ = respond_to.send(ack);
            }
            ActorMessage::Pending { respond_to } => {
                let pending = self.lag_reader.pending().await;
                let _ = respond_to.send(pending);
            }
        }
    }

    async fn run(mut self) {
        while let Some(msg) = self.receiver.recv().await {
            self.handle_message(msg).await;
        }
    }
}

/// Source is used to read, ack, and get the pending messages count from the source.
#[derive(Clone)]
pub(crate) struct Source {
    read_batch_size: usize,
    sender: mpsc::Sender<ActorMessage>,
    tracker_handle: TrackerHandle,
    read_ahead: bool,
}

impl Source {
    /// Create a new StreamingSource. It starts the read and ack actors in the background.
    pub(crate) fn new(
        batch_size: usize,
        src_type: SourceType,
        tracker_handle: TrackerHandle,
        read_ahead: bool,
    ) -> Self {
        let (sender, receiver) = mpsc::channel(batch_size);
        match src_type {
            SourceType::UserDefinedSource(reader, acker, lag_reader) => {
                tokio::spawn(async move {
                    let actor = SourceActor::new(receiver, reader, acker, lag_reader);
                    actor.run().await;
                });
            }
            SourceType::Generator(reader, acker, lag_reader) => {
                tokio::spawn(async move {
                    let actor = SourceActor::new(receiver, reader, acker, lag_reader);
                    actor.run().await;
                });
            }
            SourceType::Pulsar(pulsar_source) => {
                tokio::spawn(async move {
                    let actor = SourceActor::new(
                        receiver,
                        pulsar_source.clone(),
                        pulsar_source.clone(),
                        pulsar_source,
                    );
                    actor.run().await;
                });
            }
        };
        Self {
            read_batch_size: batch_size,
            sender,
            tracker_handle,
            read_ahead,
        }
    }

    /// read messages from the source by communicating with the read actor.
    async fn read(source_handle: mpsc::Sender<ActorMessage>) -> Result<Vec<Message>> {
        let (sender, receiver) = oneshot::channel();
        let msg = ActorMessage::Read { respond_to: sender };
        // Ignore send errors. If send fails, so does the recv.await below. There's no reason
        // to check for the same failure twice.
        let _ = source_handle.send(msg).await;
        receiver
            .await
            .map_err(|e| crate::error::Error::ActorPatternRecv(e.to_string()))?
    }

    /// ack the offsets by communicating with the ack actor.
    async fn ack(source_handle: mpsc::Sender<ActorMessage>, offsets: Vec<Offset>) -> Result<()> {
        let (sender, receiver) = oneshot::channel();
        let msg = ActorMessage::Ack {
            respond_to: sender,
            offsets,
        };
        // Ignore send errors. If send fails, so does the recv.await below. There's no reason
        // to check for the same failure twice.
        let _ = source_handle.send(msg).await;
        receiver
            .await
            .map_err(|e| crate::error::Error::ActorPatternRecv(e.to_string()))?
    }

    /// get the pending messages count by communicating with the pending actor.
    pub(crate) async fn pending(&self) -> Result<Option<usize>> {
        let (sender, receiver) = oneshot::channel();
        let msg = ActorMessage::Pending { respond_to: sender };
        // Ignore send errors. If send fails, so does the recv.await below. There's no reason
        // to check for the same failure twice.
        let _ = self.sender.send(msg).await;
        receiver
            .await
            .map_err(|e| crate::error::Error::ActorPatternRecv(e.to_string()))?
    }

    /// Starts streaming messages from the source. It returns a stream of messages and
    /// a handle to the spawned task.
    pub(crate) fn streaming_read(
        &self,
        cln_token: CancellationToken,
    ) -> Result<(ReceiverStream<Message>, JoinHandle<Result<()>>)> {
        let batch_size = self.read_batch_size;
        let (messages_tx, messages_rx) = mpsc::channel(batch_size);
        let source_handle = self.sender.clone();
        let tracker_handle = self.tracker_handle.clone();
        let read_ahead_enabled = self.read_ahead;

        let pipeline_labels = pipeline_forward_metric_labels("Source", Some(get_vertex_name()));
        let mvtx_labels = mvtx_forward_metric_labels();

        info!("Started streaming source with batch size: {}", batch_size);
        let handle = tokio::spawn(async move {
<<<<<<< HEAD
=======
            let mut processed_msgs_count: usize = 0;
            let mut last_logged_at = time::Instant::now();
            // this semaphore is used only if read-ahead is disabled. we hold this semaphore to
            // make sure we can read only if the current inflight ones are ack'ed.
            let semaphore = Arc::new(Semaphore::new(1));

>>>>>>> dfae9893
            loop {
                if cln_token.is_cancelled() {
                    info!("Cancellation token is cancelled. Stopping the source.");
                    return Ok(());
                }

                if !read_ahead_enabled {
                    // Acquire the semaphore permit before reading the next batch to make
                    // sure we are not reading ahead and all the inflight messages are acked.
                    let _permit = Arc::clone(&semaphore).acquire_owned().await.unwrap();
                }
                // Reserve the permits before invoking the read method.
                let mut permit = match messages_tx.reserve_many(batch_size).await {
                    Ok(permit) => permit,
                    Err(e) => {
                        error!("Error while reserving permits: {:?}", e);
                        return Err(crate::error::Error::Source(e.to_string()));
                    }
                };

                let read_start_time = time::Instant::now();
                let messages = match Self::read(source_handle.clone()).await {
                    Ok(messages) => messages,
                    Err(e) => {
                        error!("Error while reading messages: {:?}", e);
                        return Err(e);
                    }
                };

                let n = messages.len();
                if is_mono_vertex() {
                    monovertex_metrics()
                        .read_total
                        .get_or_create(mvtx_labels)
                        .inc_by(n as u64);
                    monovertex_metrics()
                        .read_time
                        .get_or_create(mvtx_labels)
                        .observe(read_start_time.elapsed().as_micros() as f64);
                } else {
                    pipeline_metrics()
                        .forwarder
                        .read_total
                        .get_or_create(pipeline_labels)
                        .inc_by(n as u64);
                    pipeline_metrics()
                        .forwarder
                        .read_time
                        .get_or_create(pipeline_labels)
                        .observe(read_start_time.elapsed().as_micros() as f64);
                }

                let mut ack_batch = Vec::with_capacity(n);
                for message in messages {
                    let (resp_ack_tx, resp_ack_rx) = oneshot::channel();
                    let offset = message.offset.clone().expect("offset can never be none");

                    // insert the offset and the ack one shot in the tracker.
                    tracker_handle
                        .insert(message.id.offset.clone(), resp_ack_tx)
                        .await?;

                    // store the ack one shot in the batch to invoke ack later.
                    ack_batch.push((offset, resp_ack_rx));

                    match permit.next() {
                        Some(permit) => {
                            permit.send(message);
                        }
                        None => {
                            unreachable!(
                                "Permits should be reserved for all messages in the batch"
                            );
                        }
                    }
                }

                // start a background task to invoke ack on the source for the offsets that are acked.
                // if read ahead is disabled, acquire the semaphore permit before invoking ack so that
                // we wait for all the inflight messages to be acked before reading the next batch.
                tokio::spawn(Self::invoke_ack(
                    read_start_time,
                    source_handle.clone(),
                    ack_batch,
                    if !read_ahead_enabled {
                        Some(Arc::clone(&semaphore).acquire_owned().await.unwrap())
                    } else {
                        None
                    },
                ));
            }
        });
        Ok((ReceiverStream::new(messages_rx), handle))
    }

    /// Listens to the oneshot receivers and invokes ack on the source for the offsets that are acked.
    async fn invoke_ack(
        e2e_start_time: time::Instant,
        source_handle: mpsc::Sender<ActorMessage>,
        ack_rx_batch: Vec<(Offset, oneshot::Receiver<ReadAck>)>,
        _permit: Option<OwnedSemaphorePermit>, // permit to release after acking the offsets.
    ) -> Result<()> {
        let n = ack_rx_batch.len();
        let mut offsets_to_ack = Vec::with_capacity(n);

        for (offset, oneshot_rx) in ack_rx_batch {
            match oneshot_rx.await {
                Ok(ReadAck::Ack) => {
                    offsets_to_ack.push(offset);
                }
                Ok(ReadAck::Nak) => {
                    error!("Nak received for offset: {:?}", offset);
                }
                Err(e) => {
                    error!(
                        "Error receiving ack for offset: {:?}, error: {:?}",
                        offset, e
                    );
                }
            }
        }

        let start = time::Instant::now();
        if !offsets_to_ack.is_empty() {
            Self::ack(source_handle, offsets_to_ack).await?;
        }

        if is_mono_vertex() {
            monovertex_metrics()
                .ack_time
                .get_or_create(mvtx_forward_metric_labels())
                .observe(start.elapsed().as_micros() as f64);

            monovertex_metrics()
                .ack_total
                .get_or_create(mvtx_forward_metric_labels())
                .inc_by(n as u64);

            monovertex_metrics()
                .e2e_time
                .get_or_create(mvtx_forward_metric_labels())
                .observe(e2e_start_time.elapsed().as_micros() as f64);
        } else {
            pipeline_metrics()
                .forwarder
                .ack_time
                .get_or_create(pipeline_isb_metric_labels())
                .observe(start.elapsed().as_micros() as f64);

            pipeline_metrics()
                .forwarder
                .ack_total
                .get_or_create(pipeline_isb_metric_labels())
                .inc_by(n as u64);

            pipeline_metrics()
                .forwarder
                .processed_time
                .get_or_create(pipeline_isb_metric_labels())
                .observe(e2e_start_time.elapsed().as_micros() as f64);
        }
        Ok(())
    }
}

#[cfg(test)]
mod tests {
    use std::collections::HashSet;
    use std::sync::atomic::{AtomicUsize, Ordering};
    use std::time::Duration;

    use chrono::Utc;
    use numaflow::source;
    use numaflow::source::{Message, Offset, SourceReadRequest};
    use numaflow_pb::clients::source::source_client::SourceClient;
    use tokio::sync::mpsc::Sender;
    use tokio_stream::StreamExt;
    use tokio_util::sync::CancellationToken;

    use crate::shared::grpc::create_rpc_channel;
    use crate::source::user_defined::new_source;
    use crate::source::{Source, SourceType};
    use crate::tracker::TrackerHandle;

    struct SimpleSource {
        num: usize,
        sent_count: AtomicUsize,
        yet_to_ack: std::sync::RwLock<HashSet<String>>,
    }

    impl SimpleSource {
        fn new(num: usize) -> Self {
            Self {
                num,
                sent_count: AtomicUsize::new(0),
                yet_to_ack: std::sync::RwLock::new(HashSet::new()),
            }
        }
    }

    #[tonic::async_trait]
    impl source::Sourcer for SimpleSource {
        async fn read(&self, request: SourceReadRequest, transmitter: Sender<Message>) {
            let event_time = Utc::now();
            let mut message_offsets = Vec::with_capacity(request.count);

            for i in 0..request.count {
                if self.sent_count.load(Ordering::SeqCst) >= self.num {
                    return;
                }

                let offset = format!("{}-{}", event_time.timestamp_nanos_opt().unwrap(), i);
                transmitter
                    .send(Message {
                        value: b"hello".to_vec(),
                        event_time,
                        offset: Offset {
                            offset: offset.clone().into_bytes(),
                            partition_id: 0,
                        },
                        keys: vec![],
                        headers: Default::default(),
                    })
                    .await
                    .unwrap();
                message_offsets.push(offset);
                self.sent_count.fetch_add(1, Ordering::SeqCst);
            }
            self.yet_to_ack.write().unwrap().extend(message_offsets);
        }

        async fn ack(&self, offsets: Vec<Offset>) {
            for offset in offsets {
                self.yet_to_ack
                    .write()
                    .unwrap()
                    .remove(&String::from_utf8(offset.offset).unwrap());
            }
        }

        async fn pending(&self) -> Option<usize> {
            Some(self.yet_to_ack.read().unwrap().len())
        }

        async fn partitions(&self) -> Option<Vec<i32>> {
            Some(vec![1, 2])
        }
    }

    #[tokio::test]
    async fn test_source() {
        // start the server
        let (shutdown_tx, shutdown_rx) = tokio::sync::oneshot::channel();
        let tmp_dir = tempfile::TempDir::new().unwrap();
        let sock_file = tmp_dir.path().join("source.sock");
        let server_info_file = tmp_dir.path().join("source-server-info");

        let server_info = server_info_file.clone();
        let server_socket = sock_file.clone();
        let server_handle = tokio::spawn(async move {
            // a simple source which generates total of 100 messages
            source::Server::new(SimpleSource::new(100))
                .with_socket_file(server_socket)
                .with_server_info_file(server_info)
                .start_with_shutdown(shutdown_rx)
                .await
                .unwrap()
        });

        // wait for the server to start
        // TODO: flaky
        tokio::time::sleep(Duration::from_millis(100)).await;

        let client = SourceClient::new(create_rpc_channel(sock_file).await.unwrap());

        let (src_read, src_ack, lag_reader) = new_source(client, 5, Duration::from_millis(1000))
            .await
            .map_err(|e| panic!("failed to create source reader: {:?}", e))
            .unwrap();

        let source = Source::new(
            5,
            SourceType::UserDefinedSource(src_read, src_ack, lag_reader),
            TrackerHandle::new(),
            true,
        );

        let cln_token = CancellationToken::new();

        let (mut stream, handle) = source.streaming_read(cln_token.clone()).unwrap();
        let mut offsets = vec![];
        // we should read all the 100 messages
        for _ in 0..100 {
            let message = stream.next().await.unwrap();
            assert_eq!(message.value, "hello".as_bytes());
            offsets.push(message.offset.clone().unwrap());
        }

        // ack all the messages
        Source::ack(source.sender.clone(), offsets).await.unwrap();

        // since we acked all the messages, pending should be 0
        let pending = source.pending().await.unwrap();
        assert_eq!(pending, Some(0));

        cln_token.cancel();
        let _ = handle.await.unwrap();
        drop(source);
        let _ = shutdown_tx.send(());
        server_handle.await.unwrap();
    }
}<|MERGE_RESOLUTION|>--- conflicted
+++ resolved
@@ -247,15 +247,10 @@
 
         info!("Started streaming source with batch size: {}", batch_size);
         let handle = tokio::spawn(async move {
-<<<<<<< HEAD
-=======
-            let mut processed_msgs_count: usize = 0;
-            let mut last_logged_at = time::Instant::now();
             // this semaphore is used only if read-ahead is disabled. we hold this semaphore to
             // make sure we can read only if the current inflight ones are ack'ed.
             let semaphore = Arc::new(Semaphore::new(1));
 
->>>>>>> dfae9893
             loop {
                 if cln_token.is_cancelled() {
                     info!("Cancellation token is cancelled. Stopping the source.");
