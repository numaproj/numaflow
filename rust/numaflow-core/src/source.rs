--- conflicted
+++ resolved
@@ -11,6 +11,7 @@
 use tracing::{error, info, warn};
 
 use crate::config::{get_vertex_name, is_mono_vertex};
+use crate::error::{Error, Result};
 use crate::message::ReadAck;
 use crate::metrics::{
     monovertex_metrics, mvtx_forward_metric_labels, pipeline_forward_metric_labels,
@@ -21,20 +22,6 @@
     message::{Message, Offset},
     reader::LagReader,
 };
-<<<<<<< HEAD
-=======
-use crate::{Error, Result};
-use numaflow_pulsar::source::PulsarSource;
-use tokio::sync::OwnedSemaphorePermit;
-use tokio::sync::Semaphore;
-use tokio::sync::{mpsc, oneshot};
-use tokio::task::JoinHandle;
-use tokio::time;
-use tokio::time::Instant;
-use tokio_stream::wrappers::ReceiverStream;
-use tokio_util::sync::CancellationToken;
-use tracing::{error, info, warn};
->>>>>>> d4e5859a
 
 /// [User-Defined Source] extends Numaflow to add custom sources supported outside the builtins.
 ///
@@ -236,7 +223,7 @@
         let _ = source_handle.send(msg).await;
         receiver
             .await
-            .map_err(|e| crate::error::Error::ActorPatternRecv(e.to_string()))?
+            .map_err(|e| Error::ActorPatternRecv(e.to_string()))?
     }
 
     /// ack the offsets by communicating with the ack actor.
@@ -251,7 +238,7 @@
         let _ = source_handle.send(msg).await;
         receiver
             .await
-            .map_err(|e| crate::error::Error::ActorPatternRecv(e.to_string()))?
+            .map_err(|e| Error::ActorPatternRecv(e.to_string()))?
     }
 
     /// get the pending messages count by communicating with the pending actor.
@@ -263,7 +250,7 @@
         let _ = self.sender.send(msg).await;
         receiver
             .await
-            .map_err(|e| crate::error::Error::ActorPatternRecv(e.to_string()))?
+            .map_err(|e| Error::ActorPatternRecv(e.to_string()))?
     }
 
     /// Starts streaming messages from the source. It returns a stream of messages and
