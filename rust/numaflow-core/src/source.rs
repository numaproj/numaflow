<<<<<<< HEAD
use tokio::sync::{mpsc, oneshot};
use tokio::task::JoinHandle;
use tokio_stream::wrappers::ReceiverStream;
use tokio_util::sync::CancellationToken;
use tracing::{error, info};

use crate::config::{get_vertex_name, is_mono_vertex};
use crate::message::{ReadAck, ReadMessage};
use crate::metrics::{
    monovertex_metrics, mvtx_forward_metric_labels, pipeline_forward_metric_labels,
    pipeline_isb_metric_labels, pipeline_metrics,
};
use crate::Result;
=======
>>>>>>> b31380b1
use crate::{
    message::{Message, Offset},
    reader::LagReader,
};
use numaflow_pulsar::source::PulsarSource;
use tokio::sync::{mpsc, oneshot};

/// [User-Defined Source] extends Numaflow to add custom sources supported outside the builtins.
///
/// [User-Defined Source]: https://numaflow.numaproj.io/user-guide/sources/user-defined-sources/
pub(crate) mod user_defined;

/// [Generator] is a builtin to generate data for load testing and other internal use-cases.
///
/// [Generator]: https://numaflow.numaproj.io/user-guide/sources/generator/
pub(crate) mod generator;

/// [Pulsar] is a builtin to ingest data from a Pulsar topic
///
/// [Pulsar]: https://numaflow.numaproj.io/user-guide/sources/pulsar/
pub(crate) mod pulsar;

/// Set of Read related items that has to be implemented to become a Source.
pub(crate) trait SourceReader {
    #[allow(dead_code)]
    /// Name of the source.
    fn name(&self) -> &'static str;

    async fn read(&mut self) -> Result<Vec<Message>>;

    #[allow(dead_code)]
    /// number of partitions processed by this source.
    fn partitions(&self) -> Vec<u16>;
}

/// Set of Ack related items that has to be implemented to become a Source.
pub(crate) trait SourceAcker {
    /// acknowledge an offset. The implementor might choose to do it in an asynchronous way.
    async fn ack(&mut self, _: Vec<Offset>) -> Result<()>;
}

pub(crate) enum SourceType {
    UserDefinedSource(
        user_defined::UserDefinedSourceRead,
        user_defined::UserDefinedSourceAck,
        user_defined::UserDefinedSourceLagReader,
    ),
    Generator(
        generator::GeneratorRead,
        generator::GeneratorAck,
        generator::GeneratorLagReader,
    ),
}

/// ReadActorMessage is a message to the ReadActor to read messages.
#[derive(Debug)]
struct ReadActorMessage {
    respond_to: oneshot::Sender<Result<Vec<Message>>>,
}

/// ReadActor is responsible for reading messages from the source.
struct ReadActor<R> {
    reader: R,
}

impl<R> ReadActor<R>
where
    R: SourceReader,
{
    fn new(reader: R) -> Self {
        Self { reader }
    }

    async fn handle_read_message(&mut self, message: ReadActorMessage) {
        let msgs = self.reader.read().await;
        message.respond_to.send(msgs).unwrap();
    }
}

/// AckActorMessage is a message to the AckActor to acknowledge the offsets.
#[derive(Debug)]
struct AckActorMessage {
    respond_to: oneshot::Sender<Result<()>>,
    offsets: Vec<Offset>,
}

/// AckActor is responsible for acknowledging the offsets.
struct AckActor<A> {
    acker: A,
}

impl<A> AckActor<A>
where
    A: SourceAcker,
{
    fn new(acker: A) -> Self {
        Self { acker }
    }

    async fn handle_ack_message(&mut self, message: AckActorMessage) {
        let ack = self.acker.ack(message.offsets).await;
        message.respond_to.send(ack).unwrap();
    }
}

/// PendingActorMessage is a message to the PendingActor to get the pending messages count.
#[derive(Debug)]
struct PendingActorMessage {
    respond_to: oneshot::Sender<Result<Option<usize>>>,
}

/// PendingActor is responsible for getting the pending messages count.
struct PendingActor<L> {
    lag_reader: L,
}

impl<L> PendingActor<L>
where
    L: LagReader,
{
    fn new(lag_reader: L) -> Self {
        Self { lag_reader }
    }
    async fn handle_pending_message(&mut self, message: PendingActorMessage) {
        let pending = self.lag_reader.pending().await;
        message.respond_to.send(pending).unwrap();
    }
}

/// Source is used to read, ack, and get the pending messages count from the source.
#[derive(Clone)]
pub(crate) struct Source {
    read_batch_size: usize,
    read_sender: mpsc::Sender<ReadActorMessage>,
    ack_sender: mpsc::Sender<AckActorMessage>,
    pending_sender: mpsc::Sender<PendingActorMessage>,
}

impl Source {
    /// Create a new StreamingSource. It starts the read and ack actors in the background.
    pub(crate) fn new(batch_size: usize, src_type: SourceType) -> Self {
        let (read_sender, mut read_receiver) = mpsc::channel(batch_size);
        let (ack_sender, mut ack_receiver) = mpsc::channel(batch_size);
        let (pending_sender, mut pending_receiver) = mpsc::channel(1);

        // Create actors based on the source type and start the actors in the background.
        match src_type {
            SourceType::UserDefinedSource(reader, acker, lag_reader) => {
                let mut read_actor = ReadActor::new(reader);
                let mut ack_actor = AckActor::new(acker);
                let mut pending_actor = PendingActor::new(lag_reader);

                // FIXME: should we have one spawn and multiple tokio::select! for each receiver?
                // will it impact the performance?

                tokio::spawn(async move {
                    while let Some(msg) = read_receiver.recv().await {
                        read_actor.handle_read_message(msg).await;
                    }
                });

                tokio::spawn(async move {
                    while let Some(msg) = ack_receiver.recv().await {
                        ack_actor.handle_ack_message(msg).await;
                    }
                });

                tokio::spawn(async move {
                    while let Some(msg) = pending_receiver.recv().await {
                        pending_actor.handle_pending_message(msg).await;
                    }
                });
            }

            SourceType::Generator(reader, acker, lag_reader) => {
                let mut read_actor = ReadActor::new(reader);
                let mut ack_actor = AckActor::new(acker);
                let mut pending_actor = PendingActor::new(lag_reader);

                tokio::spawn(async move {
                    while let Some(msg) = read_receiver.recv().await {
                        read_actor.handle_read_message(msg).await;
                    }
                });

                tokio::spawn(async move {
                    while let Some(msg) = ack_receiver.recv().await {
                        ack_actor.handle_ack_message(msg).await;
                    }
                });

                tokio::spawn(async move {
                    while let Some(msg) = pending_receiver.recv().await {
                        pending_actor.handle_pending_message(msg).await;
                    }
                });
            }
            SourceType::Pulsar(pulsar_source) => {
                tokio::spawn(async move {
                    let mut actor = SourceActor::new(
                        receiver,
                        pulsar_source.clone(),
                        pulsar_source.clone(),
                        pulsar_source,
                    );
                    while let Some(msg) = actor.receiver.recv().await {
                        actor.handle_message(msg).await;
                    }
                });
            }
        };

        Self {
            read_batch_size: batch_size,
            read_sender,
            ack_sender,
            pending_sender,
        }
    }

    /// read messages from the source by communicating with the read actor.
    pub(crate) async fn read(&self) -> Result<Vec<Message>> {
        let (sender, receiver) = oneshot::channel();
        let msg = ReadActorMessage { respond_to: sender };
        let _ = self.read_sender.send(msg).await;
        receiver
            .await
            .map_err(|e| crate::error::Error::ActorPatternRecv(e.to_string()))?
    }

    /// ack the offsets by communicating with the ack actor.
    pub(crate) async fn ack(&self, offsets: Vec<Offset>) -> Result<()> {
        let (sender, receiver) = oneshot::channel();
        let msg = AckActorMessage {
            respond_to: sender,
            offsets,
        };
        let _ = self.ack_sender.send(msg).await;
        receiver
            .await
            .map_err(|e| crate::error::Error::ActorPatternRecv(e.to_string()))?
    }

    /// get the pending messages count by communicating with the pending actor.
    pub(crate) async fn pending(&self) -> Result<Option<usize>> {
        let (sender, receiver) = oneshot::channel();
        let msg = PendingActorMessage { respond_to: sender };
        let _ = self.pending_sender.send(msg).await;
        receiver
            .await
            .map_err(|e| crate::error::Error::ActorPatternRecv(e.to_string()))?
    }

    /// Starts streaming messages from the source. It returns a stream of messages and
    /// a handle to the spawned task.
    pub(crate) fn streaming_read(
        &self,
        cln_token: CancellationToken,
    ) -> Result<(ReceiverStream<ReadMessage>, JoinHandle<Result<()>>)> {
        let batch_size = self.read_batch_size;
        let (messages_tx, messages_rx) = mpsc::channel(batch_size);
        let source_read = self.clone();

        let pipeline_labels = pipeline_forward_metric_labels("Source", Some(get_vertex_name()));
        let mvtx_labels = mvtx_forward_metric_labels();

        info!("Started streaming source with batch size: {}", batch_size);
        let handle = tokio::spawn(async move {
            let mut processed_msgs_count: usize = 0;
            let mut last_logged_at = tokio::time::Instant::now();

            loop {
                if cln_token.is_cancelled() {
                    info!("Cancellation token is cancelled. Stopping the source.");
                    return Ok(());
                }
                let permit_time = tokio::time::Instant::now();
                // Reserve the permits before invoking the read method.
                let mut permit = match messages_tx.reserve_many(batch_size).await {
                    Ok(permit) => {
                        info!(
                            "Reserved permits for {} messages in {:?}",
                            batch_size,
                            permit_time.elapsed()
                        );
                        permit
                    }
                    Err(e) => {
                        error!("Error while reserving permits: {:?}", e);
                        return Err(crate::error::Error::Source(e.to_string()));
                    }
                };

                let read_start_time = tokio::time::Instant::now();
                let messages = match source_read.read().await {
                    Ok(messages) => messages,
                    Err(e) => {
                        error!("Error while reading messages: {:?}", e);
                        return Err(e);
                    }
                };
                let n = messages.len();
                info!("Read {} messages in {:?}", n, read_start_time.elapsed());

                if *is_mono_vertex() {
                    monovertex_metrics()
                        .read_total
                        .get_or_create(mvtx_labels)
                        .inc_by(n as u64);
                    monovertex_metrics()
                        .read_time
                        .get_or_create(mvtx_labels)
                        .observe(read_start_time.elapsed().as_micros() as f64);
                } else {
                    pipeline_metrics()
                        .forwarder
                        .read_total
                        .get_or_create(pipeline_labels)
                        .inc_by(n as u64);
                    pipeline_metrics()
                        .forwarder
                        .read_time
                        .get_or_create(pipeline_labels)
                        .observe(read_start_time.elapsed().as_micros() as f64);
                }

                let mut ack_batch = Vec::with_capacity(n);
                for message in messages {
                    let (resp_ack_tx, resp_ack_rx) = oneshot::channel();
                    let offset = message.offset.clone().unwrap();

                    let read_message = ReadMessage {
                        message,
                        ack: resp_ack_tx,
                    };

                    // store the ack one shot in the batch to invoke ack later.
                    ack_batch.push((offset, resp_ack_rx));

                    match permit.next() {
                        Some(permit) => {
                            permit.send(read_message);
                        }
                        None => {
                            unreachable!(
                                "Permits should be reserved for all messages in the batch"
                            );
                        }
                    }
                }

                // start a background task to invoke ack on the source for the offsets that are acked.
                tokio::spawn(Self::invoke_ack(source_read.clone(), ack_batch));

                processed_msgs_count += n;
                if last_logged_at.elapsed().as_secs() >= 1 {
                    info!(
                        "Processed {} messages in {:?}",
                        processed_msgs_count,
                        std::time::Instant::now()
                    );
                    processed_msgs_count = 0;
                    last_logged_at = tokio::time::Instant::now();
                }
            }
        });
        Ok((ReceiverStream::new(messages_rx), handle))
    }

    /// Listens to the oneshot receivers and invokes ack on the source for the offsets that are acked.
    pub(crate) async fn invoke_ack(
        streaming_source: Source,
        ack_rx_batch: Vec<(Offset, oneshot::Receiver<ReadAck>)>,
    ) -> Result<()> {
        pipeline_metrics()
            .isb
            .ack_tasks
            .get_or_create(pipeline_isb_metric_labels())
            .inc();

        let n = ack_rx_batch.len();
        let start = tokio::time::Instant::now();
        let mut offsets_to_ack = Vec::with_capacity(n);

        for (offset, oneshot_rx) in ack_rx_batch {
            match oneshot_rx.await {
                Ok(ReadAck::Ack) => {
                    offsets_to_ack.push(offset);
                }
                Ok(ReadAck::Nak) => {
                    error!("Nak received for offset: {:?}", offset);
                }
                Err(e) => {
                    error!(
                        "Error receiving ack for offset: {:?}, error: {:?}",
                        offset, e
                    );
                }
            }
        }

        if !offsets_to_ack.is_empty() {
            streaming_source.ack(offsets_to_ack).await?;
        }
        info!("Acked {} offsets in {:?}", n, start.elapsed());

        pipeline_metrics()
            .isb
            .ack_time
            .get_or_create(pipeline_isb_metric_labels())
            .observe(start.elapsed().as_micros() as f64);

        pipeline_metrics()
            .isb
            .ack_total
            .get_or_create(pipeline_isb_metric_labels())
            .inc_by(n as u64);

        pipeline_metrics()
            .isb
            .ack_tasks
            .get_or_create(pipeline_isb_metric_labels())
            .dec();

        Ok(())
    }
}

<<<<<<< HEAD
#[cfg(test)]
mod tests {
    use std::collections::HashSet;
    use std::sync::atomic::{AtomicUsize, Ordering};
    use std::time::Duration;

    use chrono::Utc;
    use futures::StreamExt;
    use numaflow::source;
    use numaflow::source::{Message, Offset, SourceReadRequest};
    use numaflow_pb::clients::source::source_client::SourceClient;
    use tokio::sync::mpsc::Sender;
    use tokio_util::sync::CancellationToken;

    use crate::shared::grpc::create_rpc_channel;
    use crate::source::user_defined::new_source;
    use crate::source::{Source, SourceType};

    struct SimpleSource {
        num: usize,
        sent_count: AtomicUsize,
        yet_to_ack: std::sync::RwLock<HashSet<String>>,
    }

    impl SimpleSource {
        fn new(num: usize) -> Self {
            Self {
                num,
                sent_count: AtomicUsize::new(0),
                yet_to_ack: std::sync::RwLock::new(HashSet::new()),
            }
        }
    }

    #[tonic::async_trait]
    impl source::Sourcer for SimpleSource {
        async fn read(&self, request: SourceReadRequest, transmitter: Sender<Message>) {
            let event_time = Utc::now();
            let mut message_offsets = Vec::with_capacity(request.count);

            for i in 0..request.count {
                if self.sent_count.load(Ordering::SeqCst) >= self.num {
                    return;
                }

                let offset = format!("{}-{}", event_time.timestamp_nanos_opt().unwrap(), i);
                transmitter
                    .send(Message {
                        value: b"hello".to_vec(),
                        event_time,
                        offset: Offset {
                            offset: offset.clone().into_bytes(),
                            partition_id: 0,
                        },
                        keys: vec![],
                        headers: Default::default(),
                    })
                    .await
                    .unwrap();
                message_offsets.push(offset);
                self.sent_count.fetch_add(1, Ordering::SeqCst);
            }
            self.yet_to_ack.write().unwrap().extend(message_offsets);
        }

        async fn ack(&self, offsets: Vec<Offset>) {
            for offset in offsets {
                self.yet_to_ack
                    .write()
                    .unwrap()
                    .remove(&String::from_utf8(offset.offset).unwrap());
            }
        }

        async fn pending(&self) -> usize {
            self.yet_to_ack.read().unwrap().len()
        }

        async fn partitions(&self) -> Option<Vec<i32>> {
            Some(vec![1, 2])
        }
    }

    #[tokio::test]
    async fn test_source() {
        // start the server
        let (shutdown_tx, shutdown_rx) = tokio::sync::oneshot::channel();
        let tmp_dir = tempfile::TempDir::new().unwrap();
        let sock_file = tmp_dir.path().join("source.sock");
        let server_info_file = tmp_dir.path().join("source-server-info");

        let server_info = server_info_file.clone();
        let server_socket = sock_file.clone();
        let server_handle = tokio::spawn(async move {
            source::Server::new(SimpleSource::new(100))
                .with_socket_file(server_socket)
                .with_server_info_file(server_info)
                .start_with_shutdown(shutdown_rx)
                .await
                .unwrap()
        });

        // wait for the server to start
        // TODO: flaky
        tokio::time::sleep(Duration::from_millis(100)).await;

        let client = SourceClient::new(create_rpc_channel(sock_file).await.unwrap());

        let (src_read, src_ack, lag_reader) = new_source(client, 5, Duration::from_millis(1000))
            .await
            .map_err(|e| panic!("failed to create source reader: {:?}", e))
            .unwrap();

        let source = Source::new(
            5,
            SourceType::UserDefinedSource(src_read, src_ack, lag_reader),
        );

        let cln_token = CancellationToken::new();

        let (mut stream, handle) = source.streaming_read(cln_token.clone()).unwrap();
        let mut offsets = vec![];
        for _ in 0..100 {
            let message = stream.next().await.unwrap();
            assert_eq!(message.message.value, "hello".as_bytes());
            offsets.push(message.message.offset.clone().unwrap());
        }

        source.ack(offsets).await.unwrap();

        // get pending
        let pending = source.pending().await.unwrap();
        assert_eq!(pending, Some(0));

        cln_token.cancel();
        let _ = handle.await.unwrap();
        drop(source);
        let _ = shutdown_tx.send(());
        server_handle.await.unwrap();
    }
=======
pub(crate) enum SourceType {
    UserDefinedSource(
        user_defined::UserDefinedSourceRead,
        user_defined::UserDefinedSourceAck,
        user_defined::UserDefinedSourceLagReader,
    ),
    Generator(
        generator::GeneratorRead,
        generator::GeneratorAck,
        generator::GeneratorLagReader,
    ),
    Pulsar(PulsarSource),
>>>>>>> b31380b1
}<|MERGE_RESOLUTION|>--- conflicted
+++ resolved
@@ -1,4 +1,3 @@
-<<<<<<< HEAD
 use tokio::sync::{mpsc, oneshot};
 use tokio::task::JoinHandle;
 use tokio_stream::wrappers::ReceiverStream;
@@ -12,14 +11,11 @@
     pipeline_isb_metric_labels, pipeline_metrics,
 };
 use crate::Result;
-=======
->>>>>>> b31380b1
 use crate::{
     message::{Message, Offset},
     reader::LagReader,
 };
 use numaflow_pulsar::source::PulsarSource;
-use tokio::sync::{mpsc, oneshot};
 
 /// [User-Defined Source] extends Numaflow to add custom sources supported outside the builtins.
 ///
@@ -66,80 +62,70 @@
         generator::GeneratorAck,
         generator::GeneratorLagReader,
     ),
-}
-
-/// ReadActorMessage is a message to the ReadActor to read messages.
-#[derive(Debug)]
-struct ReadActorMessage {
-    respond_to: oneshot::Sender<Result<Vec<Message>>>,
-}
-
-/// ReadActor is responsible for reading messages from the source.
-struct ReadActor<R> {
+    Pulsar(PulsarSource),
+}
+
+enum ActorMessage {
+    #[allow(dead_code)]
+    Name {
+        respond_to: oneshot::Sender<&'static str>,
+    },
+    Read {
+        respond_to: oneshot::Sender<Result<Vec<Message>>>,
+    },
+    Ack {
+        respond_to: oneshot::Sender<Result<()>>,
+        offsets: Vec<Offset>,
+    },
+    Pending {
+        respond_to: oneshot::Sender<Result<Option<usize>>>,
+    },
+}
+
+struct SourceActor<R, A, L> {
+    receiver: mpsc::Receiver<ActorMessage>,
     reader: R,
-}
-
-impl<R> ReadActor<R>
+    acker: A,
+    lag_reader: L,
+}
+
+impl<R, A, L> SourceActor<R, A, L>
 where
     R: SourceReader,
-{
-    fn new(reader: R) -> Self {
-        Self { reader }
-    }
-
-    async fn handle_read_message(&mut self, message: ReadActorMessage) {
-        let msgs = self.reader.read().await;
-        message.respond_to.send(msgs).unwrap();
-    }
-}
-
-/// AckActorMessage is a message to the AckActor to acknowledge the offsets.
-#[derive(Debug)]
-struct AckActorMessage {
-    respond_to: oneshot::Sender<Result<()>>,
-    offsets: Vec<Offset>,
-}
-
-/// AckActor is responsible for acknowledging the offsets.
-struct AckActor<A> {
-    acker: A,
-}
-
-impl<A> AckActor<A>
-where
     A: SourceAcker,
-{
-    fn new(acker: A) -> Self {
-        Self { acker }
-    }
-
-    async fn handle_ack_message(&mut self, message: AckActorMessage) {
-        let ack = self.acker.ack(message.offsets).await;
-        message.respond_to.send(ack).unwrap();
-    }
-}
-
-/// PendingActorMessage is a message to the PendingActor to get the pending messages count.
-#[derive(Debug)]
-struct PendingActorMessage {
-    respond_to: oneshot::Sender<Result<Option<usize>>>,
-}
-
-/// PendingActor is responsible for getting the pending messages count.
-struct PendingActor<L> {
-    lag_reader: L,
-}
-
-impl<L> PendingActor<L>
-where
     L: LagReader,
 {
-    fn new(lag_reader: L) -> Self {
-        Self { lag_reader }
-    }
-    async fn handle_pending_message(&mut self, message: PendingActorMessage) {
-        let pending = self.lag_reader.pending().await;
-        message.respond_to.send(pending).unwrap();
+    fn new(receiver: mpsc::Receiver<ActorMessage>, reader: R, acker: A, lag_reader: L) -> Self {
+        Self {
+            receiver,
+            reader,
+            acker,
+            lag_reader,
+        }
+    }
+
+    async fn handle_message(&mut self, msg: ActorMessage) {
+        match msg {
+            ActorMessage::Name { respond_to } => {
+                let name = self.reader.name();
+                let _ = respond_to.send(name);
+            }
+            ActorMessage::Read { respond_to } => {
+                let msgs = self.reader.read().await;
+                let _ = respond_to.send(msgs);
+            }
+            ActorMessage::Ack {
+                respond_to,
+                offsets,
+            } => {
+                let ack = self.acker.ack(offsets).await;
+                let _ = respond_to.send(ack);
+            }
+            ActorMessage::Pending { respond_to } => {
+                let pending = self.lag_reader.pending().await;
+                let _ = respond_to.send(pending);
+            }
+        }
     }
 }
 
@@ -147,67 +133,27 @@
 #[derive(Clone)]
 pub(crate) struct Source {
     read_batch_size: usize,
-    read_sender: mpsc::Sender<ReadActorMessage>,
-    ack_sender: mpsc::Sender<AckActorMessage>,
-    pending_sender: mpsc::Sender<PendingActorMessage>,
+    sender: mpsc::Sender<ActorMessage>,
 }
 
 impl Source {
     /// Create a new StreamingSource. It starts the read and ack actors in the background.
     pub(crate) fn new(batch_size: usize, src_type: SourceType) -> Self {
-        let (read_sender, mut read_receiver) = mpsc::channel(batch_size);
-        let (ack_sender, mut ack_receiver) = mpsc::channel(batch_size);
-        let (pending_sender, mut pending_receiver) = mpsc::channel(1);
-
-        // Create actors based on the source type and start the actors in the background.
+        let (sender, receiver) = mpsc::channel(batch_size);
         match src_type {
             SourceType::UserDefinedSource(reader, acker, lag_reader) => {
-                let mut read_actor = ReadActor::new(reader);
-                let mut ack_actor = AckActor::new(acker);
-                let mut pending_actor = PendingActor::new(lag_reader);
-
-                // FIXME: should we have one spawn and multiple tokio::select! for each receiver?
-                // will it impact the performance?
-
                 tokio::spawn(async move {
-                    while let Some(msg) = read_receiver.recv().await {
-                        read_actor.handle_read_message(msg).await;
+                    let mut actor = SourceActor::new(receiver, reader, acker, lag_reader);
+                    while let Some(msg) = actor.receiver.recv().await {
+                        actor.handle_message(msg).await;
                     }
                 });
-
+            }
+            SourceType::Generator(reader, acker, lag_reader) => {
                 tokio::spawn(async move {
-                    while let Some(msg) = ack_receiver.recv().await {
-                        ack_actor.handle_ack_message(msg).await;
-                    }
-                });
-
-                tokio::spawn(async move {
-                    while let Some(msg) = pending_receiver.recv().await {
-                        pending_actor.handle_pending_message(msg).await;
-                    }
-                });
-            }
-
-            SourceType::Generator(reader, acker, lag_reader) => {
-                let mut read_actor = ReadActor::new(reader);
-                let mut ack_actor = AckActor::new(acker);
-                let mut pending_actor = PendingActor::new(lag_reader);
-
-                tokio::spawn(async move {
-                    while let Some(msg) = read_receiver.recv().await {
-                        read_actor.handle_read_message(msg).await;
-                    }
-                });
-
-                tokio::spawn(async move {
-                    while let Some(msg) = ack_receiver.recv().await {
-                        ack_actor.handle_ack_message(msg).await;
-                    }
-                });
-
-                tokio::spawn(async move {
-                    while let Some(msg) = pending_receiver.recv().await {
-                        pending_actor.handle_pending_message(msg).await;
+                    let mut actor = SourceActor::new(receiver, reader, acker, lag_reader);
+                    while let Some(msg) = actor.receiver.recv().await {
+                        actor.handle_message(msg).await;
                     }
                 });
             }
@@ -225,43 +171,46 @@
                 });
             }
         };
-
         Self {
             read_batch_size: batch_size,
-            read_sender,
-            ack_sender,
-            pending_sender,
+            sender,
         }
     }
 
     /// read messages from the source by communicating with the read actor.
-    pub(crate) async fn read(&self) -> Result<Vec<Message>> {
+    pub(crate) async fn read(&self) -> crate::Result<Vec<Message>> {
         let (sender, receiver) = oneshot::channel();
-        let msg = ReadActorMessage { respond_to: sender };
-        let _ = self.read_sender.send(msg).await;
+        let msg = ActorMessage::Read { respond_to: sender };
+        // Ignore send errors. If send fails, so does the recv.await below. There's no reason
+        // to check for the same failure twice.
+        let _ = self.sender.send(msg).await;
         receiver
             .await
             .map_err(|e| crate::error::Error::ActorPatternRecv(e.to_string()))?
     }
 
     /// ack the offsets by communicating with the ack actor.
-    pub(crate) async fn ack(&self, offsets: Vec<Offset>) -> Result<()> {
+    pub(crate) async fn ack(&self, offsets: Vec<Offset>) -> crate::Result<()> {
         let (sender, receiver) = oneshot::channel();
-        let msg = AckActorMessage {
+        let msg = ActorMessage::Ack {
             respond_to: sender,
             offsets,
         };
-        let _ = self.ack_sender.send(msg).await;
+        // Ignore send errors. If send fails, so does the recv.await below. There's no reason
+        // to check for the same failure twice.
+        let _ = self.sender.send(msg).await;
         receiver
             .await
             .map_err(|e| crate::error::Error::ActorPatternRecv(e.to_string()))?
     }
 
     /// get the pending messages count by communicating with the pending actor.
-    pub(crate) async fn pending(&self) -> Result<Option<usize>> {
+    pub(crate) async fn pending(&self) -> crate::error::Result<Option<usize>> {
         let (sender, receiver) = oneshot::channel();
-        let msg = PendingActorMessage { respond_to: sender };
-        let _ = self.pending_sender.send(msg).await;
+        let msg = ActorMessage::Pending { respond_to: sender };
+        // Ignore send errors. If send fails, so does the recv.await below. There's no reason
+        // to check for the same failure twice.
+        let _ = self.sender.send(msg).await;
         receiver
             .await
             .map_err(|e| crate::error::Error::ActorPatternRecv(e.to_string()))?
@@ -442,7 +391,6 @@
     }
 }
 
-<<<<<<< HEAD
 #[cfg(test)]
 mod tests {
     use std::collections::HashSet;
@@ -583,18 +531,4 @@
         let _ = shutdown_tx.send(());
         server_handle.await.unwrap();
     }
-=======
-pub(crate) enum SourceType {
-    UserDefinedSource(
-        user_defined::UserDefinedSourceRead,
-        user_defined::UserDefinedSourceAck,
-        user_defined::UserDefinedSourceLagReader,
-    ),
-    Generator(
-        generator::GeneratorRead,
-        generator::GeneratorAck,
-        generator::GeneratorLagReader,
-    ),
-    Pulsar(PulsarSource),
->>>>>>> b31380b1
 }