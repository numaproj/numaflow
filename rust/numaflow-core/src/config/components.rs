use numaflow_kafka::TlsConfig;
use numaflow_models::models::{Sasl, Tls};

use crate::Error;

pub(crate) mod source {
    const DEFAULT_GRPC_MAX_MESSAGE_SIZE: usize = 64 * 1024 * 1024; // 64 MB
    const DEFAULT_SOURCE_SOCKET: &str = "/var/run/numaflow/source.sock";
    const DEFAULT_SOURCE_SERVER_INFO_FILE: &str = "/var/run/numaflow/sourcer-server-info";

    use std::collections::HashMap;
    use std::{fmt::Debug, time::Duration};

    use bytes::Bytes;
    use numaflow_jetstream::{JetstreamSourceConfig, NatsAuth, TlsClientAuthCerts, TlsConfig};
    use numaflow_kafka::source::KafkaSourceConfig;
    use numaflow_models::models::{GeneratorSource, PulsarSource, Source, SqsSource};
    use numaflow_pulsar::source::{PulsarAuth, PulsarSourceConfig};
    use numaflow_sqs::source::SqsSourceConfig;
    use tracing::warn;

    use crate::Result;
    use crate::error::Error;

    use super::parse_kafka_auth_config;

    #[derive(Debug, Clone, PartialEq)]
    pub(crate) struct SourceConfig {
        /// for high-throughput use-cases we read-ahead the next batch before the previous batch has
        /// been acked (or completed). For most cases it should be set to false.
        pub(crate) read_ahead: bool,
        pub(crate) source_type: SourceType,
    }

    impl Default for SourceConfig {
        fn default() -> Self {
            Self {
                read_ahead: false,
                source_type: SourceType::Generator(GeneratorConfig::default()),
            }
        }
    }

    #[derive(Debug, Clone, PartialEq)]
    pub(crate) enum SourceType {
        Generator(GeneratorConfig),
        UserDefined(UserDefinedConfig),
        Pulsar(PulsarSourceConfig),
        Jetstream(JetstreamSourceConfig),
        Sqs(SqsSourceConfig),
        Kafka(Box<KafkaSourceConfig>),
    }

    impl From<Box<GeneratorSource>> for SourceType {
        fn from(generator: Box<GeneratorSource>) -> Self {
            let mut generator_config = GeneratorConfig::default();

            if let Some(value_blob) = &generator.value_blob {
                generator_config.content = Bytes::from(value_blob.clone());
            }

            if let Some(msg_size) = generator.msg_size {
                if msg_size >= 0 {
                    generator_config.msg_size_bytes = msg_size as u32;
                } else {
                    warn!("'msgSize' cannot be negative, using default value (8 bytes)");
                }
            }

            generator_config.value = generator.value;
            generator_config.rpu = generator.rpu.unwrap_or(1) as usize;
            generator_config.duration =
                generator.duration.map_or(Duration::from_millis(1000), |d| {
                    std::time::Duration::from(d)
                });
            generator_config.key_count = generator
                .key_count
                .map_or(0, |kc| std::cmp::min(kc, u8::MAX as i32) as u8);
            generator_config.jitter = generator
                .jitter
                .map_or(Duration::from_secs(0), std::time::Duration::from);

            SourceType::Generator(generator_config)
        }
    }

    impl TryFrom<Box<PulsarSource>> for SourceType {
        type Error = Error;
        fn try_from(value: Box<PulsarSource>) -> Result<Self> {
            let auth: Option<PulsarAuth> = match value.auth {
                Some(auth) => 'out: {
                    let Some(token) = auth.token else {
                        warn!("JWT Token authentication is specified, but token is empty");
                        break 'out None;
                    };
                    let secret = crate::shared::create_components::get_secret_from_volume(
                        &token.name,
                        &token.key,
                    )
                    .unwrap();
                    Some(PulsarAuth::JWT(secret))
                }
                None => None,
            };
            let pulsar_config = PulsarSourceConfig {
                pulsar_server_addr: value.server_addr,
                topic: value.topic,
                consumer_name: value.consumer_name,
                subscription: value.subscription_name,
                max_unack: value.max_unack.unwrap_or(1000) as usize,
                auth,
            };
            Ok(SourceType::Pulsar(pulsar_config))
        }
    }

    impl TryFrom<Box<SqsSource>> for SourceType {
        type Error = Error;

        fn try_from(value: Box<SqsSource>) -> Result<Self> {
            if value.aws_region.is_empty() {
                return Err(Error::Config(
                    "aws_region is required for SQS source".to_string(),
                ));
            }

            if value.queue_name.is_empty() {
                return Err(Error::Config(
                    "queue_name is required for SQS source".to_string(),
                ));
            }

            if value.queue_owner_aws_account_id.is_empty() {
                return Err(Error::Config(
                    "queue_owner_aws_account_id is required for SQS source".to_string(),
                ));
            }

            if let Some(timeout) = value.visibility_timeout {
                if !(0..=43200).contains(&timeout) {
                    return Err(Error::Config(format!(
                        "visibility_timeout must be between 0 and 43200 for SQS source, got {}",
                        timeout
                    )));
                }
            }

            if let Some(wait_time) = value.wait_time_seconds {
                if !(0..=20).contains(&wait_time) {
                    return Err(Error::Config(format!(
                        "wait_time_seconds must be between 0 and 20 for SQS source, got {}",
                        wait_time
                    )));
                }
            }

            if let Some(max_number_of_messages) = value.max_number_of_messages {
                if !(1..=10).contains(&max_number_of_messages) {
                    return Err(Error::Config(format!(
                        "max_number_of_messages must be between 1 and 10 for SQS source, got {}",
                        max_number_of_messages
                    )));
                }
            }

            let sqs_source_config = SqsSourceConfig {
                queue_name: Box::leak(value.queue_name.into_boxed_str()),
                region: Box::leak(value.aws_region.into_boxed_str()),
                queue_owner_aws_account_id: Box::leak(
                    value.queue_owner_aws_account_id.into_boxed_str(),
                ),
                attribute_names: value.attribute_names.unwrap_or_default(),
                message_attribute_names: value.message_attribute_names.unwrap_or_default(),
                max_number_of_messages: Some(value.max_number_of_messages.unwrap_or(10)),
                wait_time_seconds: Some(value.wait_time_seconds.unwrap_or(0)),
                visibility_timeout: Some(value.visibility_timeout.unwrap_or(30)),
                endpoint_url: value.endpoint_url,
            };

            Ok(SourceType::Sqs(sqs_source_config))
        }
    }

    impl TryFrom<Box<numaflow_models::models::JetStreamSource>> for SourceType {
        type Error = Error;
        fn try_from(
            value: Box<numaflow_models::models::JetStreamSource>,
        ) -> std::result::Result<Self, Self::Error> {
            let auth: Option<NatsAuth> = match value.auth {
                Some(auth) => {
                    if let Some(basic_auth) = auth.basic {
                        let user_secret_selector = &basic_auth.user.ok_or_else(|| {
                            Error::Config("Username can not be empty for basic auth".into())
                        })?;
                        let username = crate::shared::create_components::get_secret_from_volume(
                            &user_secret_selector.name,
                            &user_secret_selector.key,
                        )
                        .map_err(|e| {
                            Error::Config(format!("Failed to get username secret: {e:?}"))
                        })?;

                        let password_secret_selector = &basic_auth.password.ok_or_else(|| {
                            Error::Config("Password can not be empty for basic auth".into())
                        })?;
                        let password = crate::shared::create_components::get_secret_from_volume(
                            &password_secret_selector.name,
                            &password_secret_selector.key,
                        )
                        .map_err(|e| {
                            Error::Config(format!("Failed to get password secret: {e:?}"))
                        })?;
                        Some(NatsAuth::Basic { username, password })
                    } else if let Some(nkey_auth) = auth.nkey {
                        let nkey = crate::shared::create_components::get_secret_from_volume(
                            &nkey_auth.name,
                            &nkey_auth.key,
                        )
                        .map_err(|e| Error::Config(format!("Failed to get nkey secret: {e:?}")))?;
                        Some(NatsAuth::NKey(nkey))
                    } else if let Some(token_auth) = auth.token {
                        let token = crate::shared::create_components::get_secret_from_volume(
                            &token_auth.name,
                            &token_auth.key,
                        )
                        .map_err(|e| Error::Config(format!("Failed to get token secret: {e:?}")))?;
                        Some(NatsAuth::Token(token))
                    } else {
                        return Err(Error::Config(
                            "Authentication is specified, but auth setting is empty".into(),
                        ));
                    }
                }
                None => None,
            };

            let tls = if let Some(tls_config) = value.tls {
                let tls_skip_verify = tls_config.insecure_skip_verify.unwrap_or(false);
                if tls_skip_verify {
                    Some(TlsConfig {
                        insecure_skip_verify: true,
                        ca_cert: None,
                        client_auth: None,
                    })
                } else {
                    let ca_cert = tls_config
                        .ca_cert_secret
                        .map(|ca_cert_secret| {
                            match crate::shared::create_components::get_secret_from_volume(
                                &ca_cert_secret.name,
                                &ca_cert_secret.key,
                            ) {
                                Ok(secret) => Ok(secret),
                                Err(e) => Err(Error::Config(format!(
                                    "Failed to get CA cert secret: {e:?}"
                                ))),
                            }
                        })
                        .transpose()?;

                    let tls_client_auth_certs = match tls_config.cert_secret {
                        Some(client_cert_secret) => {
                            let client_cert =
                                crate::shared::create_components::get_secret_from_volume(
                                    &client_cert_secret.name,
                                    &client_cert_secret.key,
                                )
                                .map_err(|e| {
                                    Error::Config(format!(
                                        "Failed to get client cert secret: {e:?}"
                                    ))
                                })?;

                            let Some(private_key_secret) = tls_config.key_secret else {
                                return Err(Error::Config("Client cert is specified for TLS authentication, but private key is not specified".into()));
                            };

                            let client_cert_private_key =
                                crate::shared::create_components::get_secret_from_volume(
                                    &private_key_secret.name,
                                    &private_key_secret.key,
                                )
                                .map_err(|e| {
                                    Error::Config(format!(
                                        "Failed to get client cert private key secret: {e:?}"
                                    ))
                                })?;
                            Some(TlsClientAuthCerts {
                                client_cert,
                                client_cert_private_key,
                            })
                        }
                        None => None,
                    };

                    Some(TlsConfig {
                        insecure_skip_verify: tls_config.insecure_skip_verify.unwrap_or(false),
                        ca_cert,
                        client_auth: tls_client_auth_certs,
                    })
                }
            } else {
                None
            };

            let js_config = JetstreamSourceConfig {
                addr: value.url,
                consumer: value.stream.clone(),
                stream: value.stream,
                auth,
                tls,
            };
            Ok(SourceType::Jetstream(js_config))
        }
    }

    impl TryFrom<Box<numaflow_models::models::KafkaSource>> for SourceType {
        type Error = Error;
        fn try_from(
            value: Box<numaflow_models::models::KafkaSource>,
        ) -> std::result::Result<Self, Self::Error> {
            let (auth, tls) = parse_kafka_auth_config(value.sasl.clone(), value.tls.clone())?;

            let kafka_config = numaflow_kafka::source::KafkaSourceConfig {
                brokers: value.brokers.unwrap_or_default(),
                topics: value
                    .topic
                    .split(',')
                    .map(|s| s.trim().to_string())
                    .collect(),
                consumer_group: value.consumer_group.unwrap_or_default(),
                auth,
                tls,
                kafka_raw_config: value.config.map(|config| {
                    // config is multiline string with key: value pairs.
                    // Eg:
                    //  max.poll.interval.ms: 100
                    //  socket.timeout.ms: 10000
                    //  queue.buffering.max.ms: 10000
                    config
                        .trim()
                        .split('\n')
                        .map(|s| s.split(':').collect::<Vec<&str>>())
                        .filter(|parts| parts.len() == 2)
                        .map(|parts| (parts[0].trim().to_string(), parts[1].trim().to_string()))
                        .collect::<HashMap<String, String>>()
                }),
            };
            Ok(SourceType::Kafka(Box::new(kafka_config)))
        }
    }

    impl TryFrom<Box<Source>> for SourceType {
        type Error = Error;

        fn try_from(mut source: Box<Source>) -> Result<Self> {
            if let Some(generator) = source.generator.take() {
                return Ok(generator.into());
            }

            if source.udsource.is_some() {
                return Ok(SourceType::UserDefined(UserDefinedConfig::default()));
            }

            if let Some(pulsar) = source.pulsar.take() {
                return pulsar.try_into();
            }

            if let Some(sqs) = source.sqs.take() {
                return sqs.try_into();
            }

            if let Some(_serving) = source.serving.take() {
                panic!("Serving source is invalid");
            }

            if let Some(jetstream) = source.jetstream.take() {
                return jetstream.try_into();
            }

            if let Some(kafka) = source.kafka.take() {
                return kafka.try_into();
            }

            Err(Error::Config(format!("Invalid source type: {source:?}")))
        }
    }

    #[derive(Debug, Clone, PartialEq)]
    pub(crate) struct GeneratorConfig {
        pub rpu: usize,
        pub content: Bytes,
        pub duration: Duration,
        pub value: Option<i64>,
        pub key_count: u8,
        pub msg_size_bytes: u32,
        pub jitter: Duration,
    }

    impl Default for GeneratorConfig {
        fn default() -> Self {
            Self {
                rpu: 1,
                content: Bytes::new(),
                duration: Duration::from_millis(1000),
                value: None,
                key_count: 0,
                msg_size_bytes: 8,
                jitter: Duration::from_secs(0),
            }
        }
    }

    #[derive(Debug, Clone, PartialEq)]
    pub(crate) struct UserDefinedConfig {
        pub grpc_max_message_size: usize,
        pub socket_path: String,
        pub server_info_path: String,
    }

    impl Default for UserDefinedConfig {
        fn default() -> Self {
            Self {
                grpc_max_message_size: DEFAULT_GRPC_MAX_MESSAGE_SIZE,
                socket_path: DEFAULT_SOURCE_SOCKET.to_string(),
                server_info_path: DEFAULT_SOURCE_SERVER_INFO_FILE.to_string(),
            }
        }
    }
}

pub(crate) mod sink {
    const DEFAULT_GRPC_MAX_MESSAGE_SIZE: usize = 64 * 1024 * 1024; // 64 MB
    const DEFAULT_SINK_SOCKET: &str = "/var/run/numaflow/sink.sock";
    const DEFAULT_SINK_SERVER_INFO_FILE: &str = "/var/run/numaflow/sinker-server-info";
    const DEFAULT_FB_SINK_SOCKET: &str = "/var/run/numaflow/fb-sink.sock";
    const DEFAULT_FB_SINK_SERVER_INFO_FILE: &str = "/var/run/numaflow/fb-sinker-server-info";
    const DEFAULT_SINK_RETRY_ON_FAIL_STRATEGY: OnFailureStrategy = OnFailureStrategy::Retry;
    const DEFAULT_MAX_SINK_RETRY_ATTEMPTS: u16 = u16::MAX;
    const DEFAULT_SINK_INITIAL_RETRY_INTERVAL_IN_MS: u32 = 1;
    const DEFAULT_SINK_MAX_RETRY_INTERVAL_IN_MS: u32 = u32::MAX;
    const DEFAULT_SINK_RETRY_FACTOR: f64 = 1.0;
    const DEFAULT_SINK_RETRY_JITTER: f64 = 0.0;

    use std::collections::HashMap;
    use std::fmt::Display;

    use numaflow_kafka::sink::KafkaSinkConfig;
    use numaflow_models::models::{Backoff, KafkaSink, RetryStrategy, Sink, SqsSink};
    use numaflow_sqs::sink::SqsSinkConfig;

    use crate::Result;
    use crate::error::Error;

    use super::parse_kafka_auth_config;

    #[derive(Debug, Clone, PartialEq)]
    pub(crate) struct SinkConfig {
        pub(crate) sink_type: SinkType,
        pub(crate) retry_config: Option<RetryConfig>,
    }

    #[derive(Debug, Clone, PartialEq)]
    pub(crate) enum SinkType {
        Log(LogConfig),
        Blackhole(BlackholeConfig),
        Serve,
        UserDefined(UserDefinedConfig),
        Sqs(SqsSinkConfig),
        Kafka(Box<KafkaSinkConfig>),
    }

    impl SinkType {
        // FIXME(cr): why is sink.fallback Box<AbstrackSink> vs. sink Box<Sink>. This is coming from
        //   numaflow-models. Problem is, golang has embedded structures and rust does not. We might
        //   have to AbstractSink for sink-configs while Sink for real sink types.
        //   NOTE: I do not see this problem with Source?
        pub(crate) fn primary_sinktype(sink: &Sink) -> Result<Self> {
            sink.udsink
                .as_ref()
                .map(|_| Ok(SinkType::UserDefined(UserDefinedConfig::default())))
                .or_else(|| {
                    sink.log
                        .as_ref()
                        .map(|_| Ok(SinkType::Log(LogConfig::default())))
                })
                .or_else(|| {
                    sink.blackhole
                        .as_ref()
                        .map(|_| Ok(SinkType::Blackhole(BlackholeConfig::default())))
                })
                .or_else(|| sink.serve.as_ref().map(|_| Ok(SinkType::Serve)))
                .or_else(|| sink.sqs.as_ref().map(|sqs| sqs.clone().try_into()))
                .or_else(|| sink.kafka.as_ref().map(|kafka| kafka.clone().try_into()))
                .ok_or_else(|| Error::Config("Sink type not found".to_string()))?
        }

        pub(crate) fn fallback_sinktype(sink: &Sink) -> Result<Self> {
            if let Some(fallback) = sink.fallback.as_ref() {
                fallback
                    .udsink
                    .as_ref()
                    .map(|_| Ok(SinkType::UserDefined(UserDefinedConfig::fallback_default())))
                    .or_else(|| {
                        fallback
                            .log
                            .as_ref()
                            .map(|_| Ok(SinkType::Log(LogConfig::default())))
                    })
                    .or_else(|| {
                        fallback
                            .blackhole
                            .as_ref()
                            .map(|_| Ok(SinkType::Blackhole(BlackholeConfig::default())))
                    })
                    .or_else(|| sink.serve.as_ref().map(|_| Ok(SinkType::Serve)))
                    .or_else(|| fallback.sqs.as_ref().map(|sqs| sqs.clone().try_into()))
                    .ok_or_else(|| Error::Config("Sink type not found".to_string()))?
            } else {
                Err(Error::Config("Fallback sink not found".to_string()))
            }
        }
    }

    #[derive(Debug, Clone, PartialEq, Default)]
    pub(crate) struct LogConfig {}

    #[derive(Debug, Clone, PartialEq, Default)]
    pub(crate) struct BlackholeConfig {}

    #[derive(Debug, Clone, PartialEq)]
    pub(crate) struct UserDefinedConfig {
        pub grpc_max_message_size: usize,
        pub socket_path: String,
        pub server_info_path: String,
    }

    impl TryFrom<Box<SqsSink>> for SinkType {
        type Error = Error;

        fn try_from(value: Box<SqsSink>) -> Result<Self> {
            if value.aws_region.is_empty() {
                return Err(Error::Config(
                    "AWS region is required for SQS sink".to_string(),
                ));
            }

            if value.queue_name.is_empty() {
                return Err(Error::Config(
                    "Queue name is required for SQS sink".to_string(),
                ));
            }

            if value.queue_owner_aws_account_id.is_empty() {
                return Err(Error::Config(
                    "Queue owner AWS account ID is required for SQS sink".to_string(),
                ));
            }

            let sqs_sink_config = SqsSinkConfig {
                queue_name: Box::leak(value.queue_name.into_boxed_str()),
                region: Box::leak(value.aws_region.into_boxed_str()),
                queue_owner_aws_account_id: Box::leak(
                    value.queue_owner_aws_account_id.into_boxed_str(),
                ),
            };
            Ok(SinkType::Sqs(sqs_sink_config))
        }
    }

    impl TryFrom<Box<KafkaSink>> for SinkType {
        type Error = Error;

        fn try_from(kafka_config: Box<KafkaSink>) -> Result<Self> {
            let Some(brokers) = kafka_config.brokers else {
                return Err(Error::Config(
                    "Brokers must be specified in the Kafka sink config".to_string(),
                ));
            };
            if brokers.is_empty() {
                return Err(Error::Config(
                    "At-least 1 broker URL must be specified in Kafka sink config".to_string(),
                ));
            }

            let (auth, tls) =
                parse_kafka_auth_config(kafka_config.sasl.clone(), kafka_config.tls.clone())?;

            Ok(SinkType::Kafka(Box::new(KafkaSinkConfig {
                brokers,
                topic: kafka_config.topic,
                auth,
                tls,
                set_partition_key: kafka_config.set_key.unwrap_or(false),
<<<<<<< HEAD
                kafka_raw_config: kafka_config.config.map(|config| {
                    // config is multiline string with key: value pairs.
                    // Eg:
                    //  max.poll.interval.ms: 100
                    //  socket.timeout.ms: 10000
                    //  queue.buffering.max.ms: 10000
                    config
                        .trim()
                        .split('\n')
                        .map(|s| s.split(':').collect::<Vec<&str>>())
                        .filter(|parts| parts.len() == 2)
                        .map(|parts| (parts[0].trim().to_string(), parts[1].trim().to_string()))
                        .collect::<HashMap<String, String>>()
                }),
            }))
=======
            })))
>>>>>>> ea48171e
        }
    }

    #[derive(Debug, Clone, PartialEq)]
    pub(crate) enum OnFailureStrategy {
        Retry,
        Fallback,
        Drop,
    }

    impl OnFailureStrategy {
        /// Converts a string slice to an `OnFailureStrategy` enum variant.
        /// Case insensitivity is considered to enhance usability.
        ///
        /// # Arguments
        /// * `s` - A string slice representing the retry strategy.
        ///
        /// # Returns
        /// An option containing the corresponding enum variant if successful,
        /// or DefaultStrategy if the input does not match known variants.
        pub(crate) fn from_str(s: &str) -> Self {
            match s.to_lowercase().as_str() {
                "retry" => OnFailureStrategy::Retry,
                "fallback" => OnFailureStrategy::Fallback,
                "drop" => OnFailureStrategy::Drop,
                _ => DEFAULT_SINK_RETRY_ON_FAIL_STRATEGY,
            }
        }
    }

    impl Display for OnFailureStrategy {
        fn fmt(&self, f: &mut std::fmt::Formatter<'_>) -> std::fmt::Result {
            match *self {
                OnFailureStrategy::Retry => write!(f, "retry"),
                OnFailureStrategy::Fallback => write!(f, "fallback"),
                OnFailureStrategy::Drop => write!(f, "drop"),
            }
        }
    }

    #[derive(Debug, Clone, PartialEq)]
    pub(crate) struct RetryConfig {
        pub sink_max_retry_attempts: u16,
        pub sink_initial_retry_interval_in_ms: u32,
        pub sink_retry_factor: f64,
        pub sink_retry_jitter: f64,
        pub sink_max_retry_interval_in_ms: u32,
        pub sink_retry_on_fail_strategy: OnFailureStrategy,
        pub sink_default_retry_strategy: RetryStrategy,
    }

    impl Default for RetryConfig {
        fn default() -> Self {
            let default_retry_strategy = RetryStrategy {
                backoff: Option::from(Box::from(Backoff {
                    interval: Option::from(kube::core::Duration::from(
                        std::time::Duration::from_millis(
                            DEFAULT_SINK_INITIAL_RETRY_INTERVAL_IN_MS as u64,
                        ),
                    )),
                    steps: Option::from(DEFAULT_MAX_SINK_RETRY_ATTEMPTS as i64),
                    cap: Option::from(kube::core::Duration::from(
                        std::time::Duration::from_millis(
                            DEFAULT_SINK_MAX_RETRY_INTERVAL_IN_MS as u64,
                        ),
                    )),
                    factor: Option::from(DEFAULT_SINK_RETRY_FACTOR),
                    jitter: Option::from(DEFAULT_SINK_RETRY_JITTER),
                })),
                on_failure: Option::from(DEFAULT_SINK_RETRY_ON_FAIL_STRATEGY.to_string()),
            };
            Self {
                sink_max_retry_attempts: DEFAULT_MAX_SINK_RETRY_ATTEMPTS,
                sink_initial_retry_interval_in_ms: DEFAULT_SINK_INITIAL_RETRY_INTERVAL_IN_MS,
                sink_max_retry_interval_in_ms: DEFAULT_SINK_MAX_RETRY_INTERVAL_IN_MS,
                sink_retry_factor: DEFAULT_SINK_RETRY_FACTOR,
                sink_retry_jitter: DEFAULT_SINK_RETRY_JITTER,
                sink_retry_on_fail_strategy: DEFAULT_SINK_RETRY_ON_FAIL_STRATEGY,
                sink_default_retry_strategy: default_retry_strategy,
            }
        }
    }

    impl From<Box<RetryStrategy>> for RetryConfig {
        fn from(retry: Box<RetryStrategy>) -> Self {
            let mut retry_config = RetryConfig::default();
            if let Some(backoff) = &retry.backoff {
                if let Some(interval) = backoff.interval {
                    retry_config.sink_initial_retry_interval_in_ms =
                        std::time::Duration::from(interval).as_millis() as u32;
                }

                if let Some(steps) = backoff.steps {
                    retry_config.sink_max_retry_attempts = steps as u16;
                }

                if let Some(factor) = backoff.factor {
                    retry_config.sink_retry_factor = factor;
                }

                if let Some(jitter) = backoff.jitter {
                    retry_config.sink_retry_jitter = jitter;
                }

                if let Some(cap) = backoff.cap {
                    retry_config.sink_max_retry_interval_in_ms =
                        std::time::Duration::from(cap).as_millis() as u32;
                }
            }

            if let Some(strategy) = &retry.on_failure {
                retry_config.sink_retry_on_fail_strategy = OnFailureStrategy::from_str(strategy);
            }
            retry_config
        }
    }

    impl Default for UserDefinedConfig {
        fn default() -> Self {
            Self {
                grpc_max_message_size: DEFAULT_GRPC_MAX_MESSAGE_SIZE,
                socket_path: DEFAULT_SINK_SOCKET.to_string(),
                server_info_path: DEFAULT_SINK_SERVER_INFO_FILE.to_string(),
            }
        }
    }

    impl UserDefinedConfig {
        pub(crate) fn fallback_default() -> Self {
            Self {
                grpc_max_message_size: DEFAULT_GRPC_MAX_MESSAGE_SIZE,
                socket_path: DEFAULT_FB_SINK_SOCKET.to_string(),
                server_info_path: DEFAULT_FB_SINK_SERVER_INFO_FILE.to_string(),
            }
        }
    }
}

pub(crate) mod transformer {
    const DEFAULT_GRPC_MAX_MESSAGE_SIZE: usize = 64 * 1024 * 1024; // 64 MB
    const DEFAULT_TRANSFORMER_SOCKET: &str = "/var/run/numaflow/sourcetransform.sock";
    const DEFAULT_TRANSFORMER_SERVER_INFO_FILE: &str =
        "/var/run/numaflow/sourcetransformer-server-info";

    #[derive(Debug, Clone, PartialEq)]
    pub(crate) struct TransformerConfig {
        pub(crate) concurrency: usize,
        pub(crate) transformer_type: TransformerType,
    }

    #[derive(Debug, Clone, PartialEq)]
    pub(crate) enum TransformerType {
        #[allow(dead_code)]
        Noop(NoopConfig), // will add built-in transformers
        UserDefined(UserDefinedConfig),
    }

    #[derive(Debug, Clone, PartialEq)]
    pub(crate) struct NoopConfig {}

    #[derive(Debug, Clone, PartialEq)]
    pub(crate) struct UserDefinedConfig {
        pub grpc_max_message_size: usize,
        pub socket_path: String,
        pub server_info_path: String,
    }

    impl Default for UserDefinedConfig {
        fn default() -> Self {
            Self {
                grpc_max_message_size: DEFAULT_GRPC_MAX_MESSAGE_SIZE,
                socket_path: DEFAULT_TRANSFORMER_SOCKET.to_string(),
                server_info_path: DEFAULT_TRANSFORMER_SERVER_INFO_FILE.to_string(),
            }
        }
    }
}

pub(crate) mod metrics {
    const DEFAULT_METRICS_PORT: u16 = 2469;
    const DEFAULT_LAG_CHECK_INTERVAL_IN_SECS: u16 = 5;
    const DEFAULT_LAG_REFRESH_INTERVAL_IN_SECS: u16 = 3;
    const DEFAULT_LOOKBACK_WINDOW_IN_SECS: u16 = 120;

    #[derive(Debug, Clone, PartialEq)]
    pub(crate) struct MetricsConfig {
        // TODO(lookback) - using new implementation for monovertex right now,
        // remove extra fields from here once new corresponding pipeline changes
        // in the daemon are done.
        pub metrics_server_listen_port: u16,
        pub lag_check_interval_in_secs: u16,
        pub lag_refresh_interval_in_secs: u16,
        pub lookback_window_in_secs: u16,
    }

    impl Default for MetricsConfig {
        fn default() -> Self {
            Self {
                metrics_server_listen_port: DEFAULT_METRICS_PORT,
                lag_check_interval_in_secs: DEFAULT_LAG_CHECK_INTERVAL_IN_SECS,
                lag_refresh_interval_in_secs: DEFAULT_LAG_REFRESH_INTERVAL_IN_SECS,
                lookback_window_in_secs: DEFAULT_LOOKBACK_WINDOW_IN_SECS,
            }
        }
    }

    impl MetricsConfig {
        pub(crate) fn with_lookback_window_in_secs(lookback_window_in_secs: u16) -> Self {
            MetricsConfig {
                lookback_window_in_secs,
                ..Default::default()
            }
        }
    }
}

pub(crate) mod reduce {
    const DEFAULT_GRPC_MAX_MESSAGE_SIZE: usize = 64 * 1024 * 1024; // 64 MB
    const DEFAULT_REDUCER_SOCKET: &str = "/var/run/numaflow/reduce.sock";
    const DEFAULT_REDUCER_SERVER_INFO_FILE: &str = "/var/run/numaflow/reducer-server-info";

    use std::time::Duration;

    use numaflow_models::models::{
        AccumulatorWindow, FixedWindow, GroupBy, PbqStorage, SessionWindow, SlidingWindow, Udf,
    };

    use crate::Result;
    use crate::error::Error;

    #[derive(Debug, Clone, PartialEq)]
    pub(crate) struct ReducerConfig {
        pub(crate) reducer_type: ReducerType,
        pub(crate) window_config: WindowConfig,
    }

    #[derive(Debug, Clone, PartialEq)]
    pub(crate) enum ReducerType {
        UserDefined(UserDefinedConfig),
    }

    impl TryFrom<(&Box<Udf>, &Box<GroupBy>)> for ReducerType {
        type Error = Error;
        fn try_from(value: (&Box<Udf>, &Box<GroupBy>)) -> Result<Self> {
            let (udf, _group_by) = value;
            if udf.container.is_some() {
                Ok(ReducerType::UserDefined(UserDefinedConfig::default()))
            } else {
                Err(Error::Config("Invalid UDF for reducer".to_string()))
            }
        }
    }

    #[derive(Debug, Clone, PartialEq)]
    pub(crate) struct UserDefinedConfig {
        pub grpc_max_message_size: usize,
        pub socket_path: &'static str,
        pub server_info_path: &'static str,
    }

    impl Default for UserDefinedConfig {
        fn default() -> Self {
            Self {
                grpc_max_message_size: DEFAULT_GRPC_MAX_MESSAGE_SIZE,
                socket_path: DEFAULT_REDUCER_SOCKET,
                server_info_path: DEFAULT_REDUCER_SERVER_INFO_FILE,
            }
        }
    }

    #[derive(Debug, Clone, PartialEq)]
    pub(crate) struct WindowConfig {
        pub(crate) window_type: WindowType,
        pub(crate) allowed_lateness: Duration,
        pub(crate) is_keyed: bool,
    }

    #[derive(Debug, Clone, PartialEq)]
    pub(crate) enum WindowType {
        Fixed(FixedWindowConfig),
        Sliding(SlidingWindowConfig),
        Session(SessionWindowConfig),
        Accumulator(AccumulatorWindowConfig),
    }

    #[derive(Debug, Clone, PartialEq)]
    pub(crate) struct FixedWindowConfig {
        pub(crate) length: Duration,
    }

    impl From<Box<FixedWindow>> for FixedWindowConfig {
        fn from(value: Box<FixedWindow>) -> Self {
            Self {
                length: value.length.map(Duration::from).unwrap_or_default(),
            }
        }
    }

    #[derive(Debug, Clone, PartialEq)]
    pub(crate) struct SlidingWindowConfig {
        pub(crate) length: Duration,
        pub(crate) slide: Duration,
    }

    impl From<Box<SlidingWindow>> for SlidingWindowConfig {
        fn from(value: Box<SlidingWindow>) -> Self {
            Self {
                length: value.length.map(Duration::from).unwrap_or_default(),
                slide: value.slide.map(Duration::from).unwrap_or_default(),
            }
        }
    }

    #[derive(Debug, Clone, PartialEq)]
    pub(crate) struct SessionWindowConfig {
        pub(crate) timeout: Duration,
    }

    impl From<Box<SessionWindow>> for SessionWindowConfig {
        fn from(value: Box<SessionWindow>) -> Self {
            Self {
                timeout: value.timeout.map(Duration::from).unwrap_or_default(),
            }
        }
    }

    #[derive(Debug, Clone, PartialEq)]
    pub(crate) struct AccumulatorWindowConfig {
        pub(crate) timeout: Duration,
    }

    impl From<Box<AccumulatorWindow>> for AccumulatorWindowConfig {
        fn from(value: Box<AccumulatorWindow>) -> Self {
            Self {
                timeout: value.timeout.map(Duration::from).unwrap_or_default(),
            }
        }
    }

    impl TryFrom<&Box<GroupBy>> for WindowConfig {
        type Error = Error;
        fn try_from(group_by: &Box<GroupBy>) -> Result<Self> {
            let window = group_by.window.as_ref();

            let window_type = if let Some(fixed) = &window.fixed {
                WindowType::Fixed(fixed.clone().into())
            } else if let Some(sliding) = &window.sliding {
                WindowType::Sliding(sliding.clone().into())
            } else if let Some(session) = &window.session {
                WindowType::Session(session.clone().into())
            } else if let Some(accumulator) = &window.accumulator {
                WindowType::Accumulator(accumulator.clone().into())
            } else {
                return Err(Error::Config("No window type specified".to_string()));
            };

            Ok(WindowConfig {
                window_type,
                allowed_lateness: group_by
                    .allowed_lateness
                    .map_or(Duration::from_secs(0), Duration::from),
                is_keyed: group_by.keyed.unwrap_or(false),
            })
        }
    }

    #[derive(Debug, Clone, PartialEq)]
    pub(crate) struct StorageConfig {
        pub(crate) path: std::path::PathBuf,
        pub(crate) max_file_size_mb: u64,
        pub(crate) flush_interval_ms: u64,
        pub(crate) channel_buffer_size: usize,
        pub(crate) max_segment_age_secs: u64,
    }

    impl Default for StorageConfig {
        fn default() -> Self {
            Self {
                path: std::path::PathBuf::from("/var/numaflow/pbq/wals"),
                max_file_size_mb: 10,
                flush_interval_ms: 100,
                channel_buffer_size: 500,
                max_segment_age_secs: 120,
            }
        }
    }

    impl TryFrom<PbqStorage> for StorageConfig {
        type Error = crate::error::Error;

        fn try_from(storage: PbqStorage) -> Result<Self> {
            if storage.persistent_volume_claim.is_some() {
                Err(Error::Config(
                    "Persistent volume claim is not supported".to_string(),
                ))
            } else {
                Ok(StorageConfig::default())
            }
        }
    }
}

fn parse_kafka_auth_config(
    auth_config: Option<Box<Sasl>>,
    tls_config: Option<Box<Tls>>,
) -> crate::Result<(Option<numaflow_kafka::KafkaSaslAuth>, Option<TlsConfig>)> {
    let auth: Option<numaflow_kafka::KafkaSaslAuth> = match auth_config {
        Some(sasl) => {
            let mechanism = sasl.mechanism.to_uppercase();
            match mechanism.as_str() {
                "PLAIN" => {
                    let Some(plain) = sasl.plain else {
                        return Err(Error::Config(
                            "PLAIN mechanism requires plain auth configuration".into(),
                        ));
                    };
                    let username = crate::shared::create_components::get_secret_from_volume(
                        &plain.user_secret.name,
                        &plain.user_secret.key,
                    )
                    .map_err(|e| Error::Config(format!("Failed to get user secret: {e:?}")))?;
                    let password = if let Some(password_secret) = plain.password_secret {
                        crate::shared::create_components::get_secret_from_volume(
                            &password_secret.name,
                            &password_secret.key,
                        )
                        .map_err(|e| {
                            Error::Config(format!("Failed to get password secret: {e:?}"))
                        })?
                    } else {
                        return Err(Error::Config("PLAIN mechanism requires password".into()));
                    };
                    Some(numaflow_kafka::KafkaSaslAuth::Plain { username, password })
                }
                "SCRAM-SHA-256" => {
                    let Some(scram) = sasl.scramsha256 else {
                        return Err(Error::Config(
                            "SCRAM-SHA-256 mechanism requires scramsha256 auth configuration"
                                .into(),
                        ));
                    };
                    let username = crate::shared::create_components::get_secret_from_volume(
                        &scram.user_secret.name,
                        &scram.user_secret.key,
                    )
                    .map_err(|e| Error::Config(format!("Failed to get user secret: {e:?}")))?;
                    let password = if let Some(password_secret) = scram.password_secret {
                        crate::shared::create_components::get_secret_from_volume(
                            &password_secret.name,
                            &password_secret.key,
                        )
                        .map_err(|e| {
                            Error::Config(format!("Failed to get password secret: {e:?}"))
                        })?
                    } else {
                        return Err(Error::Config(
                            "SCRAM-SHA-256 mechanism requires password".into(),
                        ));
                    };
                    Some(numaflow_kafka::KafkaSaslAuth::ScramSha256 { username, password })
                }
                "SCRAM-SHA-512" => {
                    let Some(scram) = sasl.scramsha512 else {
                        return Err(Error::Config(
                            "SCRAM-SHA-512 mechanism requires scramsha512 auth configuration"
                                .into(),
                        ));
                    };
                    let username = crate::shared::create_components::get_secret_from_volume(
                        &scram.user_secret.name,
                        &scram.user_secret.key,
                    )
                    .map_err(|e| Error::Config(format!("Failed to get user secret: {e:?}")))?;
                    let password = if let Some(password_secret) = scram.password_secret {
                        crate::shared::create_components::get_secret_from_volume(
                            &password_secret.name,
                            &password_secret.key,
                        )
                        .map_err(|e| {
                            Error::Config(format!("Failed to get password secret: {e:?}"))
                        })?
                    } else {
                        return Err(Error::Config(
                            "SCRAM-SHA-512 mechanism requires password".into(),
                        ));
                    };
                    Some(numaflow_kafka::KafkaSaslAuth::ScramSha512 { username, password })
                }
                "GSSAPI" => {
                    let Some(gssapi) = sasl.gssapi else {
                        return Err(Error::Config(
                            "GSSAPI mechanism requires gssapi configuration".into(),
                        ));
                    };
                    let service_name = gssapi.service_name.clone();
                    let realm = gssapi.realm.clone();
                    let username = crate::shared::create_components::get_secret_from_volume(
                        &gssapi.username_secret.name,
                        &gssapi.username_secret.key,
                    )
                    .map_err(|e| {
                        Error::Config(format!("Failed to get gssapi username secret: {e:?}"))
                    })?;
                    let password = if let Some(password_secret) = gssapi.password_secret {
                        Some(
                            crate::shared::create_components::get_secret_from_volume(
                                &password_secret.name,
                                &password_secret.key,
                            )
                            .map_err(|e| {
                                Error::Config(format!(
                                    "Failed to get gssapi password secret: {e:?}"
                                ))
                            })?,
                        )
                    } else {
                        None
                    };
                    let keytab = if let Some(keytab_secret) = gssapi.keytab_secret {
                        Some(
                            crate::shared::create_components::get_secret_from_volume(
                                &keytab_secret.name,
                                &keytab_secret.key,
                            )
                            .map_err(|e| {
                                Error::Config(format!("Failed to get gssapi keytab secret: {e:?}"))
                            })?,
                        )
                    } else {
                        None
                    };
                    let kerberos_config =
                        if let Some(kerberos_config_secret) = gssapi.kerberos_config_secret {
                            Some(
                                crate::shared::create_components::get_secret_from_volume(
                                    &kerberos_config_secret.name,
                                    &kerberos_config_secret.key,
                                )
                                .map_err(|e| {
                                    Error::Config(format!(
                                        "Failed to get gssapi kerberos config secret: {e:?}"
                                    ))
                                })?,
                            )
                        } else {
                            None
                        };
                    let auth_type = format!("{:?}", gssapi.auth_type);
                    Some(numaflow_kafka::KafkaSaslAuth::Gssapi {
                        service_name,
                        realm,
                        username,
                        password,
                        keytab,
                        kerberos_config,
                        auth_type,
                    })
                }
                "OAUTH" | "OAUTHBEARER" => {
                    let Some(oauth) = sasl.oauth else {
                        return Err(Error::Config(
                            "OAUTH mechanism requires oauth configuration".into(),
                        ));
                    };
                    let client_id = crate::shared::create_components::get_secret_from_volume(
                        &oauth.client_id.name,
                        &oauth.client_id.key,
                    )
                    .map_err(|e| Error::Config(format!("Failed to get client id secret: {e:?}")))?;
                    let client_secret = crate::shared::create_components::get_secret_from_volume(
                        &oauth.client_secret.name,
                        &oauth.client_secret.key,
                    )
                    .map_err(|e| Error::Config(format!("Failed to get client secret: {e:?}")))?;
                    let token_endpoint = oauth.token_endpoint.clone();
                    Some(numaflow_kafka::KafkaSaslAuth::Oauth {
                        client_id,
                        client_secret,
                        token_endpoint,
                    })
                }
                _ => {
                    return Err(Error::Config(format!(
                        "Unsupported SASL mechanism: {}",
                        mechanism
                    )));
                }
            }
        }
        None => None,
    };

    let tls = if let Some(tls_config) = tls_config {
        let tls_skip_verify = tls_config.insecure_skip_verify.unwrap_or(false);
        if tls_skip_verify {
            Some(numaflow_kafka::TlsConfig {
                insecure_skip_verify: true,
                ca_cert: None,
                client_auth: None,
            })
        } else {
            let ca_cert = tls_config
                .ca_cert_secret
                .map(
                    |ca_cert_secret| match crate::shared::create_components::get_secret_from_volume(
                        &ca_cert_secret.name,
                        &ca_cert_secret.key,
                    ) {
                        Ok(secret) => Ok(secret),
                        Err(e) => Err(Error::Config(format!(
                            "Failed to get CA cert secret: {e:?}"
                        ))),
                    },
                )
                .transpose()?;

            let tls_client_auth_certs = match tls_config.cert_secret {
                Some(client_cert_secret) => {
                    let client_cert = crate::shared::create_components::get_secret_from_volume(
                        &client_cert_secret.name,
                        &client_cert_secret.key,
                    )
                    .map_err(|e| {
                        Error::Config(format!("Failed to get client cert secret: {e:?}"))
                    })?;

                    let Some(private_key_secret) = tls_config.key_secret else {
                        return Err(Error::Config("Client cert is specified for TLS authentication, but private key is not specified".into()));
                    };

                    let client_cert_private_key =
                        crate::shared::create_components::get_secret_from_volume(
                            &private_key_secret.name,
                            &private_key_secret.key,
                        )
                        .map_err(|e| {
                            Error::Config(format!(
                                "Failed to get client cert private key secret: {e:?}"
                            ))
                        })?;
                    Some(numaflow_kafka::TlsClientAuthCerts {
                        client_cert,
                        client_cert_private_key,
                    })
                }
                None => None,
            };

            Some(numaflow_kafka::TlsConfig {
                insecure_skip_verify: tls_config.insecure_skip_verify.unwrap_or(false),
                ca_cert,
                client_auth: tls_client_auth_certs,
            })
        }
    } else {
        None
    };

    Ok((auth, tls))
}

#[cfg(test)]
mod source_tests {
    use std::time::Duration;

    use bytes::Bytes;

    use super::source::{GeneratorConfig, SourceConfig, SourceType, UserDefinedConfig};

    #[test]
    fn test_default_generator_config() {
        let default_config = GeneratorConfig::default();
        assert_eq!(default_config.rpu, 1);
        assert_eq!(default_config.content, Bytes::new());
        assert_eq!(default_config.duration.as_millis(), 1000);
        assert_eq!(default_config.value, None);
        assert_eq!(default_config.key_count, 0);
        assert_eq!(default_config.msg_size_bytes, 8);
        assert_eq!(default_config.jitter, Duration::from_secs(0));
    }

    #[test]
    fn test_default_user_defined_config() {
        let default_config = UserDefinedConfig::default();
        assert_eq!(default_config.grpc_max_message_size, 64 * 1024 * 1024);
        assert_eq!(default_config.socket_path, "/var/run/numaflow/source.sock");
        assert_eq!(
            default_config.server_info_path,
            "/var/run/numaflow/sourcer-server-info"
        );
    }

    #[test]
    fn test_source_config_generator() {
        let generator_config = GeneratorConfig::default();
        let source_config = SourceConfig {
            read_ahead: false,
            source_type: SourceType::Generator(generator_config.clone()),
        };
        if let SourceType::Generator(config) = source_config.source_type {
            assert_eq!(config, generator_config);
        } else {
            panic!("Expected SourceType::Generator");
        }
    }

    #[test]
    fn test_source_config_user_defined() {
        let user_defined_config = UserDefinedConfig::default();
        let source_config = SourceConfig {
            read_ahead: false,
            source_type: SourceType::UserDefined(user_defined_config.clone()),
        };
        if let SourceType::UserDefined(config) = source_config.source_type {
            assert_eq!(config, user_defined_config);
        } else {
            panic!("Expected SourceType::UserDefined");
        }
    }
}

#[cfg(test)]
mod sink_tests {
    use super::sink::{
        BlackholeConfig, LogConfig, OnFailureStrategy, RetryConfig, SinkConfig, SinkType,
        UserDefinedConfig,
    };
    use numaflow_models::models::{Backoff, RetryStrategy};
    use numaflow_sqs::sink::SqsSinkConfig;

    #[test]
    fn test_default_log_config() {
        let default_config = LogConfig::default();
        assert_eq!(default_config, LogConfig {});
    }

    #[test]
    fn test_default_blackhole_config() {
        let default_config = BlackholeConfig::default();
        assert_eq!(default_config, BlackholeConfig {});
    }

    #[test]
    fn test_default_user_defined_config() {
        let default_config = UserDefinedConfig::default();
        assert_eq!(default_config.grpc_max_message_size, 64 * 1024 * 1024);
        assert_eq!(default_config.socket_path, "/var/run/numaflow/sink.sock");
        assert_eq!(
            default_config.server_info_path,
            "/var/run/numaflow/sinker-server-info"
        );
    }

    #[test]
    fn test_default_retry_config() {
        let default_retry_strategy = RetryStrategy {
            backoff: Option::from(Box::from(Backoff {
                interval: Option::from(kube::core::Duration::from(
                    std::time::Duration::from_millis(1u64),
                )),
                steps: Option::from(u16::MAX as i64),
                cap: Option::from(kube::core::Duration::from(
                    std::time::Duration::from_millis(4294967295u64),
                )),
                factor: Option::from(1.0),
                jitter: Option::from(0.0),
            })),
            on_failure: Option::from(OnFailureStrategy::Retry.to_string()),
        };
        let default_config = RetryConfig::default();
        assert_eq!(default_config.sink_max_retry_attempts, u16::MAX);
        assert_eq!(default_config.sink_initial_retry_interval_in_ms, 1);
        assert_eq!(default_config.sink_max_retry_interval_in_ms, 4294967295);
        assert_eq!(default_config.sink_retry_factor, 1.0);
        assert_eq!(default_config.sink_retry_jitter, 0.0);
        assert_eq!(
            default_config.sink_retry_on_fail_strategy,
            OnFailureStrategy::Retry
        );
        assert_eq!(
            default_config.sink_default_retry_strategy,
            default_retry_strategy
        );
    }

    #[test]
    fn test_on_failure_strategy_from_str() {
        assert_eq!(
            OnFailureStrategy::from_str("retry"),
            OnFailureStrategy::Retry
        );
        assert_eq!(
            OnFailureStrategy::from_str("fallback"),
            OnFailureStrategy::Fallback
        );
        assert_eq!(OnFailureStrategy::from_str("drop"), OnFailureStrategy::Drop);
        assert_eq!(
            OnFailureStrategy::from_str("unknown"),
            OnFailureStrategy::Retry
        );
    }

    #[test]
    fn test_sink_config_log() {
        let log_config = LogConfig::default();
        let sink_config = SinkConfig {
            sink_type: SinkType::Log(log_config.clone()),
            retry_config: None,
        };
        if let SinkType::Log(config) = sink_config.sink_type {
            assert_eq!(config, log_config);
        } else {
            panic!("Expected SinkType::Log");
        }
    }

    #[test]
    fn test_sink_config_blackhole() {
        let blackhole_config = BlackholeConfig::default();
        let sink_config = SinkConfig {
            sink_type: SinkType::Blackhole(blackhole_config.clone()),
            retry_config: None,
        };
        if let SinkType::Blackhole(config) = sink_config.sink_type {
            assert_eq!(config, blackhole_config);
        } else {
            panic!("Expected SinkType::Blackhole");
        }
    }

    #[test]
    fn test_sink_config_user_defined() {
        let user_defined_config = UserDefinedConfig::default();
        let sink_config = SinkConfig {
            sink_type: SinkType::UserDefined(user_defined_config.clone()),
            retry_config: None,
        };
        if let SinkType::UserDefined(config) = sink_config.sink_type {
            assert_eq!(config, user_defined_config);
        } else {
            panic!("Expected SinkType::UserDefined");
        }
    }

    #[test]
    fn test_sink_config_sqs() {
        let sqs_config = SqsSinkConfig {
            queue_name: "test-queue",
            region: "us-west-2",
            queue_owner_aws_account_id: "123456789012",
        };
        let sink_config = SinkConfig {
            sink_type: SinkType::Sqs(sqs_config.clone()),
            retry_config: None,
        };
        if let SinkType::Sqs(config) = sink_config.sink_type {
            assert_eq!(config, sqs_config);
        } else {
            panic!("Expected SinkType::Sqs");
        }
    }

    #[test]
    fn test_sqs_sink_type_conversion() {
        use numaflow_models::models::SqsSink;

        // Test case 1: Valid configuration
        let valid_sqs_sink = Box::new(SqsSink {
            aws_region: "us-west-2".to_string(),
            queue_name: "test-queue".to_string(),
            queue_owner_aws_account_id: "123456789012".to_string(),
        });

        let result = SinkType::try_from(valid_sqs_sink);
        assert!(result.is_ok());
        if let Ok(SinkType::Sqs(config)) = result {
            assert_eq!(config.region, "us-west-2");
            assert_eq!(config.queue_name, "test-queue");
            assert_eq!(config.queue_owner_aws_account_id, "123456789012");
        } else {
            panic!("Expected SinkType::Sqs");
        }

        // Test case 2: Missing required fields
        let invalid_sqs_sink = Box::new(SqsSink {
            aws_region: "".to_string(),
            queue_name: "test-queue".to_string(),
            queue_owner_aws_account_id: "123456789012".to_string(),
        });

        let result = SinkType::try_from(invalid_sqs_sink);
        assert!(result.is_err());
        assert_eq!(
            result.unwrap_err().to_string(),
            "Config Error - AWS region is required for SQS sink"
        );
    }

    #[test]
    fn test_sqs_fallback_sink_type() {
        use numaflow_models::models::{AbstractSink, Sink, SqsSink};

        // Test case 1: Valid SQS fallback configuration
        let sink = Sink {
            udsink: None,
            log: None,
            blackhole: None,
            serve: None,
            sqs: None,
            fallback: Some(Box::new(AbstractSink {
                udsink: None,
                log: None,
                blackhole: None,
                serve: None,
                sqs: Some(Box::new(SqsSink {
                    aws_region: "us-west-2".to_string(),
                    queue_name: "fallback-queue".to_string(),
                    queue_owner_aws_account_id: "123456789012".to_string(),
                })),
                kafka: None,
            })),
            retry_strategy: None,
            kafka: None,
        };

        let result = SinkType::fallback_sinktype(&sink);
        assert!(result.is_ok());
        match result {
            Ok(SinkType::Sqs(config)) => {
                assert_eq!(config.region, "us-west-2");
                assert_eq!(config.queue_name, "fallback-queue");
                assert_eq!(config.queue_owner_aws_account_id, "123456789012");
            }
            _ => panic!("Expected SinkType::Sqs for fallback sink"),
        }

        // Test case 2: Missing fallback configuration
        let sink_without_fallback = Sink {
            udsink: None,
            log: None,
            blackhole: None,
            serve: None,
            sqs: None,
            fallback: None,
            retry_strategy: None,
            kafka: None,
        };
        let result = SinkType::fallback_sinktype(&sink_without_fallback);
        assert!(result.is_err());
        assert_eq!(
            result.unwrap_err().to_string(),
            "Config Error - Fallback sink not found"
        );

        // Test case 3: Missing required AWS region
        let sink_missing_region = Sink {
            udsink: None,
            log: None,
            blackhole: None,
            serve: None,
            sqs: None,
            fallback: Some(Box::new(AbstractSink {
                udsink: None,
                log: None,
                blackhole: None,
                serve: None,
                sqs: Some(Box::new(SqsSink {
                    aws_region: "".to_string(),
                    queue_name: "fallback-queue".to_string(),
                    queue_owner_aws_account_id: "123456789012".to_string(),
                })),
                kafka: None,
            })),
            retry_strategy: None,
            kafka: None,
        };
        let result = SinkType::fallback_sinktype(&sink_missing_region);
        assert!(result.is_err());
        assert_eq!(
            result.unwrap_err().to_string(),
            "Config Error - AWS region is required for SQS sink"
        );

        // Test case 4: Empty fallback sink configuration
        let sink_empty_fallback = Sink {
            udsink: None,
            log: None,
            blackhole: None,
            serve: None,
            sqs: None,
            fallback: Some(Box::new(AbstractSink {
                udsink: None,
                log: None,
                blackhole: None,
                serve: None,
                sqs: None,
                kafka: None,
            })),
            retry_strategy: None,
            kafka: None,
        };
        let result = SinkType::fallback_sinktype(&sink_empty_fallback);
        assert!(result.is_err());
        assert_eq!(
            result.unwrap_err().to_string(),
            "Config Error - Sink type not found"
        );
    }
}

#[cfg(test)]
mod transformer_tests {
    use super::transformer::{TransformerConfig, TransformerType, UserDefinedConfig};

    #[test]
    fn test_default_user_defined_config() {
        let default_config = UserDefinedConfig::default();
        assert_eq!(default_config.grpc_max_message_size, 64 * 1024 * 1024);
        assert_eq!(
            default_config.socket_path,
            "/var/run/numaflow/sourcetransform.sock"
        );
        assert_eq!(
            default_config.server_info_path,
            "/var/run/numaflow/sourcetransformer-server-info"
        );
    }

    #[test]
    fn test_transformer_config_user_defined() {
        let user_defined_config = UserDefinedConfig::default();
        let transformer_config = TransformerConfig {
            concurrency: 1,
            transformer_type: TransformerType::UserDefined(user_defined_config.clone()),
        };
        if let TransformerType::UserDefined(config) = transformer_config.transformer_type {
            assert_eq!(config, user_defined_config);
        } else {
            panic!("Expected TransformerType::UserDefined");
        }
    }
}

#[cfg(test)]
mod jetstream_tests {
    use std::fs;
    use std::path::Path;

    use k8s_openapi::api::core::v1::SecretKeySelector;
    use numaflow_jetstream::NatsAuth;
    use numaflow_models::models::BasicAuth;
    use numaflow_models::models::{JetStreamSource, Tls};

    use super::source::SourceType;

    const SECRET_BASE_PATH: &str = "/tmp/numaflow";

    fn setup_secret(name: &str, key: &str, value: &str) {
        let path = format!("{SECRET_BASE_PATH}/{name}");
        fs::create_dir_all(&path).unwrap();
        fs::write(format!("{path}/{key}"), value).unwrap();
    }

    fn cleanup_secret(name: &str) {
        let path = format!("{SECRET_BASE_PATH}/{name}");
        if Path::new(&path).exists() {
            fs::remove_dir_all(&path).unwrap();
        }
    }

    #[test]
    fn test_try_from_jetstream_source_with_basic_auth() {
        let secret_name = "basic-auth-secret";
        let user_key = "username";
        let pass_key = "password";
        setup_secret(secret_name, user_key, "test-user");
        setup_secret(secret_name, pass_key, "test-pass");

        let jetstream_source = JetStreamSource {
            auth: Some(Box::new(numaflow_models::models::NatsAuth {
                basic: Some(Box::new(BasicAuth {
                    user: Some(SecretKeySelector {
                        name: secret_name.to_string(),
                        key: user_key.to_string(),
                        ..Default::default()
                    }),
                    password: Some(SecretKeySelector {
                        name: secret_name.to_string(),
                        key: pass_key.to_string(),
                        ..Default::default()
                    }),
                })),
                nkey: None,
                token: None,
            })),
            stream: "test-stream".to_string(),
            tls: None,
            url: "nats://localhost:4222".to_string(),
        };

        let source_type = SourceType::try_from(Box::new(jetstream_source)).unwrap();
        if let SourceType::Jetstream(config) = source_type {
            let NatsAuth::Basic { username, password } = config.auth.unwrap() else {
                panic!("Basic auth creds must be set");
            };
            assert_eq!(username, "test-user");
            assert_eq!(password, "test-pass");
            assert_eq!(config.consumer, "test-stream");
            assert_eq!(config.addr, "nats://localhost:4222");
        } else {
            panic!("Expected SourceType::Jetstream");
        }

        cleanup_secret(secret_name);
    }

    #[test]
    fn test_try_from_jetstream_source_with_tls() {
        let test_name = "test_try_from_jetstream_source_with_tls";
        let ca_cert_name = format!("{test_name}-tls-ca-cert");
        let cert_name = format!("{test_name}-tls-cert");
        let key_name = format!("{test_name}-tls-key");
        setup_secret(&ca_cert_name, "ca", "test-ca-cert");
        setup_secret(&cert_name, "cert", "test-cert");
        setup_secret(&key_name, "key", "test-key");

        let jetstream_source = JetStreamSource {
            auth: None,
            stream: "test-stream".to_string(),
            tls: Some(Box::new(Tls {
                ca_cert_secret: Some(SecretKeySelector {
                    name: ca_cert_name.clone(),
                    key: "ca".to_string(),
                    ..Default::default()
                }),
                cert_secret: Some(SecretKeySelector {
                    name: cert_name.clone(),
                    key: "cert".to_string(),
                    ..Default::default()
                }),
                key_secret: Some(SecretKeySelector {
                    name: key_name.clone(),
                    key: "key".to_string(),
                    ..Default::default()
                }),
                insecure_skip_verify: Some(false),
            })),
            url: "nats://localhost:4222".to_string(),
        };

        let source_type = SourceType::try_from(Box::new(jetstream_source)).unwrap();
        if let SourceType::Jetstream(config) = source_type {
            let tls_config = config.tls.unwrap();
            assert_eq!(tls_config.ca_cert.unwrap(), "test-ca-cert");
            let client_auth = tls_config.client_auth.as_ref().unwrap();
            assert_eq!(client_auth.client_cert, "test-cert");
            assert_eq!(client_auth.client_cert_private_key, "test-key");
            assert!(!tls_config.insecure_skip_verify);
        } else {
            panic!("Expected SourceType::Jetstream");
        }

        cleanup_secret(&ca_cert_name);
        cleanup_secret(&cert_name);
        cleanup_secret(&key_name);
    }

    #[test]
    fn test_try_from_jetstream_source_with_invalid_auth() {
        let jetstream_source = JetStreamSource {
            auth: Some(Box::new(numaflow_models::models::NatsAuth {
                basic: None,
                nkey: None,
                token: None,
            })),
            stream: "test-stream".to_string(),
            tls: None,
            url: "nats://localhost:4222".to_string(),
        };

        let result = SourceType::try_from(Box::new(jetstream_source));
        assert!(result.is_err());
        let err = result.unwrap_err();
        assert_eq!(
            err.to_string(),
            "Config Error - Authentication is specified, but auth setting is empty"
        );
    }
}

#[cfg(test)]
mod kafka_tests {
    use super::source::SourceType;
    use k8s_openapi::api::core::v1::SecretKeySelector;
    use numaflow_models::models::gssapi::AuthType;
    use numaflow_models::models::{Gssapi, KafkaSource, Sasl, SaslPlain, SasloAuth, Tls};
    use std::fs;
    use std::path::Path;

    const SECRET_BASE_PATH: &str = "/tmp/numaflow";

    fn setup_secret(name: &str, key: &str, value: &str) {
        let path = format!("{SECRET_BASE_PATH}/{name}");
        fs::create_dir_all(&path).unwrap();
        fs::write(format!("{path}/{key}"), value).unwrap();
    }

    fn cleanup_secret(name: &str) {
        let path = format!("{SECRET_BASE_PATH}/{name}");
        if Path::new(&path).exists() {
            fs::remove_dir_all(&path).unwrap();
        }
    }

    #[test]
    fn test_try_from_kafka_source_with_plain_auth() {
        let secret_name = "test_try_from_kafka_source_with_plain_auth_plain-auth-secret";
        let user_key = "username";
        let pass_key = "password";
        setup_secret(secret_name, user_key, "test-user");
        setup_secret(secret_name, pass_key, "test-pass");

        let kafka_source = KafkaSource {
            brokers: Some(vec!["localhost:9092".to_string()]),
            topic: "test-topic".to_string(),
            consumer_group: Some("test-group".to_string()),
            sasl: Some(Box::new(Sasl {
                mechanism: "PLAIN".to_string(),
                plain: Some(Box::new(SaslPlain {
                    handshake: true,
                    user_secret: SecretKeySelector {
                        name: secret_name.to_string(),
                        key: user_key.to_string(),
                        ..Default::default()
                    },
                    password_secret: Some(SecretKeySelector {
                        name: secret_name.to_string(),
                        key: pass_key.to_string(),
                        ..Default::default()
                    }),
                })),
                scramsha256: None,
                scramsha512: None,
                oauth: None,
                gssapi: None,
            })),
            tls: None,
            config: None,
            kafka_version: None,
        };

        let source_type = SourceType::try_from(Box::new(kafka_source)).unwrap();
        if let SourceType::Kafka(config) = source_type {
            let auth = config.auth.unwrap();
            match auth {
                numaflow_kafka::KafkaSaslAuth::Plain { username, password } => {
                    assert_eq!(username, "test-user");
                    assert_eq!(password, "test-pass");
                }
                _ => panic!("Unexpected KafkaAuth variant"),
            }
            assert_eq!(config.brokers, vec!["localhost:9092"]);
            assert_eq!(config.topics, vec!["test-topic"]);
            assert_eq!(config.consumer_group, "test-group");
        } else {
            panic!("Expected SourceType::Kafka");
        }

        cleanup_secret(secret_name);
    }

    #[test]
    fn test_try_from_kafka_source_with_scram_auth() {
        let secret_name = "test_try_from_kafka_source_with_scram_auth_scram-auth-secret";
        let user_key = "username";
        let pass_key = "password";
        setup_secret(secret_name, user_key, "test-user");
        setup_secret(secret_name, pass_key, "test-pass");

        let kafka_source = KafkaSource {
            brokers: Some(vec!["localhost:9092".to_string()]),
            topic: "test-topic".to_string(),
            consumer_group: Some("test-group".to_string()),
            sasl: Some(Box::new(Sasl {
                mechanism: "SCRAM-SHA-256".to_string(),
                plain: None,
                scramsha256: Some(Box::new(SaslPlain {
                    handshake: true,
                    user_secret: SecretKeySelector {
                        name: secret_name.to_string(),
                        key: user_key.to_string(),
                        ..Default::default()
                    },
                    password_secret: Some(SecretKeySelector {
                        name: secret_name.to_string(),
                        key: pass_key.to_string(),
                        ..Default::default()
                    }),
                })),
                scramsha512: None,
                oauth: None,
                gssapi: None,
            })),
            tls: None,
            config: None,
            kafka_version: None,
        };

        let source_type = SourceType::try_from(Box::new(kafka_source)).unwrap();
        if let SourceType::Kafka(config) = source_type {
            let auth = config.auth.unwrap();
            match auth {
                numaflow_kafka::KafkaSaslAuth::ScramSha256 { username, password } => {
                    assert_eq!(username, "test-user");
                    assert_eq!(password, "test-pass");
                }
                _ => panic!("Unexpected KafkaAuth variant"),
            }
        } else {
            panic!("Expected SourceType::Kafka");
        }

        cleanup_secret(secret_name);
    }

    #[test]
    fn test_try_from_kafka_source_with_oauth() {
        let secret_name = "test_try_from_kafka_source_with_oauth_oauth-auth-secret";
        let client_id_key = "client_id";
        let client_secret_key = "client_secret";
        setup_secret(secret_name, client_id_key, "test-client");
        setup_secret(secret_name, client_secret_key, "test-secret");

        let kafka_source = KafkaSource {
            brokers: Some(vec!["localhost:9092".to_string()]),
            topic: "test-topic".to_string(),
            consumer_group: Some("test-group".to_string()),
            sasl: Some(Box::new(Sasl {
                mechanism: "OAUTH".to_string(),
                plain: None,
                scramsha256: None,
                scramsha512: None,
                oauth: Some(Box::new(SasloAuth {
                    client_id: SecretKeySelector {
                        name: secret_name.to_string(),
                        key: client_id_key.to_string(),
                        ..Default::default()
                    },
                    client_secret: SecretKeySelector {
                        name: secret_name.to_string(),
                        key: client_secret_key.to_string(),
                        ..Default::default()
                    },
                    token_endpoint: "https://oauth.example.com/token".to_string(),
                })),
                gssapi: None,
            })),
            tls: None,
            config: None,
            kafka_version: None,
        };

        let source_type = SourceType::try_from(Box::new(kafka_source)).unwrap();
        if let SourceType::Kafka(config) = source_type {
            let auth = config.auth.unwrap();
            match auth {
                numaflow_kafka::KafkaSaslAuth::Oauth {
                    client_id,
                    client_secret,
                    token_endpoint,
                } => {
                    assert_eq!(client_id, "test-client");
                    assert_eq!(client_secret, "test-secret");
                    assert_eq!(token_endpoint, "https://oauth.example.com/token");
                }
                _ => panic!("Unexpected KafkaAuth variant"),
            }
        } else {
            panic!("Expected SourceType::Kafka");
        }

        cleanup_secret(secret_name);
    }

    #[test]
    fn test_try_from_kafka_source_with_tls() {
        let test_name = "test_try_from_kafka_source_with_tls";
        let ca_cert_name = format!("{test_name}-tls-ca-cert");
        let cert_name = format!("{test_name}-tls-cert");
        let key_name = format!("{test_name}-tls-key");
        setup_secret(&ca_cert_name, "ca", "test-ca-cert");
        setup_secret(&cert_name, "cert", "test-cert");
        setup_secret(&key_name, "key", "test-key");

        let kafka_source = KafkaSource {
            brokers: Some(vec!["localhost:9092".to_string()]),
            topic: "test-topic".to_string(),
            consumer_group: Some("test-group".to_string()),
            sasl: None,
            tls: Some(Box::new(Tls {
                ca_cert_secret: Some(SecretKeySelector {
                    name: ca_cert_name.clone(),
                    key: "ca".to_string(),
                    ..Default::default()
                }),
                cert_secret: Some(SecretKeySelector {
                    name: cert_name.clone(),
                    key: "cert".to_string(),
                    ..Default::default()
                }),
                key_secret: Some(SecretKeySelector {
                    name: key_name.clone(),
                    key: "key".to_string(),
                    ..Default::default()
                }),
                insecure_skip_verify: Some(false),
            })),
            config: None,
            kafka_version: None,
        };

        let source_type = SourceType::try_from(Box::new(kafka_source)).unwrap();
        if let SourceType::Kafka(config) = source_type {
            let tls_config = config.tls.unwrap();
            assert_eq!(tls_config.ca_cert.unwrap(), "test-ca-cert");
            let client_auth = tls_config.client_auth.as_ref().unwrap();
            assert_eq!(client_auth.client_cert, "test-cert");
            assert_eq!(client_auth.client_cert_private_key, "test-key");
            assert!(!tls_config.insecure_skip_verify);
        } else {
            panic!("Expected SourceType::Kafka");
        }

        cleanup_secret(&ca_cert_name);
        cleanup_secret(&cert_name);
        cleanup_secret(&key_name);
    }

    #[test]
    fn test_try_from_kafka_source_with_insecure_tls() {
        let kafka_source = KafkaSource {
            brokers: Some(vec!["localhost:9092".to_string()]),
            topic: "test-topic".to_string(),
            consumer_group: Some("test-group".to_string()),
            sasl: None,
            tls: Some(Box::new(Tls {
                ca_cert_secret: None,
                cert_secret: None,
                key_secret: None,
                insecure_skip_verify: Some(true),
            })),
            config: None,
            kafka_version: None,
        };

        let source_type = SourceType::try_from(Box::new(kafka_source)).unwrap();
        if let SourceType::Kafka(config) = source_type {
            let tls_config = config.tls.unwrap();
            assert!(tls_config.insecure_skip_verify);
            assert!(tls_config.ca_cert.is_none());
            assert!(tls_config.client_auth.is_none());
        } else {
            panic!("Expected SourceType::Kafka");
        }
    }

    #[test]
    fn test_try_from_kafka_source_with_invalid_auth() {
        let kafka_source = KafkaSource {
            brokers: Some(vec!["localhost:9092".to_string()]),
            topic: "test-topic".to_string(),
            consumer_group: Some("test-group".to_string()),
            sasl: Some(Box::new(Sasl {
                mechanism: "GSSAPI".to_string(),
                plain: None,
                scramsha256: None,
                scramsha512: None,
                oauth: None,
                gssapi: None,
            })),
            tls: None,
            config: None,
            kafka_version: None,
        };

        let result = SourceType::try_from(Box::new(kafka_source));
        assert!(result.is_err());
        let err = result.unwrap_err();
        assert_eq!(
            err.to_string(),
            "Config Error - GSSAPI mechanism requires gssapi configuration"
        );
    }

    #[test]
    fn test_try_from_kafka_source_with_missing_password() {
        let secret_name = "test_try_from_kafka_source_with_missing_password_plain-auth-secret";
        let user_key = "username";
        setup_secret(secret_name, user_key, "test-user");

        let kafka_source = KafkaSource {
            brokers: Some(vec!["localhost:9092".to_string()]),
            topic: "test-topic".to_string(),
            consumer_group: Some("test-group".to_string()),
            sasl: Some(Box::new(Sasl {
                mechanism: "PLAIN".to_string(),
                plain: Some(Box::new(SaslPlain {
                    handshake: true,
                    user_secret: SecretKeySelector {
                        name: secret_name.to_string(),
                        key: user_key.to_string(),
                        ..Default::default()
                    },
                    password_secret: None,
                })),
                scramsha256: None,
                scramsha512: None,
                oauth: None,
                gssapi: None,
            })),
            tls: None,
            config: None,
            kafka_version: None,
        };

        let result = SourceType::try_from(Box::new(kafka_source));
        assert!(result.is_err());
        let err = result.unwrap_err();
        assert_eq!(
            err.to_string(),
            "Config Error - PLAIN mechanism requires password"
        );

        cleanup_secret(secret_name);
    }

    #[test]
    fn test_try_from_kafka_source_with_missing_client_cert_key() {
        let cert_name = "test_try_from_kafka_source_with_missing_client_cert_key_tls-cert";
        setup_secret(cert_name, "cert", "test-cert");

        let kafka_source = KafkaSource {
            brokers: Some(vec!["localhost:9092".to_string()]),
            topic: "test-topic".to_string(),
            consumer_group: Some("test-group".to_string()),
            sasl: None,
            tls: Some(Box::new(Tls {
                ca_cert_secret: None,
                cert_secret: Some(SecretKeySelector {
                    name: cert_name.to_string(),
                    key: "cert".to_string(),
                    ..Default::default()
                }),
                key_secret: None,
                insecure_skip_verify: Some(false),
            })),
            config: None,
            kafka_version: None,
        };

        let result = SourceType::try_from(Box::new(kafka_source));
        assert!(result.is_err());
        let err = result.unwrap_err();
        assert_eq!(
            err.to_string(),
            "Config Error - Client cert is specified for TLS authentication, but private key is not specified"
        );

        cleanup_secret(cert_name);
    }

    #[test]
    fn test_try_from_kafka_source_with_scram_sha512_auth() {
        let secret_name = "test_try_from_kafka_source_with_scram_sha512_auth_scram-auth-secret";
        let user_key = "username";
        let pass_key = "password";
        setup_secret(secret_name, user_key, "test-user");
        setup_secret(secret_name, pass_key, "test-pass");

        let kafka_source = KafkaSource {
            brokers: Some(vec!["localhost:9092".to_string()]),
            topic: "test-topic".to_string(),
            consumer_group: Some("test-group".to_string()),
            sasl: Some(Box::new(Sasl {
                mechanism: "SCRAM-SHA-512".to_string(),
                plain: None,
                scramsha256: None,
                scramsha512: Some(Box::new(SaslPlain {
                    handshake: true,
                    user_secret: SecretKeySelector {
                        name: secret_name.to_string(),
                        key: user_key.to_string(),
                        ..Default::default()
                    },
                    password_secret: Some(SecretKeySelector {
                        name: secret_name.to_string(),
                        key: pass_key.to_string(),
                        ..Default::default()
                    }),
                })),
                oauth: None,
                gssapi: None,
            })),
            tls: None,
            config: None,
            kafka_version: None,
        };

        let source_type = SourceType::try_from(Box::new(kafka_source)).unwrap();
        if let SourceType::Kafka(config) = source_type {
            let auth = config.auth.unwrap();
            match auth {
                numaflow_kafka::KafkaSaslAuth::ScramSha512 { username, password } => {
                    assert_eq!(username, "test-user");
                    assert_eq!(password, "test-pass");
                }
                _ => panic!("Unexpected KafkaAuth variant"),
            }
        } else {
            panic!("Expected SourceType::Kafka");
        }

        cleanup_secret(secret_name);
    }

    #[test]
    fn test_try_from_kafka_source_with_gssapi_auth_password() {
        let secret_name = "test_try_from_kafka_source_with_gssapi_auth_password_gssapi-secret";
        let user_key = "username";
        let pass_key = "password";
        setup_secret(secret_name, user_key, "test-user");
        setup_secret(secret_name, pass_key, "test-pass");

        let gssapi = Gssapi {
            auth_type: AuthType::UserAuth,
            kerberos_config_secret: None,
            keytab_secret: None,
            password_secret: Some(SecretKeySelector {
                name: secret_name.to_string(),
                key: pass_key.to_string(),
                ..Default::default()
            }),
            realm: "EXAMPLE.COM".to_string(),
            service_name: "kafka".to_string(),
            username_secret: SecretKeySelector {
                name: secret_name.to_string(),
                key: user_key.to_string(),
                ..Default::default()
            },
        };

        let kafka_source = KafkaSource {
            brokers: Some(vec!["localhost:9092".to_string()]),
            topic: "test-topic".to_string(),
            consumer_group: Some("test-group".to_string()),
            sasl: Some(Box::new(Sasl {
                mechanism: "GSSAPI".to_string(),
                plain: None,
                scramsha256: None,
                scramsha512: None,
                oauth: None,
                gssapi: Some(Box::new(gssapi)),
            })),
            tls: None,
            config: None,
            kafka_version: None,
        };

        let source_type = SourceType::try_from(Box::new(kafka_source)).unwrap();
        if let SourceType::Kafka(config) = source_type {
            let auth = config.auth.unwrap();
            match auth {
                numaflow_kafka::KafkaSaslAuth::Gssapi {
                    service_name,
                    realm,
                    username,
                    password,
                    keytab,
                    kerberos_config,
                    auth_type,
                } => {
                    assert_eq!(service_name, "kafka");
                    assert_eq!(realm, "EXAMPLE.COM");
                    assert_eq!(username, "test-user");
                    assert_eq!(password, Some("test-pass".to_string()));
                    assert!(keytab.is_none());
                    assert!(kerberos_config.is_none());
                    assert_eq!(auth_type, "UserAuth");
                }
                _ => panic!("Unexpected KafkaAuth variant"),
            }
        } else {
            panic!("Expected SourceType::Kafka");
        }

        cleanup_secret(secret_name);
    }

    #[test]
    fn test_try_from_kafka_source_with_gssapi_auth_keytab() {
        let secret_name = "test_try_from_kafka_source_with_gssapi_auth_keytab_gssapi-secret";
        let user_key = "username";
        let keytab_key = "keytab";
        setup_secret(secret_name, user_key, "test-user");
        setup_secret(secret_name, keytab_key, "test-keytab");

        let gssapi = Gssapi {
            auth_type: AuthType::KeytabAuth,
            kerberos_config_secret: None,
            keytab_secret: Some(SecretKeySelector {
                name: secret_name.to_string(),
                key: keytab_key.to_string(),
                ..Default::default()
            }),
            password_secret: None,
            realm: "EXAMPLE.COM".to_string(),
            service_name: "kafka".to_string(),
            username_secret: SecretKeySelector {
                name: secret_name.to_string(),
                key: user_key.to_string(),
                ..Default::default()
            },
        };

        let kafka_source = KafkaSource {
            brokers: Some(vec!["localhost:9092".to_string()]),
            topic: "test-topic".to_string(),
            consumer_group: Some("test-group".to_string()),
            sasl: Some(Box::new(Sasl {
                mechanism: "GSSAPI".to_string(),
                plain: None,
                scramsha256: None,
                scramsha512: None,
                oauth: None,
                gssapi: Some(Box::new(gssapi)),
            })),
            tls: None,
            config: None,
            kafka_version: None,
        };

        let source_type = SourceType::try_from(Box::new(kafka_source)).unwrap();
        if let SourceType::Kafka(config) = source_type {
            let auth = config.auth.unwrap();
            match auth {
                numaflow_kafka::KafkaSaslAuth::Gssapi {
                    service_name,
                    realm,
                    username,
                    password,
                    keytab,
                    kerberos_config,
                    auth_type,
                } => {
                    assert_eq!(service_name, "kafka");
                    assert_eq!(realm, "EXAMPLE.COM");
                    assert_eq!(username, "test-user");
                    assert!(password.is_none());
                    assert_eq!(keytab, Some("test-keytab".to_string()));
                    assert!(kerberos_config.is_none());
                    assert_eq!(auth_type, "KeytabAuth");
                }
                _ => panic!("Unexpected KafkaAuth variant"),
            }
        } else {
            panic!("Expected SourceType::Kafka");
        }

        cleanup_secret(secret_name);
    }
}

#[cfg(test)]
mod reducer_tests {
    use std::time::Duration;

    use numaflow_models::models::{
        AccumulatorWindow, Container, FixedWindow, GroupBy, SessionWindow, SlidingWindow, Udf,
        Window,
    };

    use super::reduce::{ReducerType, UserDefinedConfig, WindowConfig, WindowType};

    #[test]
    fn test_default_user_defined_config() {
        let default_config = UserDefinedConfig::default();
        assert_eq!(default_config.grpc_max_message_size, 64 * 1024 * 1024);
        assert_eq!(default_config.socket_path, "/var/run/numaflow/reduce.sock");
        assert_eq!(
            default_config.server_info_path,
            "/var/run/numaflow/reducer-server-info"
        );
    }

    #[test]
    fn test_reducer_type_from_udf_and_group_by() {
        let udf = Box::new(Udf {
            builtin: None,
            container: Some(Box::new(Container {
                args: None,
                command: None,
                env: None,
                env_from: None,
                image: Some("reducer-image".to_string()),
                image_pull_policy: None,
                liveness_probe: None,
                ports: None,
                readiness_probe: None,
                resources: None,
                security_context: None,
                volume_mounts: None,
            })),
            group_by: None,
        });

        let window = Window {
            fixed: Some(Box::new(FixedWindow {
                length: Some(kube::core::Duration::from(Duration::from_secs(60))),
                streaming: None,
            })),
            sliding: None,
            session: None,
            accumulator: None,
        };

        let group_by = Box::new(GroupBy {
            allowed_lateness: Some(kube::core::Duration::from(Duration::from_secs(10))),
            keyed: Some(true),
            storage: None,
            window: Box::new(window),
        });

        let reducer_type = ReducerType::try_from((&udf, &group_by)).unwrap();
        match reducer_type {
            ReducerType::UserDefined(config) => {
                assert_eq!(config, UserDefinedConfig::default());
            }
        }
    }

    #[test]
    fn test_window_config_from_group_by_fixed() {
        let window = Window {
            fixed: Some(Box::new(FixedWindow {
                length: Some(kube::core::Duration::from(Duration::from_secs(60))),
                streaming: None,
            })),
            sliding: None,
            session: None,
            accumulator: None,
        };

        let group_by = Box::new(GroupBy {
            allowed_lateness: Some(kube::core::Duration::from(Duration::from_secs(10))),
            keyed: Some(true),
            storage: None,
            window: Box::new(window),
        });

        let window_config = WindowConfig::try_from(&group_by).unwrap();
        assert_eq!(window_config.allowed_lateness, Duration::from_secs(10));
        assert!(window_config.is_keyed);

        match window_config.window_type {
            WindowType::Fixed(config) => {
                assert_eq!(config.length, Duration::from_secs(60));
            }
            _ => panic!("Expected fixed window type"),
        }
    }

    #[test]
    fn test_window_config_from_group_by_sliding() {
        let window = Window {
            fixed: None,
            sliding: Some(Box::new(SlidingWindow {
                length: Some(kube::core::Duration::from(Duration::from_secs(60))),
                slide: Some(kube::core::Duration::from(Duration::from_secs(30))),
                streaming: None,
            })),
            session: None,
            accumulator: None,
        };

        let group_by = Box::new(GroupBy {
            allowed_lateness: None,
            keyed: None,
            storage: None,
            window: Box::new(window),
        });

        let window_config = WindowConfig::try_from(&group_by).unwrap();
        assert_eq!(window_config.allowed_lateness, Duration::from_secs(0));
        assert!(!window_config.is_keyed);

        match window_config.window_type {
            WindowType::Sliding(config) => {
                assert_eq!(config.length, Duration::from_secs(60));
                assert_eq!(config.slide, Duration::from_secs(30));
            }
            _ => panic!("Expected sliding window type"),
        }
    }

    #[test]
    fn test_window_config_from_group_by_session() {
        let window = Window {
            fixed: None,
            sliding: None,
            session: Some(Box::new(SessionWindow {
                timeout: Some(kube::core::Duration::from(Duration::from_secs(300))),
            })),
            accumulator: None,
        };

        let group_by = Box::new(GroupBy {
            allowed_lateness: None,
            keyed: Some(true),
            storage: None,
            window: Box::new(window),
        });

        let window_config = WindowConfig::try_from(&group_by).unwrap();
        assert_eq!(window_config.allowed_lateness, Duration::from_secs(0));
        assert!(window_config.is_keyed);

        match window_config.window_type {
            WindowType::Session(config) => {
                assert_eq!(config.timeout, Duration::from_secs(300));
            }
            _ => panic!("Expected session window type"),
        }
    }

    #[test]
    fn test_window_config_from_group_by_accumulator() {
        let window = Window {
            fixed: None,
            sliding: None,
            session: None,
            accumulator: Some(Box::new(AccumulatorWindow {
                timeout: Some(kube::core::Duration::from(Duration::from_secs(600))),
            })),
        };

        let group_by = Box::new(GroupBy {
            allowed_lateness: None,
            keyed: Some(true),
            storage: None,
            window: Box::new(window),
        });

        let window_config = WindowConfig::try_from(&group_by).unwrap();
        assert_eq!(window_config.allowed_lateness, Duration::from_secs(0));
        assert!(window_config.is_keyed);

        match window_config.window_type {
            WindowType::Accumulator(config) => {
                assert_eq!(config.timeout, Duration::from_secs(600));
            }
            _ => panic!("Expected accumulator window type"),
        }
    }

    #[test]
    fn test_window_config_from_group_by_no_window_type() {
        let window = Window {
            fixed: None,
            sliding: None,
            session: None,
            accumulator: None,
        };

        let group_by = Box::new(GroupBy {
            allowed_lateness: None,
            keyed: None,
            storage: None,
            window: Box::new(window),
        });

        let result = WindowConfig::try_from(&group_by);
        assert!(result.is_err());
        assert_eq!(
            result.unwrap_err().to_string(),
            "Config Error - No window type specified"
        );
    }
}<|MERGE_RESOLUTION|>--- conflicted
+++ resolved
@@ -592,7 +592,6 @@
                 auth,
                 tls,
                 set_partition_key: kafka_config.set_key.unwrap_or(false),
-<<<<<<< HEAD
                 kafka_raw_config: kafka_config.config.map(|config| {
                     // config is multiline string with key: value pairs.
                     // Eg:
@@ -607,10 +606,7 @@
                         .map(|parts| (parts[0].trim().to_string(), parts[1].trim().to_string()))
                         .collect::<HashMap<String, String>>()
                 }),
-            }))
-=======
             })))
->>>>>>> ea48171e
         }
     }
 
