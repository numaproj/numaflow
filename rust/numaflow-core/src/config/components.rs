--- conflicted
+++ resolved
@@ -2945,54 +2945,6 @@
     }
 
     #[test]
-<<<<<<< HEAD
-    fn test_reducer_type_from_udf_and_group_by() {
-        let udf = Box::new(Udf {
-            container: Some(Box::new(Container {
-                args: None,
-                command: None,
-                env: None,
-                env_from: None,
-                image: Some("reducer-image".to_string()),
-                image_pull_policy: None,
-                liveness_probe: None,
-                ports: None,
-                readiness_probe: None,
-                resources: None,
-                security_context: None,
-                volume_mounts: None,
-            })),
-            group_by: None,
-        });
-
-        let window = Window {
-            fixed: Some(Box::new(FixedWindow {
-                length: Some(kube::core::Duration::from(Duration::from_secs(60))),
-                streaming: None,
-            })),
-            sliding: None,
-            session: None,
-            accumulator: None,
-        };
-
-        let group_by = Box::new(GroupBy {
-            allowed_lateness: Some(kube::core::Duration::from(Duration::from_secs(10))),
-            keyed: Some(true),
-            storage: None,
-            window: Box::new(window),
-        });
-
-        let reducer_type = ReducerType::try_from((&udf, &group_by)).unwrap();
-        match reducer_type {
-            ReducerType::UserDefined(config) => {
-                assert_eq!(config, UserDefinedConfig::default());
-            }
-        }
-    }
-
-    #[test]
-=======
->>>>>>> 045e9301
     fn test_window_config_from_group_by_fixed() {
         let window = Window {
             fixed: Some(Box::new(FixedWindow {
