--- conflicted
+++ resolved
@@ -559,15 +559,11 @@
                 .try_into();
             }
 
-<<<<<<< HEAD
-            if let Some(nats) = source.nats.take() {
+            if let Some(nats) = source.spec.nats.take() {
                 return nats.try_into();
             }
 
-            if let Some(kafka) = source.kafka.take() {
-=======
             if let Some(kafka) = source.spec.kafka.take() {
->>>>>>> 279e4ee5
                 return kafka.try_into();
             }
 
@@ -4215,4 +4211,185 @@
                 .contains("Failed to get username secret from volume")
         );
     }
+}
+
+#[cfg(test)]
+mod nats_source_tests {
+    use super::source::SourceType;
+    use numaflow_models::models::NatsSource;
+    use k8s_openapi::api::core::v1::SecretKeySelector;
+    use numaflow_models::models::{BasicAuth, NatsAuth};
+    use numaflow_jetstream;
+
+    const SECRET_BASE_PATH: &str = "/tmp/numaflow";
+
+    #[test]
+    fn test_try_from_nats_source_with_basic_auth() {
+        // Setup fake secrets
+        let secret_name = "nats-basic-auth-secret";
+        let user_key = "username";
+        let pass_key = "password";
+        let path = format!("{SECRET_BASE_PATH}/{secret_name}");
+        std::fs::create_dir_all(&path).unwrap();
+        std::fs::write(format!("{path}/{user_key}"), "test-user").unwrap();
+        std::fs::write(format!("{path}/{pass_key}"), "test-pass").unwrap();
+
+        let nats_source = Box::new(NatsSource {
+            url: "nats://localhost:4222".to_string(),
+            subject: "test-subject".to_string(),
+            queue: "test-queue".to_string(),
+            auth: Some(Box::new(NatsAuth {
+                basic: Some(Box::new(BasicAuth {
+                    user: Some(SecretKeySelector {
+                        name: secret_name.to_string(),
+                        key: user_key.to_string(),
+                        ..Default::default()
+                    }),
+                    password: Some(SecretKeySelector {
+                        name: secret_name.to_string(),
+                        key: pass_key.to_string(),
+                        ..Default::default()
+                    }),
+                })),
+                nkey: None,
+                token: None,
+            })),
+            tls: None,
+        });
+
+        let source_type = SourceType::try_from(nats_source).unwrap();
+        if let SourceType::Nats(config) = source_type {
+            let numaflow_jetstream::NatsAuth::Basic { username, password } = config.auth.unwrap() else {
+                panic!("Basic auth creds must be set");
+            };
+            assert_eq!(username, "test-user");
+            assert_eq!(password, "test-pass");
+            assert_eq!(config.addr, "nats://localhost:4222");
+            assert_eq!(config.subject, "test-subject");
+            assert_eq!(config.queue, "test-queue");
+        } else {
+            panic!("Expected SourceType::Nats");
+        }
+
+        // Cleanup
+        if std::path::Path::new(&path).exists() {
+            std::fs::remove_dir_all(&path).unwrap();
+        }
+    }
+
+    #[test]
+    fn test_try_from_nats_source_basic() {
+        let nats_source = Box::new(NatsSource {
+            url: "nats://localhost:4222".to_string(),
+            subject: "test-subject".to_string(),
+            queue: "test-queue".to_string(),
+            auth: None,
+            tls: None,
+        });
+
+        let source_type = SourceType::try_from(nats_source).unwrap();
+        if let SourceType::Nats(config) = source_type {
+            assert_eq!(config.addr, "nats://localhost:4222");
+            assert_eq!(config.subject, "test-subject");
+            assert_eq!(config.queue, "test-queue");
+            assert!(config.auth.is_none());
+            assert!(config.tls.is_none());
+        } else {
+            panic!("Expected SourceType::Nats");
+        }
+    }
+
+    #[test]
+    fn test_try_from_nats_source_with_tls() {
+        use k8s_openapi::api::core::v1::SecretKeySelector;
+        use numaflow_models::models::Tls;
+
+        let test_name = "test_try_from_nats_source_with_tls";
+        let ca_cert_name = format!("{test_name}-tls-ca-cert");
+        let cert_name = format!("{test_name}-tls-cert");
+        let key_name = format!("{test_name}-tls-key");
+
+        // Setup fake secrets
+        let setup_secret = |name: &str, key: &str, value: &str| {
+            let path = format!("{SECRET_BASE_PATH}/{name}");
+            std::fs::create_dir_all(&path).unwrap();
+            std::fs::write(format!("{path}/{key}"), value).unwrap();
+        };
+        setup_secret(&ca_cert_name, "ca", "test-ca-cert");
+        setup_secret(&cert_name, "cert", "test-cert");
+        setup_secret(&key_name, "key", "test-key");
+
+        let nats_source = Box::new(NatsSource {
+            url: "nats://localhost:4222".to_string(),
+            subject: "test-subject".to_string(),
+            queue: "test-queue".to_string(),
+            auth: None,
+            tls: Some(Box::new(Tls {
+                ca_cert_secret: Some(SecretKeySelector {
+                    name: ca_cert_name.clone(),
+                    key: "ca".to_string(),
+                    ..Default::default()
+                }),
+                cert_secret: Some(SecretKeySelector {
+                    name: cert_name.clone(),
+                    key: "cert".to_string(),
+                    ..Default::default()
+                }),
+                key_secret: Some(SecretKeySelector {
+                    name: key_name.clone(),
+                    key: "key".to_string(),
+                    ..Default::default()
+                }),
+                insecure_skip_verify: Some(false),
+            })),
+        });
+
+        let source_type = SourceType::try_from(nats_source).unwrap();
+        if let SourceType::Nats(config) = source_type {
+            let tls_config = config.tls.unwrap();
+            assert_eq!(tls_config.ca_cert.unwrap(), "test-ca-cert");
+            let client_auth = tls_config.client_auth.as_ref().unwrap();
+            assert_eq!(client_auth.client_cert, "test-cert");
+            assert_eq!(client_auth.client_cert_private_key, "test-key");
+            assert!(!tls_config.insecure_skip_verify);
+        } else {
+            panic!("Expected SourceType::Nats");
+        }
+
+        // Cleanup
+        let cleanup_secret = |name: &str| {
+            let path = format!("{SECRET_BASE_PATH}/{name}");
+            if std::path::Path::new(&path).exists() {
+                std::fs::remove_dir_all(&path).unwrap();
+            }
+        };
+        cleanup_secret(&ca_cert_name);
+        cleanup_secret(&cert_name);
+        cleanup_secret(&key_name);
+    }
+
+    #[test]
+    fn test_try_from_nats_source_with_invalid_auth() {
+        use numaflow_models::models::NatsAuth;
+
+        let nats_source = Box::new(NatsSource {
+            url: "nats://localhost:4222".to_string(),
+            subject: "test-subject".to_string(),
+            queue: "test-queue".to_string(),
+            auth: Some(Box::new(NatsAuth {
+                basic: None,
+                nkey: None,
+                token: None,
+            })),
+            tls: None,
+        });
+
+        let result = SourceType::try_from(nats_source);
+        assert!(result.is_err());
+        let err = result.unwrap_err();
+        assert_eq!(
+            err.to_string(),
+            "Config Error - Authentication is specified, but auth setting is empty"
+        );
+    }
 }