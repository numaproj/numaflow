pub(crate) mod source {
    const DEFAULT_GRPC_MAX_MESSAGE_SIZE: usize = 64 * 1024 * 1024; // 64 MB
    const DEFAULT_SOURCE_SOCKET: &str = "/var/run/numaflow/source.sock";
    const DEFAULT_SOURCE_SERVER_INFO_FILE: &str = "/var/run/numaflow/sourcer-server-info";

    use std::{fmt::Debug, time::Duration};

    use bytes::Bytes;
    use numaflow_jetstream::{JetstreamSourceConfig, NatsAuth, TlsClientAuthCerts, TlsConfig};
    use numaflow_kafka::KafkaSourceConfig;
    use numaflow_models::models::{GeneratorSource, PulsarSource, Source, SqsSource};
    use numaflow_pulsar::source::{PulsarAuth, PulsarSourceConfig};
    use numaflow_sqs::source::SqsSourceConfig;
    use tracing::warn;

    use crate::Result;
    use crate::error::Error;

    #[derive(Debug, Clone, PartialEq)]
    pub(crate) struct SourceConfig {
        /// for high-throughput use-cases we read-ahead the next batch before the previous batch has
        /// been acked (or completed). For most cases it should be set to false.
        pub(crate) read_ahead: bool,
        pub(crate) source_type: SourceType,
    }

    impl Default for SourceConfig {
        fn default() -> Self {
            Self {
                read_ahead: false,
                source_type: SourceType::Generator(GeneratorConfig::default()),
            }
        }
    }

    #[derive(Debug, Clone, PartialEq)]
    pub(crate) enum SourceType {
        Generator(GeneratorConfig),
        UserDefined(UserDefinedConfig),
        Pulsar(PulsarSourceConfig),
        Jetstream(JetstreamSourceConfig),
        Sqs(SqsSourceConfig),
        Kafka(KafkaSourceConfig),
    }

    impl From<Box<GeneratorSource>> for SourceType {
        fn from(generator: Box<GeneratorSource>) -> Self {
            let mut generator_config = GeneratorConfig::default();

            if let Some(value_blob) = &generator.value_blob {
                generator_config.content = Bytes::from(value_blob.clone());
            }

            if let Some(msg_size) = generator.msg_size {
                if msg_size >= 0 {
                    generator_config.msg_size_bytes = msg_size as u32;
                } else {
                    warn!("'msgSize' cannot be negative, using default value (8 bytes)");
                }
            }

            generator_config.value = generator.value;
            generator_config.rpu = generator.rpu.unwrap_or(1) as usize;
            generator_config.duration =
                generator.duration.map_or(Duration::from_millis(1000), |d| {
                    std::time::Duration::from(d)
                });
            generator_config.key_count = generator
                .key_count
                .map_or(0, |kc| std::cmp::min(kc, u8::MAX as i32) as u8);
            generator_config.jitter = generator
                .jitter
                .map_or(Duration::from_secs(0), std::time::Duration::from);

            SourceType::Generator(generator_config)
        }
    }

    impl TryFrom<Box<PulsarSource>> for SourceType {
        type Error = Error;
        fn try_from(value: Box<PulsarSource>) -> Result<Self> {
            let auth: Option<PulsarAuth> = match value.auth {
                Some(auth) => 'out: {
                    let Some(token) = auth.token else {
                        warn!("JWT Token authentication is specified, but token is empty");
                        break 'out None;
                    };
                    let secret = crate::shared::create_components::get_secret_from_volume(
                        &token.name,
                        &token.key,
                    )
                    .unwrap();
                    Some(PulsarAuth::JWT(secret))
                }
                None => None,
            };
            let pulsar_config = PulsarSourceConfig {
                pulsar_server_addr: value.server_addr,
                topic: value.topic,
                consumer_name: value.consumer_name,
                subscription: value.subscription_name,
                max_unack: value.max_unack.unwrap_or(1000) as usize,
                auth,
            };
            Ok(SourceType::Pulsar(pulsar_config))
        }
    }

    impl TryFrom<Box<SqsSource>> for SourceType {
        type Error = Error;

        fn try_from(value: Box<SqsSource>) -> Result<Self> {
            if value.aws_region.is_empty() {
                return Err(Error::Config(
                    "aws_region is required for SQS source".to_string(),
                ));
            }

            if value.queue_name.is_empty() {
                return Err(Error::Config(
                    "queue_name is required for SQS source".to_string(),
                ));
            }

            if value.queue_owner_aws_account_id.is_empty() {
                return Err(Error::Config(
                    "queue_owner_aws_account_id is required for SQS source".to_string(),
                ));
            }

            if let Some(timeout) = value.visibility_timeout {
                if !(0..=43200).contains(&timeout) {
                    return Err(Error::Config(format!(
                        "visibility_timeout must be between 0 and 43200 for SQS source, got {}",
                        timeout
                    )));
                }
            }

            if let Some(wait_time) = value.wait_time_seconds {
                if !(0..=20).contains(&wait_time) {
                    return Err(Error::Config(format!(
                        "wait_time_seconds must be between 0 and 20 for SQS source, got {}",
                        wait_time
                    )));
                }
            }

            if let Some(max_number_of_messages) = value.max_number_of_messages {
                if !(1..=10).contains(&max_number_of_messages) {
                    return Err(Error::Config(format!(
                        "max_number_of_messages must be between 1 and 10 for SQS source, got {}",
                        max_number_of_messages
                    )));
                }
            }

            let sqs_source_config = SqsSourceConfig {
                queue_name: Box::leak(value.queue_name.into_boxed_str()),
                region: Box::leak(value.aws_region.into_boxed_str()),
                queue_owner_aws_account_id: Box::leak(
                    value.queue_owner_aws_account_id.into_boxed_str(),
                ),
                attribute_names: value.attribute_names.unwrap_or_default(),
                message_attribute_names: value.message_attribute_names.unwrap_or_default(),
                max_number_of_messages: Some(value.max_number_of_messages.unwrap_or(10)),
                wait_time_seconds: Some(value.wait_time_seconds.unwrap_or(0)),
                visibility_timeout: Some(value.visibility_timeout.unwrap_or(30)),
                endpoint_url: value.endpoint_url,
            };

            Ok(SourceType::Sqs(sqs_source_config))
        }
    }

    impl TryFrom<Box<numaflow_models::models::JetStreamSource>> for SourceType {
        type Error = Error;
        fn try_from(
            value: Box<numaflow_models::models::JetStreamSource>,
        ) -> std::result::Result<Self, Self::Error> {
            let auth: Option<NatsAuth> = match value.auth {
                Some(auth) => {
                    if let Some(basic_auth) = auth.basic {
                        let user_secret_selector = &basic_auth.user.ok_or_else(|| {
                            Error::Config("Username can not be empty for basic auth".into())
                        })?;
                        let username = crate::shared::create_components::get_secret_from_volume(
                            &user_secret_selector.name,
                            &user_secret_selector.key,
                        )
                        .map_err(|e| {
                            Error::Config(format!("Failed to get username secret: {e:?}"))
                        })?;

                        let password_secret_selector = &basic_auth.password.ok_or_else(|| {
                            Error::Config("Password can not be empty for basic auth".into())
                        })?;
                        let password = crate::shared::create_components::get_secret_from_volume(
                            &password_secret_selector.name,
                            &password_secret_selector.key,
                        )
                        .map_err(|e| {
                            Error::Config(format!("Failed to get password secret: {e:?}"))
                        })?;
                        Some(NatsAuth::Basic { username, password })
                    } else if let Some(nkey_auth) = auth.nkey {
                        let nkey = crate::shared::create_components::get_secret_from_volume(
                            &nkey_auth.name,
                            &nkey_auth.key,
                        )
                        .map_err(|e| Error::Config(format!("Failed to get nkey secret: {e:?}")))?;
                        Some(NatsAuth::NKey(nkey))
                    } else if let Some(token_auth) = auth.token {
                        let token = crate::shared::create_components::get_secret_from_volume(
                            &token_auth.name,
                            &token_auth.key,
                        )
                        .map_err(|e| Error::Config(format!("Failed to get token secret: {e:?}")))?;
                        Some(NatsAuth::Token(token))
                    } else {
                        return Err(Error::Config(
                            "Authentication is specified, but auth setting is empty".into(),
                        ));
                    }
                }
                None => None,
            };

            let tls = if let Some(tls_config) = value.tls {
                let tls_skip_verify = tls_config.insecure_skip_verify.unwrap_or(false);
                if tls_skip_verify {
                    Some(TlsConfig {
                        insecure_skip_verify: true,
                        ca_cert: None,
                        client_auth: None,
                    })
                } else {
                    let ca_cert = tls_config
                        .ca_cert_secret
                        .map(|ca_cert_secret| {
                            match crate::shared::create_components::get_secret_from_volume(
                                &ca_cert_secret.name,
                                &ca_cert_secret.key,
                            ) {
                                Ok(secret) => Ok(secret),
                                Err(e) => Err(Error::Config(format!(
                                    "Failed to get CA cert secret: {e:?}"
                                ))),
                            }
                        })
                        .transpose()?;

                    let tls_client_auth_certs = match tls_config.cert_secret {
                        Some(client_cert_secret) => {
                            let client_cert =
                                crate::shared::create_components::get_secret_from_volume(
                                    &client_cert_secret.name,
                                    &client_cert_secret.key,
                                )
                                .map_err(|e| {
                                    Error::Config(format!(
                                        "Failed to get client cert secret: {e:?}"
                                    ))
                                })?;

                            let Some(private_key_secret) = tls_config.key_secret else {
                                return Err(Error::Config("Client cert is specified for TLS authentication, but private key is not specified".into()));
                            };

                            let client_cert_private_key =
                                crate::shared::create_components::get_secret_from_volume(
                                    &private_key_secret.name,
                                    &private_key_secret.key,
                                )
                                .map_err(|e| {
                                    Error::Config(format!(
                                        "Failed to get client cert private key secret: {e:?}"
                                    ))
                                })?;
                            Some(TlsClientAuthCerts {
                                client_cert,
                                client_cert_private_key,
                            })
                        }
                        None => None,
                    };

                    Some(TlsConfig {
                        insecure_skip_verify: tls_config.insecure_skip_verify.unwrap_or(false),
                        ca_cert,
                        client_auth: tls_client_auth_certs,
                    })
                }
            } else {
                None
            };

            let js_config = JetstreamSourceConfig {
                addr: value.url,
                consumer: value.stream.clone(),
                stream: value.stream,
                auth,
                tls,
            };
            Ok(SourceType::Jetstream(js_config))
        }
    }

    impl TryFrom<Box<numaflow_models::models::KafkaSource>> for SourceType {
        type Error = Error;
        fn try_from(
            value: Box<numaflow_models::models::KafkaSource>,
        ) -> std::result::Result<Self, Self::Error> {
            let auth: Option<numaflow_kafka::KafkaSaslAuth> = match value.sasl {
                Some(sasl) => {
                    let mechanism = sasl.mechanism.to_uppercase();
                    match mechanism.as_str() {
                        "PLAIN" => {
                            let Some(plain) = sasl.plain else {
                                return Err(Error::Config(
                                    "PLAIN mechanism requires plain auth configuration".into(),
                                ));
                            };
                            let username =
                                crate::shared::create_components::get_secret_from_volume(
                                    &plain.user_secret.name,
                                    &plain.user_secret.key,
                                )
                                .map_err(|e| {
                                    Error::Config(format!("Failed to get user secret: {e:?}"))
                                })?;
                            let password = if let Some(password_secret) = plain.password_secret {
                                crate::shared::create_components::get_secret_from_volume(
                                    &password_secret.name,
                                    &password_secret.key,
                                )
                                .map_err(|e| {
                                    Error::Config(format!("Failed to get password secret: {e:?}"))
                                })?
                            } else {
                                return Err(Error::Config(
                                    "PLAIN mechanism requires password".into(),
                                ));
                            };
                            Some(numaflow_kafka::KafkaSaslAuth::Plain { username, password })
                        }
                        "SCRAM-SHA-256" => {
                            let Some(scram) = sasl.scramsha256 else {
                                return Err(Error::Config(
                                    "SCRAM-SHA-256 mechanism requires scramsha256 auth configuration".into(),
                                ));
                            };
                            let username =
                                crate::shared::create_components::get_secret_from_volume(
                                    &scram.user_secret.name,
                                    &scram.user_secret.key,
                                )
                                .map_err(|e| {
                                    Error::Config(format!("Failed to get user secret: {e:?}"))
                                })?;
                            let password = if let Some(password_secret) = scram.password_secret {
                                crate::shared::create_components::get_secret_from_volume(
                                    &password_secret.name,
                                    &password_secret.key,
                                )
                                .map_err(|e| {
                                    Error::Config(format!("Failed to get password secret: {e:?}"))
                                })?
                            } else {
                                return Err(Error::Config(
                                    "SCRAM-SHA-256 mechanism requires password".into(),
                                ));
                            };
                            Some(numaflow_kafka::KafkaSaslAuth::ScramSha256 { username, password })
                        }
                        "SCRAM-SHA-512" => {
                            let Some(scram) = sasl.scramsha512 else {
                                return Err(Error::Config(
                                    "SCRAM-SHA-512 mechanism requires scramsha512 auth configuration".into(),
                                ));
                            };
                            let username =
                                crate::shared::create_components::get_secret_from_volume(
                                    &scram.user_secret.name,
                                    &scram.user_secret.key,
                                )
                                .map_err(|e| {
                                    Error::Config(format!("Failed to get user secret: {e:?}"))
                                })?;
                            let password = if let Some(password_secret) = scram.password_secret {
                                crate::shared::create_components::get_secret_from_volume(
                                    &password_secret.name,
                                    &password_secret.key,
                                )
                                .map_err(|e| {
                                    Error::Config(format!("Failed to get password secret: {e:?}"))
                                })?
                            } else {
                                return Err(Error::Config(
                                    "SCRAM-SHA-512 mechanism requires password".into(),
                                ));
                            };
                            Some(numaflow_kafka::KafkaSaslAuth::ScramSha512 { username, password })
                        }
                        "GSSAPI" => {
                            let Some(gssapi) = sasl.gssapi else {
                                return Err(Error::Config(
                                    "GSSAPI mechanism requires gssapi configuration".into(),
                                ));
                            };
                            let service_name = gssapi.service_name.clone();
                            let realm = gssapi.realm.clone();
                            let username =
                                crate::shared::create_components::get_secret_from_volume(
                                    &gssapi.username_secret.name,
                                    &gssapi.username_secret.key,
                                )
                                .map_err(|e| {
                                    Error::Config(format!(
                                        "Failed to get gssapi username secret: {e:?}"
                                    ))
                                })?;
                            let password = if let Some(password_secret) = gssapi.password_secret {
                                Some(
                                    crate::shared::create_components::get_secret_from_volume(
                                        &password_secret.name,
                                        &password_secret.key,
                                    )
                                    .map_err(|e| {
                                        Error::Config(format!(
                                            "Failed to get gssapi password secret: {e:?}"
                                        ))
                                    })?,
                                )
                            } else {
                                None
                            };
                            let keytab = if let Some(keytab_secret) = gssapi.keytab_secret {
                                Some(
                                    crate::shared::create_components::get_secret_from_volume(
                                        &keytab_secret.name,
                                        &keytab_secret.key,
                                    )
                                    .map_err(|e| {
                                        Error::Config(format!(
                                            "Failed to get gssapi keytab secret: {e:?}"
                                        ))
                                    })?,
                                )
                            } else {
                                None
                            };
                            let kerberos_config = if let Some(kerberos_config_secret) =
                                gssapi.kerberos_config_secret
                            {
                                Some(
                                    crate::shared::create_components::get_secret_from_volume(
                                        &kerberos_config_secret.name,
                                        &kerberos_config_secret.key,
                                    )
                                    .map_err(|e| {
                                        Error::Config(format!(
                                            "Failed to get gssapi kerberos config secret: {e:?}"
                                        ))
                                    })?,
                                )
                            } else {
                                None
                            };
                            let auth_type = format!("{:?}", gssapi.auth_type);
                            Some(numaflow_kafka::KafkaSaslAuth::Gssapi {
                                service_name,
                                realm,
                                username,
                                password,
                                keytab,
                                kerberos_config,
                                auth_type,
                            })
                        }
                        "OAUTH" | "OAUTHBEARER" => {
                            let Some(oauth) = sasl.oauth else {
                                return Err(Error::Config(
                                    "OAUTH mechanism requires oauth configuration".into(),
                                ));
                            };
                            let client_id =
                                crate::shared::create_components::get_secret_from_volume(
                                    &oauth.client_id.name,
                                    &oauth.client_id.key,
                                )
                                .map_err(|e| {
                                    Error::Config(format!("Failed to get client id secret: {e:?}"))
                                })?;
                            let client_secret =
                                crate::shared::create_components::get_secret_from_volume(
                                    &oauth.client_secret.name,
                                    &oauth.client_secret.key,
                                )
                                .map_err(|e| {
                                    Error::Config(format!("Failed to get client secret: {e:?}"))
                                })?;
                            let token_endpoint = oauth.token_endpoint.clone();
                            Some(numaflow_kafka::KafkaSaslAuth::Oauth {
                                client_id,
                                client_secret,
                                token_endpoint,
                            })
                        }
                        _ => {
                            return Err(Error::Config(format!(
                                "Unsupported SASL mechanism: {}",
                                mechanism
                            )));
                        }
                    }
                }
                None => None,
            };

            let tls = if let Some(tls_config) = value.tls {
                let tls_skip_verify = tls_config.insecure_skip_verify.unwrap_or(false);
                if tls_skip_verify {
                    Some(numaflow_kafka::TlsConfig {
                        insecure_skip_verify: true,
                        ca_cert: None,
                        client_auth: None,
                    })
                } else {
                    let ca_cert = tls_config
                        .ca_cert_secret
                        .map(|ca_cert_secret| {
                            match crate::shared::create_components::get_secret_from_volume(
                                &ca_cert_secret.name,
                                &ca_cert_secret.key,
                            ) {
                                Ok(secret) => Ok(secret),
                                Err(e) => Err(Error::Config(format!(
                                    "Failed to get CA cert secret: {e:?}"
                                ))),
                            }
                        })
                        .transpose()?;

                    let tls_client_auth_certs = match tls_config.cert_secret {
                        Some(client_cert_secret) => {
                            let client_cert =
                                crate::shared::create_components::get_secret_from_volume(
                                    &client_cert_secret.name,
                                    &client_cert_secret.key,
                                )
                                .map_err(|e| {
                                    Error::Config(format!(
                                        "Failed to get client cert secret: {e:?}"
                                    ))
                                })?;

                            let Some(private_key_secret) = tls_config.key_secret else {
                                return Err(Error::Config("Client cert is specified for TLS authentication, but private key is not specified".into()));
                            };

                            let client_cert_private_key =
                                crate::shared::create_components::get_secret_from_volume(
                                    &private_key_secret.name,
                                    &private_key_secret.key,
                                )
                                .map_err(|e| {
                                    Error::Config(format!(
                                        "Failed to get client cert private key secret: {e:?}"
                                    ))
                                })?;
                            Some(numaflow_kafka::TlsClientAuthCerts {
                                client_cert,
                                client_cert_private_key,
                            })
                        }
                        None => None,
                    };

                    Some(numaflow_kafka::TlsConfig {
                        insecure_skip_verify: tls_config.insecure_skip_verify.unwrap_or(false),
                        ca_cert,
                        client_auth: tls_client_auth_certs,
                    })
                }
            } else {
                None
            };

            let kafka_config = numaflow_kafka::KafkaSourceConfig {
                brokers: value.brokers.unwrap_or_default(),
                topics: value
                    .topic
                    .split(',')
                    .map(|s| s.trim().to_string())
                    .collect(),
                consumer_group: value.consumer_group.unwrap_or_default(),
                auth,
                tls,
            };
            Ok(SourceType::Kafka(kafka_config))
        }
    }

    impl TryFrom<Box<Source>> for SourceType {
        type Error = Error;

        fn try_from(mut source: Box<Source>) -> Result<Self> {
            if let Some(generator) = source.generator.take() {
                return Ok(generator.into());
            }

            if source.udsource.is_some() {
                return Ok(SourceType::UserDefined(UserDefinedConfig::default()));
            }

            if let Some(pulsar) = source.pulsar.take() {
                return pulsar.try_into();
            }

            if let Some(sqs) = source.sqs.take() {
                return sqs.try_into();
            }

            if let Some(_serving) = source.serving.take() {
                panic!("Serving source is invalid");
            }

            if let Some(jetstream) = source.jetstream.take() {
                return jetstream.try_into();
            }

            if let Some(kafka) = source.kafka.take() {
                return kafka.try_into();
            }

            Err(Error::Config(format!("Invalid source type: {source:?}")))
        }
    }

    #[derive(Debug, Clone, PartialEq)]
    pub(crate) struct GeneratorConfig {
        pub rpu: usize,
        pub content: Bytes,
        pub duration: Duration,
        pub value: Option<i64>,
        pub key_count: u8,
        pub msg_size_bytes: u32,
        pub jitter: Duration,
    }

    impl Default for GeneratorConfig {
        fn default() -> Self {
            Self {
                rpu: 1,
                content: Bytes::new(),
                duration: Duration::from_millis(1000),
                value: None,
                key_count: 0,
                msg_size_bytes: 8,
                jitter: Duration::from_secs(0),
            }
        }
    }

    #[derive(Debug, Clone, PartialEq)]
    pub(crate) struct UserDefinedConfig {
        pub grpc_max_message_size: usize,
        pub socket_path: String,
        pub server_info_path: String,
    }

    impl Default for UserDefinedConfig {
        fn default() -> Self {
            Self {
                grpc_max_message_size: DEFAULT_GRPC_MAX_MESSAGE_SIZE,
                socket_path: DEFAULT_SOURCE_SOCKET.to_string(),
                server_info_path: DEFAULT_SOURCE_SERVER_INFO_FILE.to_string(),
            }
        }
    }
}

pub(crate) mod sink {
    const DEFAULT_GRPC_MAX_MESSAGE_SIZE: usize = 64 * 1024 * 1024; // 64 MB
    const DEFAULT_SINK_SOCKET: &str = "/var/run/numaflow/sink.sock";
    const DEFAULT_SINK_SERVER_INFO_FILE: &str = "/var/run/numaflow/sinker-server-info";
    const DEFAULT_FB_SINK_SOCKET: &str = "/var/run/numaflow/fb-sink.sock";
    const DEFAULT_FB_SINK_SERVER_INFO_FILE: &str = "/var/run/numaflow/fb-sinker-server-info";
    const DEFAULT_SINK_RETRY_ON_FAIL_STRATEGY: OnFailureStrategy = OnFailureStrategy::Retry;
    const DEFAULT_MAX_SINK_RETRY_ATTEMPTS: u16 = u16::MAX;
    const DEFAULT_SINK_INITIAL_RETRY_INTERVAL_IN_MS: u32 = 1;
    const DEFAULT_SINK_MAX_RETRY_INTERVAL_IN_MS: u32 = u32::MAX;
    const DEFAULT_SINK_RETRY_FACTOR: f64 = 1.0;
    const DEFAULT_SINK_RETRY_JITTER: f64 = 0.0;

    use std::fmt::Display;

    use numaflow_models::models::{Backoff, RetryStrategy, Sink, SqsSink};
    use numaflow_sqs::sink::SqsSinkConfig;

    use crate::Result;
    use crate::error::Error;

    #[derive(Debug, Clone, PartialEq)]
    pub(crate) struct SinkConfig {
        pub(crate) sink_type: SinkType,
        pub(crate) retry_config: Option<RetryConfig>,
    }

    #[derive(Debug, Clone, PartialEq)]
    pub(crate) enum SinkType {
        Log(LogConfig),
        Blackhole(BlackholeConfig),
        Serve,
        UserDefined(UserDefinedConfig),
        Sqs(SqsSinkConfig),
    }

    impl SinkType {
        // FIXME(cr): why is sink.fallback Box<AbstrackSink> vs. sink Box<Sink>. This is coming from
        //   numaflow-models. Problem is, golang has embedded structures and rust does not. We might
        //   have to AbstractSink for sink-configs while Sink for real sink types.
        //   NOTE: I do not see this problem with Source?
        pub(crate) fn primary_sinktype(sink: &Sink) -> Result<Self> {
            sink.udsink
                .as_ref()
                .map(|_| Ok(SinkType::UserDefined(UserDefinedConfig::default())))
                .or_else(|| {
                    sink.log
                        .as_ref()
                        .map(|_| Ok(SinkType::Log(LogConfig::default())))
                })
                .or_else(|| {
                    sink.blackhole
                        .as_ref()
                        .map(|_| Ok(SinkType::Blackhole(BlackholeConfig::default())))
                })
                .or_else(|| sink.serve.as_ref().map(|_| Ok(SinkType::Serve)))
                .or_else(|| sink.sqs.as_ref().map(|sqs| sqs.clone().try_into()))
                .ok_or_else(|| Error::Config("Sink type not found".to_string()))?
        }

        pub(crate) fn fallback_sinktype(sink: &Sink) -> Result<Self> {
            if let Some(fallback) = sink.fallback.as_ref() {
                fallback
                    .udsink
                    .as_ref()
                    .map(|_| Ok(SinkType::UserDefined(UserDefinedConfig::fallback_default())))
                    .or_else(|| {
                        fallback
                            .log
                            .as_ref()
                            .map(|_| Ok(SinkType::Log(LogConfig::default())))
                    })
                    .or_else(|| {
                        fallback
                            .blackhole
                            .as_ref()
                            .map(|_| Ok(SinkType::Blackhole(BlackholeConfig::default())))
                    })
                    .or_else(|| sink.serve.as_ref().map(|_| Ok(SinkType::Serve)))
                    .or_else(|| fallback.sqs.as_ref().map(|sqs| sqs.clone().try_into()))
                    .ok_or_else(|| Error::Config("Sink type not found".to_string()))?
            } else {
                Err(Error::Config("Fallback sink not found".to_string()))
            }
        }
    }

    #[derive(Debug, Clone, PartialEq, Default)]
    pub(crate) struct LogConfig {}

    #[derive(Debug, Clone, PartialEq, Default)]
    pub(crate) struct BlackholeConfig {}

    #[derive(Debug, Clone, PartialEq)]
    pub(crate) struct UserDefinedConfig {
        pub grpc_max_message_size: usize,
        pub socket_path: String,
        pub server_info_path: String,
    }

    impl TryFrom<Box<SqsSink>> for SinkType {
        type Error = Error;

        fn try_from(value: Box<SqsSink>) -> Result<Self> {
            if value.aws_region.is_empty() {
                return Err(Error::Config(
                    "AWS region is required for SQS sink".to_string(),
                ));
            }

            if value.queue_name.is_empty() {
                return Err(Error::Config(
                    "Queue name is required for SQS sink".to_string(),
                ));
            }

            if value.queue_owner_aws_account_id.is_empty() {
                return Err(Error::Config(
                    "Queue owner AWS account ID is required for SQS sink".to_string(),
                ));
            }

            let sqs_sink_config = SqsSinkConfig {
                queue_name: Box::leak(value.queue_name.into_boxed_str()),
                region: Box::leak(value.aws_region.into_boxed_str()),
                queue_owner_aws_account_id: Box::leak(
                    value.queue_owner_aws_account_id.into_boxed_str(),
                ),
            };
            Ok(SinkType::Sqs(sqs_sink_config))
        }
    }

    #[derive(Debug, Clone, PartialEq)]
    pub(crate) enum OnFailureStrategy {
        Retry,
        Fallback,
        Drop,
    }

    impl OnFailureStrategy {
        /// Converts a string slice to an `OnFailureStrategy` enum variant.
        /// Case insensitivity is considered to enhance usability.
        ///
        /// # Arguments
        /// * `s` - A string slice representing the retry strategy.
        ///
        /// # Returns
        /// An option containing the corresponding enum variant if successful,
        /// or DefaultStrategy if the input does not match known variants.
        pub(crate) fn from_str(s: &str) -> Self {
            match s.to_lowercase().as_str() {
                "retry" => OnFailureStrategy::Retry,
                "fallback" => OnFailureStrategy::Fallback,
                "drop" => OnFailureStrategy::Drop,
                _ => DEFAULT_SINK_RETRY_ON_FAIL_STRATEGY,
            }
        }
    }

    impl Display for OnFailureStrategy {
        fn fmt(&self, f: &mut std::fmt::Formatter<'_>) -> std::fmt::Result {
            match *self {
                OnFailureStrategy::Retry => write!(f, "retry"),
                OnFailureStrategy::Fallback => write!(f, "fallback"),
                OnFailureStrategy::Drop => write!(f, "drop"),
            }
        }
    }

    #[derive(Debug, Clone, PartialEq)]
    pub(crate) struct RetryConfig {
        pub sink_max_retry_attempts: u16,
        pub sink_initial_retry_interval_in_ms: u32,
        pub sink_retry_factor: f64,
        pub sink_retry_jitter: f64,
        pub sink_max_retry_interval_in_ms: u32,
        pub sink_retry_on_fail_strategy: OnFailureStrategy,
        pub sink_default_retry_strategy: RetryStrategy,
    }

    impl Default for RetryConfig {
        fn default() -> Self {
            let default_retry_strategy = RetryStrategy {
                backoff: Option::from(Box::from(Backoff {
                    interval: Option::from(kube::core::Duration::from(
                        std::time::Duration::from_millis(
                            DEFAULT_SINK_INITIAL_RETRY_INTERVAL_IN_MS as u64,
                        ),
                    )),
                    steps: Option::from(DEFAULT_MAX_SINK_RETRY_ATTEMPTS as i64),
                    cap: Option::from(kube::core::Duration::from(
                        std::time::Duration::from_millis(
                            DEFAULT_SINK_MAX_RETRY_INTERVAL_IN_MS as u64,
                        ),
                    )),
                    factor: Option::from(DEFAULT_SINK_RETRY_FACTOR),
                    jitter: Option::from(DEFAULT_SINK_RETRY_JITTER),
                })),
                on_failure: Option::from(DEFAULT_SINK_RETRY_ON_FAIL_STRATEGY.to_string()),
            };
            Self {
                sink_max_retry_attempts: DEFAULT_MAX_SINK_RETRY_ATTEMPTS,
                sink_initial_retry_interval_in_ms: DEFAULT_SINK_INITIAL_RETRY_INTERVAL_IN_MS,
                sink_max_retry_interval_in_ms: DEFAULT_SINK_MAX_RETRY_INTERVAL_IN_MS,
                sink_retry_factor: DEFAULT_SINK_RETRY_FACTOR,
                sink_retry_jitter: DEFAULT_SINK_RETRY_JITTER,
                sink_retry_on_fail_strategy: DEFAULT_SINK_RETRY_ON_FAIL_STRATEGY,
                sink_default_retry_strategy: default_retry_strategy,
            }
        }
    }

    impl From<Box<RetryStrategy>> for RetryConfig {
        fn from(retry: Box<RetryStrategy>) -> Self {
            let mut retry_config = RetryConfig::default();
            if let Some(backoff) = &retry.backoff {
                if let Some(interval) = backoff.interval {
                    retry_config.sink_initial_retry_interval_in_ms =
                        std::time::Duration::from(interval).as_millis() as u32;
                }

                if let Some(steps) = backoff.steps {
                    retry_config.sink_max_retry_attempts = steps as u16;
                }

                if let Some(factor) = backoff.factor {
                    retry_config.sink_retry_factor = factor;
                }

                if let Some(jitter) = backoff.jitter {
                    retry_config.sink_retry_jitter = jitter;
                }

                if let Some(cap) = backoff.cap {
                    retry_config.sink_max_retry_interval_in_ms =
                        std::time::Duration::from(cap).as_millis() as u32;
                }
            }

            if let Some(strategy) = &retry.on_failure {
                retry_config.sink_retry_on_fail_strategy = OnFailureStrategy::from_str(strategy);
            }
            retry_config
        }
    }

    impl Default for UserDefinedConfig {
        fn default() -> Self {
            Self {
                grpc_max_message_size: DEFAULT_GRPC_MAX_MESSAGE_SIZE,
                socket_path: DEFAULT_SINK_SOCKET.to_string(),
                server_info_path: DEFAULT_SINK_SERVER_INFO_FILE.to_string(),
            }
        }
    }

    impl UserDefinedConfig {
        pub(crate) fn fallback_default() -> Self {
            Self {
                grpc_max_message_size: DEFAULT_GRPC_MAX_MESSAGE_SIZE,
                socket_path: DEFAULT_FB_SINK_SOCKET.to_string(),
                server_info_path: DEFAULT_FB_SINK_SERVER_INFO_FILE.to_string(),
            }
        }
    }
}

pub(crate) mod transformer {
    const DEFAULT_GRPC_MAX_MESSAGE_SIZE: usize = 64 * 1024 * 1024; // 64 MB
    const DEFAULT_TRANSFORMER_SOCKET: &str = "/var/run/numaflow/sourcetransform.sock";
    const DEFAULT_TRANSFORMER_SERVER_INFO_FILE: &str =
        "/var/run/numaflow/sourcetransformer-server-info";

    #[derive(Debug, Clone, PartialEq)]
    pub(crate) struct TransformerConfig {
        pub(crate) concurrency: usize,
        pub(crate) transformer_type: TransformerType,
    }

    #[derive(Debug, Clone, PartialEq)]
    pub(crate) enum TransformerType {
        #[allow(dead_code)]
        Noop(NoopConfig), // will add built-in transformers
        UserDefined(UserDefinedConfig),
    }

    #[derive(Debug, Clone, PartialEq)]
    pub(crate) struct NoopConfig {}

    #[derive(Debug, Clone, PartialEq)]
    pub(crate) struct UserDefinedConfig {
        pub grpc_max_message_size: usize,
        pub socket_path: String,
        pub server_info_path: String,
    }

    impl Default for UserDefinedConfig {
        fn default() -> Self {
            Self {
                grpc_max_message_size: DEFAULT_GRPC_MAX_MESSAGE_SIZE,
                socket_path: DEFAULT_TRANSFORMER_SOCKET.to_string(),
                server_info_path: DEFAULT_TRANSFORMER_SERVER_INFO_FILE.to_string(),
            }
        }
    }
}

pub(crate) mod metrics {
    const DEFAULT_METRICS_PORT: u16 = 2469;
    const DEFAULT_LAG_CHECK_INTERVAL_IN_SECS: u16 = 5;
    const DEFAULT_LAG_REFRESH_INTERVAL_IN_SECS: u16 = 3;
    const DEFAULT_LOOKBACK_WINDOW_IN_SECS: u16 = 120;

    #[derive(Debug, Clone, PartialEq)]
    pub(crate) struct MetricsConfig {
        // TODO(lookback) - using new implementation for monovertex right now,
        // remove extra fields from here once new corresponding pipeline changes
        // in the daemon are done.
        pub metrics_server_listen_port: u16,
        pub lag_check_interval_in_secs: u16,
        pub lag_refresh_interval_in_secs: u16,
        pub lookback_window_in_secs: u16,
    }

    impl Default for MetricsConfig {
        fn default() -> Self {
            Self {
                metrics_server_listen_port: DEFAULT_METRICS_PORT,
                lag_check_interval_in_secs: DEFAULT_LAG_CHECK_INTERVAL_IN_SECS,
                lag_refresh_interval_in_secs: DEFAULT_LAG_REFRESH_INTERVAL_IN_SECS,
                lookback_window_in_secs: DEFAULT_LOOKBACK_WINDOW_IN_SECS,
            }
        }
    }

    impl MetricsConfig {
        pub(crate) fn with_lookback_window_in_secs(lookback_window_in_secs: u16) -> Self {
            MetricsConfig {
                lookback_window_in_secs,
                ..Default::default()
            }
        }
    }
}

pub(crate) mod reduce {
    const DEFAULT_GRPC_MAX_MESSAGE_SIZE: usize = 64 * 1024 * 1024; // 64 MB
    const DEFAULT_REDUCER_SOCKET: &str = "/var/run/numaflow/reduce.sock";
    const DEFAULT_REDUCER_SERVER_INFO_FILE: &str = "/var/run/numaflow/reducer-server-info";

    use std::time::Duration;

    use numaflow_models::models::{
        AccumulatorWindow, FixedWindow, GroupBy, PbqStorage, SessionWindow, SlidingWindow, Udf,
    };

    use crate::Result;
    use crate::error::Error;

    #[derive(Debug, Clone, PartialEq)]
    pub(crate) struct ReducerConfig {
        pub(crate) reducer_type: ReducerType,
        pub(crate) window_config: WindowConfig,
    }

    #[derive(Debug, Clone, PartialEq)]
    pub(crate) enum ReducerType {
        UserDefined(UserDefinedConfig),
    }

    impl TryFrom<(&Box<Udf>, &Box<GroupBy>)> for ReducerType {
        type Error = Error;
        fn try_from(value: (&Box<Udf>, &Box<GroupBy>)) -> Result<Self> {
            let (udf, _group_by) = value;
            if udf.container.is_some() {
                Ok(ReducerType::UserDefined(UserDefinedConfig::default()))
            } else {
                Err(Error::Config("Invalid UDF for reducer".to_string()))
            }
        }
    }

    #[derive(Debug, Clone, PartialEq)]
    pub(crate) struct UserDefinedConfig {
        pub grpc_max_message_size: usize,
        pub socket_path: &'static str,
        pub server_info_path: &'static str,
    }

    impl Default for UserDefinedConfig {
        fn default() -> Self {
            Self {
                grpc_max_message_size: DEFAULT_GRPC_MAX_MESSAGE_SIZE,
                socket_path: DEFAULT_REDUCER_SOCKET,
                server_info_path: DEFAULT_REDUCER_SERVER_INFO_FILE,
            }
        }
    }

    #[derive(Debug, Clone, PartialEq)]
    pub(crate) struct WindowConfig {
        pub(crate) window_type: WindowType,
        pub(crate) allowed_lateness: Duration,
        pub(crate) is_keyed: bool,
    }

    #[derive(Debug, Clone, PartialEq)]
    pub(crate) enum WindowType {
        Fixed(FixedWindowConfig),
        Sliding(SlidingWindowConfig),
        Session(SessionWindowConfig),
        Accumulator(AccumulatorWindowConfig),
    }

    #[derive(Debug, Clone, PartialEq)]
    pub(crate) struct FixedWindowConfig {
        pub(crate) length: Duration,
    }

    impl From<Box<FixedWindow>> for FixedWindowConfig {
        fn from(value: Box<FixedWindow>) -> Self {
            Self {
                length: value.length.map(Duration::from).unwrap_or_default(),
            }
        }
    }

    #[derive(Debug, Clone, PartialEq)]
    pub(crate) struct SlidingWindowConfig {
        pub(crate) length: Duration,
        pub(crate) slide: Duration,
    }

    impl From<Box<SlidingWindow>> for SlidingWindowConfig {
        fn from(value: Box<SlidingWindow>) -> Self {
            Self {
                length: value.length.map(Duration::from).unwrap_or_default(),
                slide: value.slide.map(Duration::from).unwrap_or_default(),
            }
        }
    }

    #[derive(Debug, Clone, PartialEq)]
    pub(crate) struct SessionWindowConfig {
        pub(crate) timeout: Duration,
    }

    impl From<Box<SessionWindow>> for SessionWindowConfig {
        fn from(value: Box<SessionWindow>) -> Self {
            Self {
                timeout: value.timeout.map(Duration::from).unwrap_or_default(),
            }
        }
    }

    #[derive(Debug, Clone, PartialEq)]
    pub(crate) struct AccumulatorWindowConfig {
        pub(crate) timeout: Duration,
    }

    impl From<Box<AccumulatorWindow>> for AccumulatorWindowConfig {
        fn from(value: Box<AccumulatorWindow>) -> Self {
            Self {
                timeout: value.timeout.map(Duration::from).unwrap_or_default(),
            }
        }
    }

    impl TryFrom<&Box<GroupBy>> for WindowConfig {
        type Error = Error;
        fn try_from(group_by: &Box<GroupBy>) -> Result<Self> {
            let window = group_by.window.as_ref();

            let window_type = if let Some(fixed) = &window.fixed {
                WindowType::Fixed(fixed.clone().into())
            } else if let Some(sliding) = &window.sliding {
                WindowType::Sliding(sliding.clone().into())
            } else if let Some(session) = &window.session {
                WindowType::Session(session.clone().into())
            } else if let Some(accumulator) = &window.accumulator {
                WindowType::Accumulator(accumulator.clone().into())
            } else {
                return Err(Error::Config("No window type specified".to_string()));
            };

            Ok(WindowConfig {
                window_type,
                allowed_lateness: group_by
                    .allowed_lateness
                    .map_or(Duration::from_secs(0), Duration::from),
                is_keyed: group_by.keyed.unwrap_or(false),
            })
        }
    }

    #[derive(Debug, Clone, PartialEq)]
    pub(crate) struct StorageConfig {
        pub(crate) path: std::path::PathBuf,
        pub(crate) max_file_size_mb: u64,
        pub(crate) flush_interval_ms: u64,
        pub(crate) channel_buffer_size: usize,
        pub(crate) max_segment_age_secs: u64,
    }

    impl Default for StorageConfig {
        fn default() -> Self {
            Self {
                path: std::path::PathBuf::from("/var/numaflow/pbq/wals"),
                max_file_size_mb: 10,
                flush_interval_ms: 100,
                channel_buffer_size: 500,
                max_segment_age_secs: 120,
            }
        }
    }

    impl TryFrom<PbqStorage> for StorageConfig {
        type Error = crate::error::Error;

        fn try_from(storage: PbqStorage) -> Result<Self> {
            if storage.persistent_volume_claim.is_some() {
                Err(Error::Config(
                    "Persistent volume claim is not supported".to_string(),
                ))
            } else {
                Ok(StorageConfig::default())
            }
        }
    }
}

#[cfg(test)]
mod source_tests {
    use std::time::Duration;

    use bytes::Bytes;

    use super::source::{GeneratorConfig, SourceConfig, SourceType, UserDefinedConfig};

    #[test]
    fn test_default_generator_config() {
        let default_config = GeneratorConfig::default();
        assert_eq!(default_config.rpu, 1);
        assert_eq!(default_config.content, Bytes::new());
        assert_eq!(default_config.duration.as_millis(), 1000);
        assert_eq!(default_config.value, None);
        assert_eq!(default_config.key_count, 0);
        assert_eq!(default_config.msg_size_bytes, 8);
        assert_eq!(default_config.jitter, Duration::from_secs(0));
    }

    #[test]
    fn test_default_user_defined_config() {
        let default_config = UserDefinedConfig::default();
        assert_eq!(default_config.grpc_max_message_size, 64 * 1024 * 1024);
        assert_eq!(default_config.socket_path, "/var/run/numaflow/source.sock");
        assert_eq!(
            default_config.server_info_path,
            "/var/run/numaflow/sourcer-server-info"
        );
    }

    #[test]
    fn test_source_config_generator() {
        let generator_config = GeneratorConfig::default();
        let source_config = SourceConfig {
            read_ahead: false,
            source_type: SourceType::Generator(generator_config.clone()),
        };
        if let SourceType::Generator(config) = source_config.source_type {
            assert_eq!(config, generator_config);
        } else {
            panic!("Expected SourceType::Generator");
        }
    }

    #[test]
    fn test_source_config_user_defined() {
        let user_defined_config = UserDefinedConfig::default();
        let source_config = SourceConfig {
            read_ahead: false,
            source_type: SourceType::UserDefined(user_defined_config.clone()),
        };
        if let SourceType::UserDefined(config) = source_config.source_type {
            assert_eq!(config, user_defined_config);
        } else {
            panic!("Expected SourceType::UserDefined");
        }
    }
}

#[cfg(test)]
mod sink_tests {
    use super::sink::{
        BlackholeConfig, LogConfig, OnFailureStrategy, RetryConfig, SinkConfig, SinkType,
        UserDefinedConfig,
    };
    use numaflow_models::models::{Backoff, RetryStrategy};
    use numaflow_sqs::sink::SqsSinkConfig;

    #[test]
    fn test_default_log_config() {
        let default_config = LogConfig::default();
        assert_eq!(default_config, LogConfig {});
    }

    #[test]
    fn test_default_blackhole_config() {
        let default_config = BlackholeConfig::default();
        assert_eq!(default_config, BlackholeConfig {});
    }

    #[test]
    fn test_default_user_defined_config() {
        let default_config = UserDefinedConfig::default();
        assert_eq!(default_config.grpc_max_message_size, 64 * 1024 * 1024);
        assert_eq!(default_config.socket_path, "/var/run/numaflow/sink.sock");
        assert_eq!(
            default_config.server_info_path,
            "/var/run/numaflow/sinker-server-info"
        );
    }

    #[test]
    fn test_default_retry_config() {
        let default_retry_strategy = RetryStrategy {
            backoff: Option::from(Box::from(Backoff {
                interval: Option::from(kube::core::Duration::from(
                    std::time::Duration::from_millis(1u64),
                )),
                steps: Option::from(u16::MAX as i64),
                cap: Option::from(kube::core::Duration::from(
                    std::time::Duration::from_millis(4294967295u64),
                )),
                factor: Option::from(1.0),
                jitter: Option::from(0.0),
            })),
            on_failure: Option::from(OnFailureStrategy::Retry.to_string()),
        };
        let default_config = RetryConfig::default();
        assert_eq!(default_config.sink_max_retry_attempts, u16::MAX);
        assert_eq!(default_config.sink_initial_retry_interval_in_ms, 1);
        assert_eq!(default_config.sink_max_retry_interval_in_ms, 4294967295);
        assert_eq!(default_config.sink_retry_factor, 1.0);
        assert_eq!(default_config.sink_retry_jitter, 0.0);
        assert_eq!(
            default_config.sink_retry_on_fail_strategy,
            OnFailureStrategy::Retry
        );
        assert_eq!(
            default_config.sink_default_retry_strategy,
            default_retry_strategy
        );
    }

    #[test]
    fn test_on_failure_strategy_from_str() {
        assert_eq!(
            OnFailureStrategy::from_str("retry"),
            OnFailureStrategy::Retry
        );
        assert_eq!(
            OnFailureStrategy::from_str("fallback"),
            OnFailureStrategy::Fallback
        );
        assert_eq!(OnFailureStrategy::from_str("drop"), OnFailureStrategy::Drop);
        assert_eq!(
            OnFailureStrategy::from_str("unknown"),
            OnFailureStrategy::Retry
        );
    }

    #[test]
    fn test_sink_config_log() {
        let log_config = LogConfig::default();
        let sink_config = SinkConfig {
            sink_type: SinkType::Log(log_config.clone()),
            retry_config: None,
        };
        if let SinkType::Log(config) = sink_config.sink_type {
            assert_eq!(config, log_config);
        } else {
            panic!("Expected SinkType::Log");
        }
    }

    #[test]
    fn test_sink_config_blackhole() {
        let blackhole_config = BlackholeConfig::default();
        let sink_config = SinkConfig {
            sink_type: SinkType::Blackhole(blackhole_config.clone()),
            retry_config: None,
        };
        if let SinkType::Blackhole(config) = sink_config.sink_type {
            assert_eq!(config, blackhole_config);
        } else {
            panic!("Expected SinkType::Blackhole");
        }
    }

    #[test]
    fn test_sink_config_user_defined() {
        let user_defined_config = UserDefinedConfig::default();
        let sink_config = SinkConfig {
            sink_type: SinkType::UserDefined(user_defined_config.clone()),
            retry_config: None,
        };
        if let SinkType::UserDefined(config) = sink_config.sink_type {
            assert_eq!(config, user_defined_config);
        } else {
            panic!("Expected SinkType::UserDefined");
        }
    }

    #[test]
    fn test_sink_config_sqs() {
        let sqs_config = SqsSinkConfig {
            queue_name: "test-queue",
            region: "us-west-2",
            queue_owner_aws_account_id: "123456789012",
        };
        let sink_config = SinkConfig {
            sink_type: SinkType::Sqs(sqs_config.clone()),
            retry_config: None,
        };
        if let SinkType::Sqs(config) = sink_config.sink_type {
            assert_eq!(config, sqs_config);
        } else {
            panic!("Expected SinkType::Sqs");
        }
    }

    #[test]
    fn test_sqs_sink_type_conversion() {
        use numaflow_models::models::SqsSink;

        // Test case 1: Valid configuration
        let valid_sqs_sink = Box::new(SqsSink {
            aws_region: "us-west-2".to_string(),
            queue_name: "test-queue".to_string(),
            queue_owner_aws_account_id: "123456789012".to_string(),
        });

        let result = SinkType::try_from(valid_sqs_sink);
        assert!(result.is_ok());
        if let Ok(SinkType::Sqs(config)) = result {
            assert_eq!(config.region, "us-west-2");
            assert_eq!(config.queue_name, "test-queue");
            assert_eq!(config.queue_owner_aws_account_id, "123456789012");
        } else {
            panic!("Expected SinkType::Sqs");
        }

        // Test case 2: Missing required fields
        let invalid_sqs_sink = Box::new(SqsSink {
            aws_region: "".to_string(),
            queue_name: "test-queue".to_string(),
            queue_owner_aws_account_id: "123456789012".to_string(),
        });

        let result = SinkType::try_from(invalid_sqs_sink);
        assert!(result.is_err());
        assert_eq!(
            result.unwrap_err().to_string(),
            "Config Error - AWS region is required for SQS sink"
        );
    }

    #[test]
    fn test_sqs_fallback_sink_type() {
        use numaflow_models::models::{AbstractSink, Sink, SqsSink};

        // Test case 1: Valid SQS fallback configuration
        let sink = Sink {
            udsink: None,
            log: None,
            blackhole: None,
            serve: None,
            sqs: None,
            fallback: Some(Box::new(AbstractSink {
                udsink: None,
                log: None,
                blackhole: None,
                serve: None,
                sqs: Some(Box::new(SqsSink {
                    aws_region: "us-west-2".to_string(),
                    queue_name: "fallback-queue".to_string(),
                    queue_owner_aws_account_id: "123456789012".to_string(),
                })),
                kafka: None,
            })),
            retry_strategy: None,
            kafka: None,
        };

        let result = SinkType::fallback_sinktype(&sink);
        assert!(result.is_ok());
        match result {
            Ok(SinkType::Sqs(config)) => {
                assert_eq!(config.region, "us-west-2");
                assert_eq!(config.queue_name, "fallback-queue");
                assert_eq!(config.queue_owner_aws_account_id, "123456789012");
            }
            _ => panic!("Expected SinkType::Sqs for fallback sink"),
        }

        // Test case 2: Missing fallback configuration
        let sink_without_fallback = Sink {
            udsink: None,
            log: None,
            blackhole: None,
            serve: None,
            sqs: None,
            fallback: None,
            retry_strategy: None,
            kafka: None,
        };
        let result = SinkType::fallback_sinktype(&sink_without_fallback);
        assert!(result.is_err());
        assert_eq!(
            result.unwrap_err().to_string(),
            "Config Error - Fallback sink not found"
        );

        // Test case 3: Missing required AWS region
        let sink_missing_region = Sink {
            udsink: None,
            log: None,
            blackhole: None,
            serve: None,
            sqs: None,
            fallback: Some(Box::new(AbstractSink {
                udsink: None,
                log: None,
                blackhole: None,
                serve: None,
                sqs: Some(Box::new(SqsSink {
                    aws_region: "".to_string(),
                    queue_name: "fallback-queue".to_string(),
                    queue_owner_aws_account_id: "123456789012".to_string(),
                })),
                kafka: None,
            })),
            retry_strategy: None,
            kafka: None,
        };
        let result = SinkType::fallback_sinktype(&sink_missing_region);
        assert!(result.is_err());
        assert_eq!(
            result.unwrap_err().to_string(),
            "Config Error - AWS region is required for SQS sink"
        );

        // Test case 4: Empty fallback sink configuration
        let sink_empty_fallback = Sink {
            udsink: None,
            log: None,
            blackhole: None,
            serve: None,
            sqs: None,
            fallback: Some(Box::new(AbstractSink {
                udsink: None,
                log: None,
                blackhole: None,
                serve: None,
                sqs: None,
                kafka: None,
            })),
            retry_strategy: None,
            kafka: None,
        };
        let result = SinkType::fallback_sinktype(&sink_empty_fallback);
        assert!(result.is_err());
        assert_eq!(
            result.unwrap_err().to_string(),
            "Config Error - Sink type not found"
        );
    }
}

#[cfg(test)]
mod transformer_tests {
    use super::transformer::{TransformerConfig, TransformerType, UserDefinedConfig};

    #[test]
    fn test_default_user_defined_config() {
        let default_config = UserDefinedConfig::default();
        assert_eq!(default_config.grpc_max_message_size, 64 * 1024 * 1024);
        assert_eq!(
            default_config.socket_path,
            "/var/run/numaflow/sourcetransform.sock"
        );
        assert_eq!(
            default_config.server_info_path,
            "/var/run/numaflow/sourcetransformer-server-info"
        );
    }

    #[test]
    fn test_transformer_config_user_defined() {
        let user_defined_config = UserDefinedConfig::default();
        let transformer_config = TransformerConfig {
            concurrency: 1,
            transformer_type: TransformerType::UserDefined(user_defined_config.clone()),
        };
        if let TransformerType::UserDefined(config) = transformer_config.transformer_type {
            assert_eq!(config, user_defined_config);
        } else {
            panic!("Expected TransformerType::UserDefined");
        }
    }
}

#[cfg(test)]
mod jetstream_tests {
    use std::fs;
    use std::path::Path;

    use k8s_openapi::api::core::v1::SecretKeySelector;
    use numaflow_jetstream::NatsAuth;
    use numaflow_models::models::BasicAuth;
    use numaflow_models::models::{JetStreamSource, Tls};

    use super::source::SourceType;

    const SECRET_BASE_PATH: &str = "/tmp/numaflow";

    fn setup_secret(name: &str, key: &str, value: &str) {
        let path = format!("{SECRET_BASE_PATH}/{name}");
        fs::create_dir_all(&path).unwrap();
        fs::write(format!("{path}/{key}"), value).unwrap();
    }

    fn cleanup_secret(name: &str) {
        let path = format!("{SECRET_BASE_PATH}/{name}");
        if Path::new(&path).exists() {
            fs::remove_dir_all(&path).unwrap();
        }
    }

    #[test]
    fn test_try_from_jetstream_source_with_basic_auth() {
        let secret_name = "basic-auth-secret";
        let user_key = "username";
        let pass_key = "password";
        setup_secret(secret_name, user_key, "test-user");
        setup_secret(secret_name, pass_key, "test-pass");

        let jetstream_source = JetStreamSource {
            auth: Some(Box::new(numaflow_models::models::NatsAuth {
                basic: Some(Box::new(BasicAuth {
                    user: Some(SecretKeySelector {
                        name: secret_name.to_string(),
                        key: user_key.to_string(),
                        ..Default::default()
                    }),
                    password: Some(SecretKeySelector {
                        name: secret_name.to_string(),
                        key: pass_key.to_string(),
                        ..Default::default()
                    }),
                })),
                nkey: None,
                token: None,
            })),
            stream: "test-stream".to_string(),
            tls: None,
            url: "nats://localhost:4222".to_string(),
        };

        let source_type = SourceType::try_from(Box::new(jetstream_source)).unwrap();
        if let SourceType::Jetstream(config) = source_type {
            let NatsAuth::Basic { username, password } = config.auth.unwrap() else {
                panic!("Basic auth creds must be set");
            };
            assert_eq!(username, "test-user");
            assert_eq!(password, "test-pass");
            assert_eq!(config.consumer, "test-stream");
            assert_eq!(config.addr, "nats://localhost:4222");
        } else {
            panic!("Expected SourceType::Jetstream");
        }

        cleanup_secret(secret_name);
    }

    #[test]
    fn test_try_from_jetstream_source_with_tls() {
        let test_name = "test_try_from_jetstream_source_with_tls";
        let ca_cert_name = format!("{test_name}-tls-ca-cert");
        let cert_name = format!("{test_name}-tls-cert");
        let key_name = format!("{test_name}-tls-key");
        setup_secret(&ca_cert_name, "ca", "test-ca-cert");
        setup_secret(&cert_name, "cert", "test-cert");
        setup_secret(&key_name, "key", "test-key");

        let jetstream_source = JetStreamSource {
            auth: None,
            stream: "test-stream".to_string(),
            tls: Some(Box::new(Tls {
                ca_cert_secret: Some(SecretKeySelector {
                    name: ca_cert_name.clone(),
                    key: "ca".to_string(),
                    ..Default::default()
                }),
                cert_secret: Some(SecretKeySelector {
                    name: cert_name.clone(),
                    key: "cert".to_string(),
                    ..Default::default()
                }),
                key_secret: Some(SecretKeySelector {
                    name: key_name.clone(),
                    key: "key".to_string(),
                    ..Default::default()
                }),
                insecure_skip_verify: Some(false),
            })),
            url: "nats://localhost:4222".to_string(),
        };

        let source_type = SourceType::try_from(Box::new(jetstream_source)).unwrap();
        if let SourceType::Jetstream(config) = source_type {
            let tls_config = config.tls.unwrap();
            assert_eq!(tls_config.ca_cert.unwrap(), "test-ca-cert");
            let client_auth = tls_config.client_auth.as_ref().unwrap();
            assert_eq!(client_auth.client_cert, "test-cert");
            assert_eq!(client_auth.client_cert_private_key, "test-key");
            assert!(!tls_config.insecure_skip_verify);
        } else {
            panic!("Expected SourceType::Jetstream");
        }

        cleanup_secret(&ca_cert_name);
        cleanup_secret(&cert_name);
        cleanup_secret(&key_name);
    }

    #[test]
    fn test_try_from_jetstream_source_with_invalid_auth() {
        let jetstream_source = JetStreamSource {
            auth: Some(Box::new(numaflow_models::models::NatsAuth {
                basic: None,
                nkey: None,
                token: None,
            })),
            stream: "test-stream".to_string(),
            tls: None,
            url: "nats://localhost:4222".to_string(),
        };

        let result = SourceType::try_from(Box::new(jetstream_source));
        assert!(result.is_err());
        let err = result.unwrap_err();
        assert_eq!(
            err.to_string(),
            "Config Error - Authentication is specified, but auth setting is empty"
        );
    }
}

#[cfg(test)]
<<<<<<< HEAD
mod reducer_tests {
    use std::time::Duration;

    use numaflow_models::models::{
        AccumulatorWindow, Container, FixedWindow, GroupBy, SessionWindow, SlidingWindow, Udf,
        Window,
    };

    use super::reduce::{ReducerType, UserDefinedConfig, WindowConfig, WindowType};

    #[test]
    fn test_default_user_defined_config() {
        let default_config = UserDefinedConfig::default();
        assert_eq!(default_config.grpc_max_message_size, 64 * 1024 * 1024);
        assert_eq!(default_config.socket_path, "/var/run/numaflow/reduce.sock");
        assert_eq!(
            default_config.server_info_path,
            "/var/run/numaflow/reducer-server-info"
        );
    }

    #[test]
    fn test_reducer_type_from_udf_and_group_by() {
        let udf = Box::new(Udf {
            builtin: None,
            container: Some(Box::new(Container {
                args: None,
                command: None,
                env: None,
                env_from: None,
                image: Some("reducer-image".to_string()),
                image_pull_policy: None,
                liveness_probe: None,
                ports: None,
                readiness_probe: None,
                resources: None,
                security_context: None,
                volume_mounts: None,
            })),
            group_by: None,
        });

        let window = Window {
            fixed: Some(Box::new(FixedWindow {
                length: Some(kube::core::Duration::from(Duration::from_secs(60))),
                streaming: None,
            })),
            sliding: None,
            session: None,
            accumulator: None,
        };

        let group_by = Box::new(GroupBy {
            allowed_lateness: Some(kube::core::Duration::from(Duration::from_secs(10))),
            keyed: Some(true),
            storage: None,
            window: Box::new(window),
        });

        let reducer_type = ReducerType::try_from((&udf, &group_by)).unwrap();
        match reducer_type {
            ReducerType::UserDefined(config) => {
                assert_eq!(config, UserDefinedConfig::default());
            }
        }
    }

    #[test]
    fn test_window_config_from_group_by_fixed() {
        let window = Window {
            fixed: Some(Box::new(FixedWindow {
                length: Some(kube::core::Duration::from(Duration::from_secs(60))),
                streaming: None,
            })),
            sliding: None,
            session: None,
            accumulator: None,
        };

        let group_by = Box::new(GroupBy {
            allowed_lateness: Some(kube::core::Duration::from(Duration::from_secs(10))),
            keyed: Some(true),
            storage: None,
            window: Box::new(window),
        });

        let window_config = WindowConfig::try_from(&group_by).unwrap();
        assert_eq!(window_config.allowed_lateness, Duration::from_secs(10));
        assert!(window_config.is_keyed);

        match window_config.window_type {
            WindowType::Fixed(config) => {
                assert_eq!(config.length, Duration::from_secs(60));
            }
            _ => panic!("Expected fixed window type"),
        }
    }

    #[test]
    fn test_window_config_from_group_by_sliding() {
        let window = Window {
            fixed: None,
            sliding: Some(Box::new(SlidingWindow {
                length: Some(kube::core::Duration::from(Duration::from_secs(60))),
                slide: Some(kube::core::Duration::from(Duration::from_secs(30))),
                streaming: None,
            })),
            session: None,
            accumulator: None,
        };

        let group_by = Box::new(GroupBy {
            allowed_lateness: None,
            keyed: None,
            storage: None,
            window: Box::new(window),
        });

        let window_config = WindowConfig::try_from(&group_by).unwrap();
        assert_eq!(window_config.allowed_lateness, Duration::from_secs(0));
        assert!(!window_config.is_keyed);

        match window_config.window_type {
            WindowType::Sliding(config) => {
                assert_eq!(config.length, Duration::from_secs(60));
                assert_eq!(config.slide, Duration::from_secs(30));
            }
            _ => panic!("Expected sliding window type"),
        }
    }

    #[test]
    fn test_window_config_from_group_by_session() {
        let window = Window {
            fixed: None,
            sliding: None,
            session: Some(Box::new(SessionWindow {
                timeout: Some(kube::core::Duration::from(Duration::from_secs(300))),
            })),
            accumulator: None,
        };

        let group_by = Box::new(GroupBy {
            allowed_lateness: None,
            keyed: Some(true),
            storage: None,
            window: Box::new(window),
        });

        let window_config = WindowConfig::try_from(&group_by).unwrap();
        assert_eq!(window_config.allowed_lateness, Duration::from_secs(0));
        assert!(window_config.is_keyed);

        match window_config.window_type {
            WindowType::Session(config) => {
                assert_eq!(config.timeout, Duration::from_secs(300));
            }
            _ => panic!("Expected session window type"),
=======
mod kafka_tests {
    use super::source::SourceType;
    use k8s_openapi::api::core::v1::SecretKeySelector;
    use numaflow_models::models::gssapi::AuthType;
    use numaflow_models::models::{Gssapi, KafkaSource, Sasl, SaslPlain, SasloAuth, Tls};
    use std::fs;
    use std::path::Path;

    const SECRET_BASE_PATH: &str = "/tmp/numaflow";

    fn setup_secret(name: &str, key: &str, value: &str) {
        let path = format!("{SECRET_BASE_PATH}/{name}");
        fs::create_dir_all(&path).unwrap();
        fs::write(format!("{path}/{key}"), value).unwrap();
    }

    fn cleanup_secret(name: &str) {
        let path = format!("{SECRET_BASE_PATH}/{name}");
        if Path::new(&path).exists() {
            fs::remove_dir_all(&path).unwrap();
        }
    }

    #[test]
    fn test_try_from_kafka_source_with_plain_auth() {
        let secret_name = "test_try_from_kafka_source_with_plain_auth_plain-auth-secret";
        let user_key = "username";
        let pass_key = "password";
        setup_secret(secret_name, user_key, "test-user");
        setup_secret(secret_name, pass_key, "test-pass");

        let kafka_source = KafkaSource {
            brokers: Some(vec!["localhost:9092".to_string()]),
            topic: "test-topic".to_string(),
            consumer_group: Some("test-group".to_string()),
            sasl: Some(Box::new(Sasl {
                mechanism: "PLAIN".to_string(),
                plain: Some(Box::new(SaslPlain {
                    handshake: true,
                    user_secret: SecretKeySelector {
                        name: secret_name.to_string(),
                        key: user_key.to_string(),
                        ..Default::default()
                    },
                    password_secret: Some(SecretKeySelector {
                        name: secret_name.to_string(),
                        key: pass_key.to_string(),
                        ..Default::default()
                    }),
                })),
                scramsha256: None,
                scramsha512: None,
                oauth: None,
                gssapi: None,
            })),
            tls: None,
            config: None,
            kafka_version: None,
        };

        let source_type = SourceType::try_from(Box::new(kafka_source)).unwrap();
        if let SourceType::Kafka(config) = source_type {
            let auth = config.auth.unwrap();
            match auth {
                numaflow_kafka::KafkaSaslAuth::Plain { username, password } => {
                    assert_eq!(username, "test-user");
                    assert_eq!(password, "test-pass");
                }
                _ => panic!("Unexpected KafkaAuth variant"),
            }
            assert_eq!(config.brokers, vec!["localhost:9092"]);
            assert_eq!(config.topics, vec!["test-topic"]);
            assert_eq!(config.consumer_group, "test-group");
        } else {
            panic!("Expected SourceType::Kafka");
        }

        cleanup_secret(secret_name);
    }

    #[test]
    fn test_try_from_kafka_source_with_scram_auth() {
        let secret_name = "test_try_from_kafka_source_with_scram_auth_scram-auth-secret";
        let user_key = "username";
        let pass_key = "password";
        setup_secret(secret_name, user_key, "test-user");
        setup_secret(secret_name, pass_key, "test-pass");

        let kafka_source = KafkaSource {
            brokers: Some(vec!["localhost:9092".to_string()]),
            topic: "test-topic".to_string(),
            consumer_group: Some("test-group".to_string()),
            sasl: Some(Box::new(Sasl {
                mechanism: "SCRAM-SHA-256".to_string(),
                plain: None,
                scramsha256: Some(Box::new(SaslPlain {
                    handshake: true,
                    user_secret: SecretKeySelector {
                        name: secret_name.to_string(),
                        key: user_key.to_string(),
                        ..Default::default()
                    },
                    password_secret: Some(SecretKeySelector {
                        name: secret_name.to_string(),
                        key: pass_key.to_string(),
                        ..Default::default()
                    }),
                })),
                scramsha512: None,
                oauth: None,
                gssapi: None,
            })),
            tls: None,
            config: None,
            kafka_version: None,
        };

        let source_type = SourceType::try_from(Box::new(kafka_source)).unwrap();
        if let SourceType::Kafka(config) = source_type {
            let auth = config.auth.unwrap();
            match auth {
                numaflow_kafka::KafkaSaslAuth::ScramSha256 { username, password } => {
                    assert_eq!(username, "test-user");
                    assert_eq!(password, "test-pass");
                }
                _ => panic!("Unexpected KafkaAuth variant"),
            }
        } else {
            panic!("Expected SourceType::Kafka");
        }

        cleanup_secret(secret_name);
    }

    #[test]
    fn test_try_from_kafka_source_with_oauth() {
        let secret_name = "test_try_from_kafka_source_with_oauth_oauth-auth-secret";
        let client_id_key = "client_id";
        let client_secret_key = "client_secret";
        setup_secret(secret_name, client_id_key, "test-client");
        setup_secret(secret_name, client_secret_key, "test-secret");

        let kafka_source = KafkaSource {
            brokers: Some(vec!["localhost:9092".to_string()]),
            topic: "test-topic".to_string(),
            consumer_group: Some("test-group".to_string()),
            sasl: Some(Box::new(Sasl {
                mechanism: "OAUTH".to_string(),
                plain: None,
                scramsha256: None,
                scramsha512: None,
                oauth: Some(Box::new(SasloAuth {
                    client_id: SecretKeySelector {
                        name: secret_name.to_string(),
                        key: client_id_key.to_string(),
                        ..Default::default()
                    },
                    client_secret: SecretKeySelector {
                        name: secret_name.to_string(),
                        key: client_secret_key.to_string(),
                        ..Default::default()
                    },
                    token_endpoint: "https://oauth.example.com/token".to_string(),
                })),
                gssapi: None,
            })),
            tls: None,
            config: None,
            kafka_version: None,
        };

        let source_type = SourceType::try_from(Box::new(kafka_source)).unwrap();
        if let SourceType::Kafka(config) = source_type {
            let auth = config.auth.unwrap();
            match auth {
                numaflow_kafka::KafkaSaslAuth::Oauth {
                    client_id,
                    client_secret,
                    token_endpoint,
                } => {
                    assert_eq!(client_id, "test-client");
                    assert_eq!(client_secret, "test-secret");
                    assert_eq!(token_endpoint, "https://oauth.example.com/token");
                }
                _ => panic!("Unexpected KafkaAuth variant"),
            }
        } else {
            panic!("Expected SourceType::Kafka");
        }

        cleanup_secret(secret_name);
    }

    #[test]
    fn test_try_from_kafka_source_with_tls() {
        let test_name = "test_try_from_kafka_source_with_tls";
        let ca_cert_name = format!("{test_name}-tls-ca-cert");
        let cert_name = format!("{test_name}-tls-cert");
        let key_name = format!("{test_name}-tls-key");
        setup_secret(&ca_cert_name, "ca", "test-ca-cert");
        setup_secret(&cert_name, "cert", "test-cert");
        setup_secret(&key_name, "key", "test-key");

        let kafka_source = KafkaSource {
            brokers: Some(vec!["localhost:9092".to_string()]),
            topic: "test-topic".to_string(),
            consumer_group: Some("test-group".to_string()),
            sasl: None,
            tls: Some(Box::new(Tls {
                ca_cert_secret: Some(SecretKeySelector {
                    name: ca_cert_name.clone(),
                    key: "ca".to_string(),
                    ..Default::default()
                }),
                cert_secret: Some(SecretKeySelector {
                    name: cert_name.clone(),
                    key: "cert".to_string(),
                    ..Default::default()
                }),
                key_secret: Some(SecretKeySelector {
                    name: key_name.clone(),
                    key: "key".to_string(),
                    ..Default::default()
                }),
                insecure_skip_verify: Some(false),
            })),
            config: None,
            kafka_version: None,
        };

        let source_type = SourceType::try_from(Box::new(kafka_source)).unwrap();
        if let SourceType::Kafka(config) = source_type {
            let tls_config = config.tls.unwrap();
            assert_eq!(tls_config.ca_cert.unwrap(), "test-ca-cert");
            let client_auth = tls_config.client_auth.as_ref().unwrap();
            assert_eq!(client_auth.client_cert, "test-cert");
            assert_eq!(client_auth.client_cert_private_key, "test-key");
            assert!(!tls_config.insecure_skip_verify);
        } else {
            panic!("Expected SourceType::Kafka");
        }

        cleanup_secret(&ca_cert_name);
        cleanup_secret(&cert_name);
        cleanup_secret(&key_name);
    }

    #[test]
    fn test_try_from_kafka_source_with_insecure_tls() {
        let kafka_source = KafkaSource {
            brokers: Some(vec!["localhost:9092".to_string()]),
            topic: "test-topic".to_string(),
            consumer_group: Some("test-group".to_string()),
            sasl: None,
            tls: Some(Box::new(Tls {
                ca_cert_secret: None,
                cert_secret: None,
                key_secret: None,
                insecure_skip_verify: Some(true),
            })),
            config: None,
            kafka_version: None,
        };

        let source_type = SourceType::try_from(Box::new(kafka_source)).unwrap();
        if let SourceType::Kafka(config) = source_type {
            let tls_config = config.tls.unwrap();
            assert!(tls_config.insecure_skip_verify);
            assert!(tls_config.ca_cert.is_none());
            assert!(tls_config.client_auth.is_none());
        } else {
            panic!("Expected SourceType::Kafka");
>>>>>>> 89af49c3
        }
    }

    #[test]
<<<<<<< HEAD
    fn test_window_config_from_group_by_accumulator() {
        let window = Window {
            fixed: None,
            sliding: None,
            session: None,
            accumulator: Some(Box::new(AccumulatorWindow {
                timeout: Some(kube::core::Duration::from(Duration::from_secs(600))),
            })),
        };

        let group_by = Box::new(GroupBy {
            allowed_lateness: None,
            keyed: Some(true),
            storage: None,
            window: Box::new(window),
        });

        let window_config = WindowConfig::try_from(&group_by).unwrap();
        assert_eq!(window_config.allowed_lateness, Duration::from_secs(0));
        assert!(window_config.is_keyed);

        match window_config.window_type {
            WindowType::Accumulator(config) => {
                assert_eq!(config.timeout, Duration::from_secs(600));
            }
            _ => panic!("Expected accumulator window type"),
        }
    }

    #[test]
    fn test_window_config_from_group_by_no_window_type() {
        let window = Window {
            fixed: None,
            sliding: None,
            session: None,
            accumulator: None,
        };

        let group_by = Box::new(GroupBy {
            allowed_lateness: None,
            keyed: None,
            storage: None,
            window: Box::new(window),
        });

        let result = WindowConfig::try_from(&group_by);
        assert!(result.is_err());
        assert_eq!(
            result.unwrap_err().to_string(),
            "Config Error - No window type specified"
        );
=======
    fn test_try_from_kafka_source_with_invalid_auth() {
        let kafka_source = KafkaSource {
            brokers: Some(vec!["localhost:9092".to_string()]),
            topic: "test-topic".to_string(),
            consumer_group: Some("test-group".to_string()),
            sasl: Some(Box::new(Sasl {
                mechanism: "GSSAPI".to_string(),
                plain: None,
                scramsha256: None,
                scramsha512: None,
                oauth: None,
                gssapi: None,
            })),
            tls: None,
            config: None,
            kafka_version: None,
        };

        let result = SourceType::try_from(Box::new(kafka_source));
        assert!(result.is_err());
        let err = result.unwrap_err();
        assert_eq!(
            err.to_string(),
            "Config Error - GSSAPI mechanism requires gssapi configuration"
        );
    }

    #[test]
    fn test_try_from_kafka_source_with_missing_password() {
        let secret_name = "test_try_from_kafka_source_with_missing_password_plain-auth-secret";
        let user_key = "username";
        setup_secret(secret_name, user_key, "test-user");

        let kafka_source = KafkaSource {
            brokers: Some(vec!["localhost:9092".to_string()]),
            topic: "test-topic".to_string(),
            consumer_group: Some("test-group".to_string()),
            sasl: Some(Box::new(Sasl {
                mechanism: "PLAIN".to_string(),
                plain: Some(Box::new(SaslPlain {
                    handshake: true,
                    user_secret: SecretKeySelector {
                        name: secret_name.to_string(),
                        key: user_key.to_string(),
                        ..Default::default()
                    },
                    password_secret: None,
                })),
                scramsha256: None,
                scramsha512: None,
                oauth: None,
                gssapi: None,
            })),
            tls: None,
            config: None,
            kafka_version: None,
        };

        let result = SourceType::try_from(Box::new(kafka_source));
        assert!(result.is_err());
        let err = result.unwrap_err();
        assert_eq!(
            err.to_string(),
            "Config Error - PLAIN mechanism requires password"
        );

        cleanup_secret(secret_name);
    }

    #[test]
    fn test_try_from_kafka_source_with_missing_client_cert_key() {
        let cert_name = "test_try_from_kafka_source_with_missing_client_cert_key_tls-cert";
        setup_secret(cert_name, "cert", "test-cert");

        let kafka_source = KafkaSource {
            brokers: Some(vec!["localhost:9092".to_string()]),
            topic: "test-topic".to_string(),
            consumer_group: Some("test-group".to_string()),
            sasl: None,
            tls: Some(Box::new(Tls {
                ca_cert_secret: None,
                cert_secret: Some(SecretKeySelector {
                    name: cert_name.to_string(),
                    key: "cert".to_string(),
                    ..Default::default()
                }),
                key_secret: None,
                insecure_skip_verify: Some(false),
            })),
            config: None,
            kafka_version: None,
        };

        let result = SourceType::try_from(Box::new(kafka_source));
        assert!(result.is_err());
        let err = result.unwrap_err();
        assert_eq!(
            err.to_string(),
            "Config Error - Client cert is specified for TLS authentication, but private key is not specified"
        );

        cleanup_secret(cert_name);
    }

    #[test]
    fn test_try_from_kafka_source_with_scram_sha512_auth() {
        let secret_name = "test_try_from_kafka_source_with_scram_sha512_auth_scram-auth-secret";
        let user_key = "username";
        let pass_key = "password";
        setup_secret(secret_name, user_key, "test-user");
        setup_secret(secret_name, pass_key, "test-pass");

        let kafka_source = KafkaSource {
            brokers: Some(vec!["localhost:9092".to_string()]),
            topic: "test-topic".to_string(),
            consumer_group: Some("test-group".to_string()),
            sasl: Some(Box::new(Sasl {
                mechanism: "SCRAM-SHA-512".to_string(),
                plain: None,
                scramsha256: None,
                scramsha512: Some(Box::new(SaslPlain {
                    handshake: true,
                    user_secret: SecretKeySelector {
                        name: secret_name.to_string(),
                        key: user_key.to_string(),
                        ..Default::default()
                    },
                    password_secret: Some(SecretKeySelector {
                        name: secret_name.to_string(),
                        key: pass_key.to_string(),
                        ..Default::default()
                    }),
                })),
                oauth: None,
                gssapi: None,
            })),
            tls: None,
            config: None,
            kafka_version: None,
        };

        let source_type = SourceType::try_from(Box::new(kafka_source)).unwrap();
        if let SourceType::Kafka(config) = source_type {
            let auth = config.auth.unwrap();
            match auth {
                numaflow_kafka::KafkaSaslAuth::ScramSha512 { username, password } => {
                    assert_eq!(username, "test-user");
                    assert_eq!(password, "test-pass");
                }
                _ => panic!("Unexpected KafkaAuth variant"),
            }
        } else {
            panic!("Expected SourceType::Kafka");
        }

        cleanup_secret(secret_name);
    }

    #[test]
    fn test_try_from_kafka_source_with_gssapi_auth_password() {
        let secret_name = "test_try_from_kafka_source_with_gssapi_auth_password_gssapi-secret";
        let user_key = "username";
        let pass_key = "password";
        setup_secret(secret_name, user_key, "test-user");
        setup_secret(secret_name, pass_key, "test-pass");

        let gssapi = Gssapi {
            auth_type: AuthType::UserAuth,
            kerberos_config_secret: None,
            keytab_secret: None,
            password_secret: Some(SecretKeySelector {
                name: secret_name.to_string(),
                key: pass_key.to_string(),
                ..Default::default()
            }),
            realm: "EXAMPLE.COM".to_string(),
            service_name: "kafka".to_string(),
            username_secret: SecretKeySelector {
                name: secret_name.to_string(),
                key: user_key.to_string(),
                ..Default::default()
            },
        };

        let kafka_source = KafkaSource {
            brokers: Some(vec!["localhost:9092".to_string()]),
            topic: "test-topic".to_string(),
            consumer_group: Some("test-group".to_string()),
            sasl: Some(Box::new(Sasl {
                mechanism: "GSSAPI".to_string(),
                plain: None,
                scramsha256: None,
                scramsha512: None,
                oauth: None,
                gssapi: Some(Box::new(gssapi)),
            })),
            tls: None,
            config: None,
            kafka_version: None,
        };

        let source_type = SourceType::try_from(Box::new(kafka_source)).unwrap();
        if let SourceType::Kafka(config) = source_type {
            let auth = config.auth.unwrap();
            match auth {
                numaflow_kafka::KafkaSaslAuth::Gssapi {
                    service_name,
                    realm,
                    username,
                    password,
                    keytab,
                    kerberos_config,
                    auth_type,
                } => {
                    assert_eq!(service_name, "kafka");
                    assert_eq!(realm, "EXAMPLE.COM");
                    assert_eq!(username, "test-user");
                    assert_eq!(password, Some("test-pass".to_string()));
                    assert!(keytab.is_none());
                    assert!(kerberos_config.is_none());
                    assert_eq!(auth_type, "UserAuth");
                }
                _ => panic!("Unexpected KafkaAuth variant"),
            }
        } else {
            panic!("Expected SourceType::Kafka");
        }

        cleanup_secret(secret_name);
    }

    #[test]
    fn test_try_from_kafka_source_with_gssapi_auth_keytab() {
        let secret_name = "test_try_from_kafka_source_with_gssapi_auth_keytab_gssapi-secret";
        let user_key = "username";
        let keytab_key = "keytab";
        setup_secret(secret_name, user_key, "test-user");
        setup_secret(secret_name, keytab_key, "test-keytab");

        let gssapi = Gssapi {
            auth_type: AuthType::KeytabAuth,
            kerberos_config_secret: None,
            keytab_secret: Some(SecretKeySelector {
                name: secret_name.to_string(),
                key: keytab_key.to_string(),
                ..Default::default()
            }),
            password_secret: None,
            realm: "EXAMPLE.COM".to_string(),
            service_name: "kafka".to_string(),
            username_secret: SecretKeySelector {
                name: secret_name.to_string(),
                key: user_key.to_string(),
                ..Default::default()
            },
        };

        let kafka_source = KafkaSource {
            brokers: Some(vec!["localhost:9092".to_string()]),
            topic: "test-topic".to_string(),
            consumer_group: Some("test-group".to_string()),
            sasl: Some(Box::new(Sasl {
                mechanism: "GSSAPI".to_string(),
                plain: None,
                scramsha256: None,
                scramsha512: None,
                oauth: None,
                gssapi: Some(Box::new(gssapi)),
            })),
            tls: None,
            config: None,
            kafka_version: None,
        };

        let source_type = SourceType::try_from(Box::new(kafka_source)).unwrap();
        if let SourceType::Kafka(config) = source_type {
            let auth = config.auth.unwrap();
            match auth {
                numaflow_kafka::KafkaSaslAuth::Gssapi {
                    service_name,
                    realm,
                    username,
                    password,
                    keytab,
                    kerberos_config,
                    auth_type,
                } => {
                    assert_eq!(service_name, "kafka");
                    assert_eq!(realm, "EXAMPLE.COM");
                    assert_eq!(username, "test-user");
                    assert!(password.is_none());
                    assert_eq!(keytab, Some("test-keytab".to_string()));
                    assert!(kerberos_config.is_none());
                    assert_eq!(auth_type, "KeytabAuth");
                }
                _ => panic!("Unexpected KafkaAuth variant"),
            }
        } else {
            panic!("Expected SourceType::Kafka");
        }

        cleanup_secret(secret_name);
>>>>>>> 89af49c3
    }
}<|MERGE_RESOLUTION|>--- conflicted
+++ resolved
@@ -1743,166 +1743,6 @@
 }
 
 #[cfg(test)]
-<<<<<<< HEAD
-mod reducer_tests {
-    use std::time::Duration;
-
-    use numaflow_models::models::{
-        AccumulatorWindow, Container, FixedWindow, GroupBy, SessionWindow, SlidingWindow, Udf,
-        Window,
-    };
-
-    use super::reduce::{ReducerType, UserDefinedConfig, WindowConfig, WindowType};
-
-    #[test]
-    fn test_default_user_defined_config() {
-        let default_config = UserDefinedConfig::default();
-        assert_eq!(default_config.grpc_max_message_size, 64 * 1024 * 1024);
-        assert_eq!(default_config.socket_path, "/var/run/numaflow/reduce.sock");
-        assert_eq!(
-            default_config.server_info_path,
-            "/var/run/numaflow/reducer-server-info"
-        );
-    }
-
-    #[test]
-    fn test_reducer_type_from_udf_and_group_by() {
-        let udf = Box::new(Udf {
-            builtin: None,
-            container: Some(Box::new(Container {
-                args: None,
-                command: None,
-                env: None,
-                env_from: None,
-                image: Some("reducer-image".to_string()),
-                image_pull_policy: None,
-                liveness_probe: None,
-                ports: None,
-                readiness_probe: None,
-                resources: None,
-                security_context: None,
-                volume_mounts: None,
-            })),
-            group_by: None,
-        });
-
-        let window = Window {
-            fixed: Some(Box::new(FixedWindow {
-                length: Some(kube::core::Duration::from(Duration::from_secs(60))),
-                streaming: None,
-            })),
-            sliding: None,
-            session: None,
-            accumulator: None,
-        };
-
-        let group_by = Box::new(GroupBy {
-            allowed_lateness: Some(kube::core::Duration::from(Duration::from_secs(10))),
-            keyed: Some(true),
-            storage: None,
-            window: Box::new(window),
-        });
-
-        let reducer_type = ReducerType::try_from((&udf, &group_by)).unwrap();
-        match reducer_type {
-            ReducerType::UserDefined(config) => {
-                assert_eq!(config, UserDefinedConfig::default());
-            }
-        }
-    }
-
-    #[test]
-    fn test_window_config_from_group_by_fixed() {
-        let window = Window {
-            fixed: Some(Box::new(FixedWindow {
-                length: Some(kube::core::Duration::from(Duration::from_secs(60))),
-                streaming: None,
-            })),
-            sliding: None,
-            session: None,
-            accumulator: None,
-        };
-
-        let group_by = Box::new(GroupBy {
-            allowed_lateness: Some(kube::core::Duration::from(Duration::from_secs(10))),
-            keyed: Some(true),
-            storage: None,
-            window: Box::new(window),
-        });
-
-        let window_config = WindowConfig::try_from(&group_by).unwrap();
-        assert_eq!(window_config.allowed_lateness, Duration::from_secs(10));
-        assert!(window_config.is_keyed);
-
-        match window_config.window_type {
-            WindowType::Fixed(config) => {
-                assert_eq!(config.length, Duration::from_secs(60));
-            }
-            _ => panic!("Expected fixed window type"),
-        }
-    }
-
-    #[test]
-    fn test_window_config_from_group_by_sliding() {
-        let window = Window {
-            fixed: None,
-            sliding: Some(Box::new(SlidingWindow {
-                length: Some(kube::core::Duration::from(Duration::from_secs(60))),
-                slide: Some(kube::core::Duration::from(Duration::from_secs(30))),
-                streaming: None,
-            })),
-            session: None,
-            accumulator: None,
-        };
-
-        let group_by = Box::new(GroupBy {
-            allowed_lateness: None,
-            keyed: None,
-            storage: None,
-            window: Box::new(window),
-        });
-
-        let window_config = WindowConfig::try_from(&group_by).unwrap();
-        assert_eq!(window_config.allowed_lateness, Duration::from_secs(0));
-        assert!(!window_config.is_keyed);
-
-        match window_config.window_type {
-            WindowType::Sliding(config) => {
-                assert_eq!(config.length, Duration::from_secs(60));
-                assert_eq!(config.slide, Duration::from_secs(30));
-            }
-            _ => panic!("Expected sliding window type"),
-        }
-    }
-
-    #[test]
-    fn test_window_config_from_group_by_session() {
-        let window = Window {
-            fixed: None,
-            sliding: None,
-            session: Some(Box::new(SessionWindow {
-                timeout: Some(kube::core::Duration::from(Duration::from_secs(300))),
-            })),
-            accumulator: None,
-        };
-
-        let group_by = Box::new(GroupBy {
-            allowed_lateness: None,
-            keyed: Some(true),
-            storage: None,
-            window: Box::new(window),
-        });
-
-        let window_config = WindowConfig::try_from(&group_by).unwrap();
-        assert_eq!(window_config.allowed_lateness, Duration::from_secs(0));
-        assert!(window_config.is_keyed);
-
-        match window_config.window_type {
-            WindowType::Session(config) => {
-                assert_eq!(config.timeout, Duration::from_secs(300));
-            }
-            _ => panic!("Expected session window type"),
-=======
 mod kafka_tests {
     use super::source::SourceType;
     use k8s_openapi::api::core::v1::SecretKeySelector;
@@ -2175,64 +2015,10 @@
             assert!(tls_config.client_auth.is_none());
         } else {
             panic!("Expected SourceType::Kafka");
->>>>>>> 89af49c3
-        }
-    }
-
-    #[test]
-<<<<<<< HEAD
-    fn test_window_config_from_group_by_accumulator() {
-        let window = Window {
-            fixed: None,
-            sliding: None,
-            session: None,
-            accumulator: Some(Box::new(AccumulatorWindow {
-                timeout: Some(kube::core::Duration::from(Duration::from_secs(600))),
-            })),
-        };
-
-        let group_by = Box::new(GroupBy {
-            allowed_lateness: None,
-            keyed: Some(true),
-            storage: None,
-            window: Box::new(window),
-        });
-
-        let window_config = WindowConfig::try_from(&group_by).unwrap();
-        assert_eq!(window_config.allowed_lateness, Duration::from_secs(0));
-        assert!(window_config.is_keyed);
-
-        match window_config.window_type {
-            WindowType::Accumulator(config) => {
-                assert_eq!(config.timeout, Duration::from_secs(600));
-            }
-            _ => panic!("Expected accumulator window type"),
-        }
-    }
-
-    #[test]
-    fn test_window_config_from_group_by_no_window_type() {
-        let window = Window {
-            fixed: None,
-            sliding: None,
-            session: None,
-            accumulator: None,
-        };
-
-        let group_by = Box::new(GroupBy {
-            allowed_lateness: None,
-            keyed: None,
-            storage: None,
-            window: Box::new(window),
-        });
-
-        let result = WindowConfig::try_from(&group_by);
-        assert!(result.is_err());
-        assert_eq!(
-            result.unwrap_err().to_string(),
-            "Config Error - No window type specified"
-        );
-=======
+        }
+    }
+
+    #[test]
     fn test_try_from_kafka_source_with_invalid_auth() {
         let kafka_source = KafkaSource {
             brokers: Some(vec!["localhost:9092".to_string()]),
@@ -2535,6 +2321,222 @@
         }
 
         cleanup_secret(secret_name);
->>>>>>> 89af49c3
+    }
+}
+
+#[cfg(test)]
+mod reducer_tests {
+    use std::time::Duration;
+
+    use numaflow_models::models::{
+        AccumulatorWindow, Container, FixedWindow, GroupBy, SessionWindow, SlidingWindow, Udf,
+        Window,
+    };
+
+    use super::reduce::{ReducerType, UserDefinedConfig, WindowConfig, WindowType};
+
+    #[test]
+    fn test_default_user_defined_config() {
+        let default_config = UserDefinedConfig::default();
+        assert_eq!(default_config.grpc_max_message_size, 64 * 1024 * 1024);
+        assert_eq!(default_config.socket_path, "/var/run/numaflow/reduce.sock");
+        assert_eq!(
+            default_config.server_info_path,
+            "/var/run/numaflow/reducer-server-info"
+        );
+    }
+
+    #[test]
+    fn test_reducer_type_from_udf_and_group_by() {
+        let udf = Box::new(Udf {
+            builtin: None,
+            container: Some(Box::new(Container {
+                args: None,
+                command: None,
+                env: None,
+                env_from: None,
+                image: Some("reducer-image".to_string()),
+                image_pull_policy: None,
+                liveness_probe: None,
+                ports: None,
+                readiness_probe: None,
+                resources: None,
+                security_context: None,
+                volume_mounts: None,
+            })),
+            group_by: None,
+        });
+
+        let window = Window {
+            fixed: Some(Box::new(FixedWindow {
+                length: Some(kube::core::Duration::from(Duration::from_secs(60))),
+                streaming: None,
+            })),
+            sliding: None,
+            session: None,
+            accumulator: None,
+        };
+
+        let group_by = Box::new(GroupBy {
+            allowed_lateness: Some(kube::core::Duration::from(Duration::from_secs(10))),
+            keyed: Some(true),
+            storage: None,
+            window: Box::new(window),
+        });
+
+        let reducer_type = ReducerType::try_from((&udf, &group_by)).unwrap();
+        match reducer_type {
+            ReducerType::UserDefined(config) => {
+                assert_eq!(config, UserDefinedConfig::default());
+            }
+        }
+    }
+
+    #[test]
+    fn test_window_config_from_group_by_fixed() {
+        let window = Window {
+            fixed: Some(Box::new(FixedWindow {
+                length: Some(kube::core::Duration::from(Duration::from_secs(60))),
+                streaming: None,
+            })),
+            sliding: None,
+            session: None,
+            accumulator: None,
+        };
+
+        let group_by = Box::new(GroupBy {
+            allowed_lateness: Some(kube::core::Duration::from(Duration::from_secs(10))),
+            keyed: Some(true),
+            storage: None,
+            window: Box::new(window),
+        });
+
+        let window_config = WindowConfig::try_from(&group_by).unwrap();
+        assert_eq!(window_config.allowed_lateness, Duration::from_secs(10));
+        assert!(window_config.is_keyed);
+
+        match window_config.window_type {
+            WindowType::Fixed(config) => {
+                assert_eq!(config.length, Duration::from_secs(60));
+            }
+            _ => panic!("Expected fixed window type"),
+        }
+    }
+
+    #[test]
+    fn test_window_config_from_group_by_sliding() {
+        let window = Window {
+            fixed: None,
+            sliding: Some(Box::new(SlidingWindow {
+                length: Some(kube::core::Duration::from(Duration::from_secs(60))),
+                slide: Some(kube::core::Duration::from(Duration::from_secs(30))),
+                streaming: None,
+            })),
+            session: None,
+            accumulator: None,
+        };
+
+        let group_by = Box::new(GroupBy {
+            allowed_lateness: None,
+            keyed: None,
+            storage: None,
+            window: Box::new(window),
+        });
+
+        let window_config = WindowConfig::try_from(&group_by).unwrap();
+        assert_eq!(window_config.allowed_lateness, Duration::from_secs(0));
+        assert!(!window_config.is_keyed);
+
+        match window_config.window_type {
+            WindowType::Sliding(config) => {
+                assert_eq!(config.length, Duration::from_secs(60));
+                assert_eq!(config.slide, Duration::from_secs(30));
+            }
+            _ => panic!("Expected sliding window type"),
+        }
+    }
+
+    #[test]
+    fn test_window_config_from_group_by_session() {
+        let window = Window {
+            fixed: None,
+            sliding: None,
+            session: Some(Box::new(SessionWindow {
+                timeout: Some(kube::core::Duration::from(Duration::from_secs(300))),
+            })),
+            accumulator: None,
+        };
+
+        let group_by = Box::new(GroupBy {
+            allowed_lateness: None,
+            keyed: Some(true),
+            storage: None,
+            window: Box::new(window),
+        });
+
+        let window_config = WindowConfig::try_from(&group_by).unwrap();
+        assert_eq!(window_config.allowed_lateness, Duration::from_secs(0));
+        assert!(window_config.is_keyed);
+
+        match window_config.window_type {
+            WindowType::Session(config) => {
+                assert_eq!(config.timeout, Duration::from_secs(300));
+            }
+            _ => panic!("Expected session window type"),
+        }
+    }
+
+    #[test]
+    fn test_window_config_from_group_by_accumulator() {
+        let window = Window {
+            fixed: None,
+            sliding: None,
+            session: None,
+            accumulator: Some(Box::new(AccumulatorWindow {
+                timeout: Some(kube::core::Duration::from(Duration::from_secs(600))),
+            })),
+        };
+
+        let group_by = Box::new(GroupBy {
+            allowed_lateness: None,
+            keyed: Some(true),
+            storage: None,
+            window: Box::new(window),
+        });
+
+        let window_config = WindowConfig::try_from(&group_by).unwrap();
+        assert_eq!(window_config.allowed_lateness, Duration::from_secs(0));
+        assert!(window_config.is_keyed);
+
+        match window_config.window_type {
+            WindowType::Accumulator(config) => {
+                assert_eq!(config.timeout, Duration::from_secs(600));
+            }
+            _ => panic!("Expected accumulator window type"),
+        }
+    }
+
+    #[test]
+    fn test_window_config_from_group_by_no_window_type() {
+        let window = Window {
+            fixed: None,
+            sliding: None,
+            session: None,
+            accumulator: None,
+        };
+
+        let group_by = Box::new(GroupBy {
+            allowed_lateness: None,
+            keyed: None,
+            storage: None,
+            window: Box::new(window),
+        });
+
+        let result = WindowConfig::try_from(&group_by);
+        assert!(result.is_err());
+        assert_eq!(
+            result.unwrap_err().to_string(),
+            "Config Error - No window type specified"
+        );
     }
 }