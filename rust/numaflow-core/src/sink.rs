//! The [Sink] serves as the endpoint for processed data that has been outputted from the platform,
//! which is then sent to an external system or application.
//!
//! [Sink]: https://numaflow.numaproj.io/user-guide/sinks/overview/

use numaflow_pb::clients::serving::serving_store_client::ServingStoreClient;
use numaflow_pb::clients::sink::Status::{Failure, Fallback, Serve, Success};
use numaflow_pb::clients::sink::sink_client::SinkClient;
use numaflow_pb::clients::sink::sink_response;
use numaflow_sqs::sink::SqsSink;
use rand::rngs::StdRng;
use rand::{Rng, SeedableRng};
use serving::{DEFAULT_ID_HEADER, DEFAULT_POD_HASH_KEY};
use std::collections::HashMap;
use std::time::Duration;
use tokio::sync::mpsc::Receiver;
use tokio::sync::{mpsc, oneshot};
use tokio::task::JoinHandle;
use tokio::time::sleep;
use tokio::{pin, time};
use tokio_stream::StreamExt;
use tokio_stream::wrappers::ReceiverStream;
use tokio_util::sync::CancellationToken;
use tonic::transport::Channel;
use tracing::{error, info, warn};
use user_defined::UserDefinedSink;

use crate::Result;
use crate::config::components::sink::{OnFailureStrategy, RetryConfig};
use crate::config::pipeline::VERTEX_TYPE_SINK;
use crate::config::{get_vertex_name, is_mono_vertex};
use crate::error::Error;
use crate::message::Message;
use crate::metrics::{
    PIPELINE_PARTITION_NAME_LABEL, monovertex_metrics, mvtx_forward_metric_labels,
    pipeline_drop_metric_labels, pipeline_metric_labels, pipeline_metrics,
};
use crate::sink::serve::{ServingStore, StoreEntry};
use crate::tracker::TrackerHandle;

/// A [Blackhole] sink which reads but never writes to anywhere, semantic equivalent of `/dev/null`.
///
/// [Blackhole]: https://numaflow.numaproj.io/user-guide/sinks/blackhole/
mod blackhole;

/// [log] sink prints out the read messages on to stdout.
///
/// [Log]: https://numaflow.numaproj.io/user-guide/sinks/log/
mod log;

/// Serving [ServingStore] to store the result of the serving pipeline. It also contains the builtin [serve::ServeSink]
/// to write to the serving store.
pub mod serve;

mod sqs;
/// [User-Defined Sink] extends Numaflow to add custom sources supported outside the builtins.
///
/// [User-Defined Sink]: https://numaflow.numaproj.io/user-guide/sinks/user-defined-sinks/
mod user_defined;

/// Set of items to be implemented be a Numaflow Sink.
///
/// [Sink]: https://numaflow.numaproj.io/user-guide/sinks/overview/
#[trait_variant::make(Sink: Send)]
#[allow(dead_code)]
pub(crate) trait LocalSink {
    /// Write the messages to the Sink.
    async fn sink(&mut self, messages: Vec<Message>) -> Result<Vec<ResponseFromSink>>;
}

/// SinkActorMessage is a message that is sent to the SinkActor.
struct SinkActorMessage {
    messages: Vec<Message>,
    respond_to: oneshot::Sender<Result<Vec<ResponseFromSink>>>,
}

/// SinkActor is an actor that handles messages sent to the Sink.
struct SinkActor<T> {
    actor_messages: Receiver<SinkActorMessage>,
    sink: T,
}

impl<T> SinkActor<T>
where
    T: Sink,
{
    fn new(actor_messages: Receiver<SinkActorMessage>, sink: T) -> Self {
        Self {
            actor_messages,
            sink,
        }
    }

    async fn handle_message(&mut self, msg: SinkActorMessage) {
        let result = self.sink.sink(msg.messages).await;
        let _ = msg.respond_to.send(result);
    }

    async fn run(mut self) {
        while let Some(msg) = self.actor_messages.recv().await {
            self.handle_message(msg).await;
        }
    }
}

pub(crate) enum SinkClientType {
    Log,
    Blackhole,
    Serve,
    UserDefined(SinkClient<Channel>),
    Sqs(SqsSink),
}

/// User defined clients which will be used for doing sidecar health checks.
#[derive(Clone)]
struct HealthCheckClients {
    sink_client: Option<SinkClient<Channel>>,
    fb_sink_client: Option<SinkClient<Channel>>,
    store_client: Option<ServingStoreClient<Channel>>,
}

impl HealthCheckClients {
    pub(crate) async fn ready(&mut self) -> bool {
        let sink = if let Some(sink_client) = &mut self.sink_client {
            match sink_client.is_ready(tonic::Request::new(())).await {
                Ok(ready) => ready.into_inner().ready,
                Err(e) => {
                    error!(?e, "Sink client is not ready");
                    false
                }
            }
        } else {
            true
        };

        let fb_sink = if let Some(fb_sink_client) = &mut self.fb_sink_client {
            match fb_sink_client.is_ready(tonic::Request::new(())).await {
                Ok(ready) => ready.into_inner().ready,
                Err(e) => {
                    error!(?e, "Fallback Sink client is not ready");
                    false
                }
            }
        } else {
            true
        };

        let serve_store = if let Some(store_client) = &mut self.store_client {
            match store_client.is_ready(tonic::Request::new(())).await {
                Ok(ready) => ready.into_inner().ready,
                Err(e) => {
                    error!(?e, "Store client is not ready");
                    false
                }
            }
        } else {
            true
        };

        sink && fb_sink && serve_store
    }
}

/// HealthCheckClientsBuilder is a builder for HealthCheckClients.
struct HealthCheckClientsBuilder {
    sink_client: Option<SinkClient<Channel>>,
    fb_sink_client: Option<SinkClient<Channel>>,
    store_client: Option<ServingStoreClient<Channel>>,
}

impl HealthCheckClientsBuilder {
    fn new() -> Self {
        Self {
            sink_client: None,
            fb_sink_client: None,
            store_client: None,
        }
    }

    fn sink_client(mut self, sink_client: SinkClient<Channel>) -> Self {
        self.sink_client = Some(sink_client);
        self
    }

    fn fb_sink_client(mut self, fb_sink_client: SinkClient<Channel>) -> Self {
        self.fb_sink_client = Some(fb_sink_client);
        self
    }

    fn store_client(mut self, store_client: ServingStoreClient<Channel>) -> Self {
        self.store_client = Some(store_client);
        self
    }

    fn build(self) -> HealthCheckClients {
        HealthCheckClients {
            sink_client: self.sink_client,
            fb_sink_client: self.fb_sink_client,
            store_client: self.store_client,
        }
    }
}

/// SinkWriter is a writer that writes messages to the Sink.
///
/// Error handling and shutdown: There can non-retryable errors(udsink panics etc), in that case we will
/// cancel the token to indicate the upstream not send any more messages to the sink, we drain any inflight
/// messages that are in input stream and nack them using the tracker, when the upstream stops sending
/// messages the input stream will be closed, and we will stop the component.
#[derive(Clone)]
pub(super) struct SinkWriter {
    batch_size: usize,
    chunk_timeout: Duration,
    retry_config: RetryConfig,
    sink_handle: mpsc::Sender<SinkActorMessage>,
    fb_sink_handle: Option<mpsc::Sender<SinkActorMessage>>,
    tracker_handle: TrackerHandle,
    shutting_down: bool,
    final_result: Result<()>,
    serving_store: Option<ServingStore>,
    health_check_clients: HealthCheckClients,
}

/// SinkWriterBuilder is a builder to build a SinkWriter.
pub(crate) struct SinkWriterBuilder {
    batch_size: usize,
    chunk_timeout: Duration,
    retry_config: RetryConfig,
    sink_client: SinkClientType,
    fb_sink_client: Option<SinkClientType>,
    tracker_handle: TrackerHandle,
    serving_store: Option<ServingStore>,
}

impl SinkWriterBuilder {
    pub(crate) fn new(
        batch_size: usize,
        chunk_timeout: Duration,
        sink_type: SinkClientType,
        tracker_handle: TrackerHandle,
    ) -> Self {
        Self {
            batch_size,
            chunk_timeout,
            retry_config: RetryConfig::default(),
            sink_client: sink_type,
            fb_sink_client: None,
            tracker_handle,
            serving_store: None,
        }
    }

    pub(crate) fn retry_config(mut self, retry_config: RetryConfig) -> Self {
        self.retry_config = retry_config;
        self
    }

    pub(crate) fn fb_sink_client(mut self, fb_sink_client: SinkClientType) -> Self {
        self.fb_sink_client = Some(fb_sink_client);
        self
    }

    pub(crate) fn serving_store(mut self, serving_store: ServingStore) -> Self {
        self.serving_store = Some(serving_store);
        self
    }

    /// Build the SinkWriter, it also starts the SinkActor to handle messages.
    pub(crate) async fn build(self) -> Result<SinkWriter> {
        let (sink_handle, receiver) = mpsc::channel(self.batch_size);
        let mut health_check_builder = HealthCheckClientsBuilder::new();

        // starting sinks
        match self.sink_client {
            SinkClientType::Log => {
                let log_sink = log::LogSink;
                tokio::spawn(async {
                    let actor = SinkActor::new(receiver, log_sink);
                    actor.run().await;
                });
            }
            SinkClientType::Serve => {
                let serve_sink = serve::ServeSink;
                tokio::spawn(async {
                    let actor = SinkActor::new(receiver, serve_sink);
                    actor.run().await;
                });
            }
            SinkClientType::Blackhole => {
                let blackhole_sink = blackhole::BlackholeSink;
                tokio::spawn(async {
                    let actor = SinkActor::new(receiver, blackhole_sink);
                    actor.run().await;
                });
            }
            SinkClientType::UserDefined(sink_client) => {
                health_check_builder = health_check_builder.sink_client(sink_client.clone());
                let sink = UserDefinedSink::new(sink_client).await?;
                tokio::spawn(async {
                    let actor = SinkActor::new(receiver, sink);
                    actor.run().await;
                });
            }
            SinkClientType::Sqs(sqs_sink) => {
                tokio::spawn(async {
                    let actor = SinkActor::new(receiver, sqs_sink);
                    actor.run().await;
                });
            }
        };

        // start fallback sinks
        let fb_sink_handle = if let Some(fb_sink_client) = self.fb_sink_client {
            let (fb_sender, fb_receiver) = mpsc::channel(self.batch_size);
            match fb_sink_client {
                SinkClientType::Log => {
                    let log_sink = log::LogSink;
                    tokio::spawn(async {
                        let actor = SinkActor::new(fb_receiver, log_sink);
                        actor.run().await;
                    });
                }
                SinkClientType::Serve => {
                    let serve_sink = serve::ServeSink;
                    tokio::spawn(async {
                        let actor = SinkActor::new(fb_receiver, serve_sink);
                        actor.run().await;
                    });
                }
                SinkClientType::Blackhole => {
                    let blackhole_sink = blackhole::BlackholeSink;
                    tokio::spawn(async {
                        let actor = SinkActor::new(fb_receiver, blackhole_sink);
                        actor.run().await;
                    });
                }
                SinkClientType::UserDefined(sink_client) => {
                    health_check_builder = health_check_builder.fb_sink_client(sink_client.clone());
                    let sink = UserDefinedSink::new(sink_client).await?;
                    tokio::spawn(async {
                        let actor = SinkActor::new(fb_receiver, sink);
                        actor.run().await;
                    });
                }
                SinkClientType::Sqs(sqs_sink) => {
                    tokio::spawn(async {
                        let actor = SinkActor::new(fb_receiver, sqs_sink);
                        actor.run().await;
                    });
                }
            };
            Some(fb_sender)
        } else {
            None
        };

        // NOTE: we do not start the serving store sink because it is over unary while the rest are
        // streaming.

        if let Some(ServingStore::UserDefined(store)) = &self.serving_store {
            health_check_builder = health_check_builder.store_client(store.get_store_client());
        }

        let health_check_clients = health_check_builder.build();

        Ok(SinkWriter {
            batch_size: self.batch_size,
            chunk_timeout: self.chunk_timeout,
            retry_config: self.retry_config,
            sink_handle,
            fb_sink_handle,
            tracker_handle: self.tracker_handle,
            shutting_down: false,
            final_result: Ok(()),
            serving_store: self.serving_store,
            health_check_clients,
        })
    }
}

impl SinkWriter {
    /// Sink the messages to the Sink.
    async fn sink(&self, messages: Vec<Message>) -> Result<Vec<ResponseFromSink>> {
        let (tx, rx) = oneshot::channel();
        let msg = SinkActorMessage {
            messages,
            respond_to: tx,
        };
        let _ = self.sink_handle.send(msg).await;
        rx.await.expect("Error receiving response from sink actor")
    }

    /// Sink the messages to the Fallback Sink.
    async fn fb_sink(&self, messages: Vec<Message>) -> Result<Vec<ResponseFromSink>> {
        if self.fb_sink_handle.is_none() {
            return Err(Error::FbSink(
                "Response contains fallback messages but no fallback sink is configured. \
                Please update the spec to configure fallback sink https://numaflow.numaproj.io/user-guide/sinks/fallback/ ".to_string(),
            ));
        }

        let (tx, rx) = oneshot::channel();
        let msg = SinkActorMessage {
            messages,
            respond_to: tx,
        };
        let _ = self.fb_sink_handle.as_ref().unwrap().send(msg).await;
        rx.await.unwrap()
    }

    /// Streaming write the messages to the Sink, it will keep writing messages until the stream is
    /// closed or the cancellation token is triggered.
    pub(super) async fn streaming_write(
        mut self,
        messages_stream: ReceiverStream<Message>,
        cln_token: CancellationToken,
    ) -> Result<JoinHandle<Result<()>>> {
        let handle: JoinHandle<Result<()>> = tokio::spawn({
            async move {
                info!(?self.batch_size, ?self.chunk_timeout, "Starting sink writer");
                let chunk_stream =
                    messages_stream.chunks_timeout(self.batch_size, self.chunk_timeout);

                pin!(chunk_stream);

                loop {
                    let batch = match chunk_stream.next().await {
                        Some(batch) => batch,
                        None => {
                            break;
                        }
                    };

                    // we are in shutting down mode, we will not be writing to the sink
                    // tell tracker to nack the messages.
                    if self.shutting_down {
                        for msg in batch.iter() {
                            self.tracker_handle
                                .discard(msg.offset.clone())
                                .await
                                .expect("Error discarding message");
                        }
                        continue;
                    }

                    if batch.is_empty() {
                        continue;
                    }

                    let offsets = batch
                        .iter()
                        .map(|msg| msg.offset.clone())
                        .collect::<Vec<_>>();

                    // filter out the messages which needs to be dropped
                    let batch = batch
                        .into_iter()
                        .filter(|msg| !msg.dropped())
                        .collect::<Vec<_>>();
                    match self.write(batch.clone(), cln_token.clone()).await {
                        Ok(_) => {
                            for offset in offsets {
                                // Delete the message from the tracker
                                self.tracker_handle
                                    .delete(offset)
                                    .await
                                    .expect("tracker delete should never fail");
                            }
                        }
                        Err(e) => {
                            // if there is a critical error, cancel the token and let upstream know
                            // that we are shutting down and stop sending messages to the sink
                            error!(?e, "Error writing to sink");
                            cln_token.cancel();
                            for offset in offsets {
                                // Discard the message from the tracker
                                self.tracker_handle.discard(offset).await?;
                            }
                            self.final_result = Err(e);
                            self.shutting_down = true;
                        }
                    }
                }
                self.final_result.clone()
            }
        });
        Ok(handle)
    }

    /// Write the messages to the Sink.
    pub(crate) async fn write(
        &mut self,
        messages: Vec<Message>,
        cln_token: CancellationToken,
    ) -> Result<()> {
        if messages.is_empty() {
            return Ok(());
        }

        let write_start_time = tokio::time::Instant::now();
        let total_msgs = messages.len();
<<<<<<< HEAD
        let mut retry_attempts = 0;
=======
        let total_msgs_bytes: usize = messages.iter().map(|msg| msg.value.len()).sum();
        let mut attempts = 1;
>>>>>>> 546561ab
        let mut error_map = HashMap::new();
        let mut fallback_msgs = Vec::new();
        let mut serving_msgs = Vec::new();
        // start with the original set of message to be sent.
        // we will overwrite this vec with failed messages and will keep retrying.
        let mut messages_to_send = messages;
        let mut write_errors_total = 0;

        // only breaks out of this loop based on the retry strategy unless all the messages have been written to sink
        // successfully.
        let retry_config = &self.retry_config.clone();
        // Initialize a `StdRng` instance which implements std::marker::Send
        let mut rng = StdRng::from_entropy();

        loop {
            while retry_attempts <= retry_config.sink_max_retry_attempts {
                let status = self
                    .write_to_sink_once(
                        &mut error_map,
                        &mut fallback_msgs,
                        &mut serving_msgs,
                        &mut messages_to_send,
                    )
                    .await;
                match status {
                    Ok(true) => break,
                    Ok(false) => {
                        // Increment retry attempt only if we will retry again
                        // otherwise we will break out of the loop
                        // sleep for the calculated delay only if we are retrying
                        if retry_attempts < retry_config.sink_max_retry_attempts {
                            retry_attempts += 1;
                            write_errors_total += error_map.len();
                            warn!(
                                "Retry attempt {} due to retryable error. Errors: {:?}",
                                retry_attempts, error_map
                            );
                            let delay = Self::calculate_exponential_delay(
                                retry_config,
                                retry_attempts,
                                &mut rng,
                            );
                            sleep(Duration::from_millis(delay as u64)).await;
                        } else {
                            break;
                        }
                    }
                    Err(e) => Err(e)?,
                }

                // if we are shutting down, stop the retry
                if cln_token.is_cancelled() {
                    return Err(Error::Sink(
                        "Cancellation token triggered during retry. \
                        This happens when we are shutting down due to some error \
                        and will no longer re-try writing to sink."
                            .to_string(),
                    ));
                }
            }

            // If after the retries we still have messages to process, handle the post retry failures
            let need_retry = Self::handle_sink_post_retry(
                &mut retry_attempts,
                &mut error_map,
                &mut fallback_msgs,
                &mut messages_to_send,
                retry_config,
            );

            match need_retry {
                // if we are done with the messages, break the loop
                Ok(false) => break,
                // if we need to retry, reset the retry_attempts and error_map
                Ok(true) => {
                    retry_attempts = 0;
                    error_map.clear();
                }
                Err(e) => Err(e)?,
            }
        }

        let fb_msgs_total = fallback_msgs.len();
        let fb_msgs_bytes_total: usize = fallback_msgs.iter().map(|msg| msg.value.len()).sum();
        // If there are fallback messages, write them to the fallback sink
        if !fallback_msgs.is_empty() {
            let fallback_sink_start = time::Instant::now();
            self.handle_fallback_messages(fallback_msgs, retry_config)
                .await?;
            Self::send_fb_sink_metrics(fb_msgs_total, fb_msgs_bytes_total, fallback_sink_start);
        }

        let serving_msgs_total = serving_msgs.len();
        let serving_msgs_bytes_total: usize = serving_msgs.iter().map(|msg| msg.value.len()).sum();
        // If there are serving messages, write them to the serving store
        if !serving_msgs.is_empty() {
            self.handle_serving_messages(serving_msgs).await?;
        }

        if is_mono_vertex() {
            monovertex_metrics()
                .sink
                .time
                .get_or_create(mvtx_forward_metric_labels())
                .observe(write_start_time.elapsed().as_micros() as f64);
            monovertex_metrics()
                .sink
                .write_total
                .get_or_create(mvtx_forward_metric_labels())
                .inc_by((total_msgs - fb_msgs_total) as u64);
            monovertex_metrics()
                .sink
                .write_errors_total
                .get_or_create(mvtx_forward_metric_labels())
                .inc_by((write_errors_total) as u64);
        } else {
            let mut labels = pipeline_metric_labels(VERTEX_TYPE_SINK).clone();
            labels.push((
                PIPELINE_PARTITION_NAME_LABEL.to_string(),
                get_vertex_name().to_string(),
            ));
            pipeline_metrics()
                .forwarder
                .write_total
                .get_or_create(&labels)
                .inc_by((total_msgs - fb_msgs_total - serving_msgs_total) as u64);
            pipeline_metrics()
                .forwarder
                .write_bytes_total
                .get_or_create(&labels)
                .inc_by((total_msgs_bytes - fb_msgs_bytes_total - serving_msgs_bytes_total) as u64);
            pipeline_metrics()
                .forwarder
                .write_processing_time
                .get_or_create(&labels)
                .observe(write_start_time.elapsed().as_micros() as f64);
            pipeline_metrics()
                .forwarder
                .write_error_total
                .get_or_create(&labels)
                .inc_by((write_errors_total) as u64);
        }

        Ok(())
    }

    /// Handles the post retry failures based on the configured strategy,
    /// returns true if we need to retry, else false.
    fn handle_sink_post_retry(
        retry_attempts: &mut u16,
        error_map: &mut HashMap<String, i32>,
        fallback_msgs: &mut Vec<Message>,
        messages_to_send: &mut Vec<Message>,
        retry_config: &RetryConfig,
    ) -> Result<bool> {
        // if we are done with the messages, break the loop
        if messages_to_send.is_empty() {
            return Ok(false);
        }
        // check what is the failure strategy in the config
        let strategy = retry_config.sink_retry_on_fail_strategy.clone();
        match strategy {
            // if we need to retry, return true
            OnFailureStrategy::Retry => {
                warn!(
                    "Using onFailure Retry, Retry attempts {} completed",
                    retry_attempts
                );
                return Ok(true);
            }
            // if we need to drop the messages, log and return false
            OnFailureStrategy::Drop => {
                // log that we are dropping the messages as requested
                warn!(
                    "Dropping messages after {} retry attempts. Errors: {:?}",
                    retry_attempts, error_map
                );
                if is_mono_vertex() {
                    // update the drop metric count with the messages left for sink
                    monovertex_metrics()
                        .sink
                        .dropped_total
                        .get_or_create(mvtx_forward_metric_labels())
                        .inc_by((messages_to_send.len()) as u64);
                } else {
                    pipeline_metrics()
                        .forwarder
                        .drop_total
                        .get_or_create(&pipeline_drop_metric_labels(
                            VERTEX_TYPE_SINK,
                            get_vertex_name(),
                            "retries exhausted in the Sink",
                        ))
                        .inc_by((messages_to_send.len()) as u64);
                }
            }
            // if we need to move the messages to the fallback, return false
            OnFailureStrategy::Fallback => {
                // log that we are moving the messages to the fallback as requested
                warn!(
                    "Moving messages to fallback after {} retry attempts. Errors: {:?}",
                    retry_attempts, error_map
                );
                // move the messages to the fallback messages
                fallback_msgs.append(messages_to_send);
            }
        }
        // if we are done with the messages, break the loop
        Ok(false)
    }

    /// Writes to sink once and will return true if successful, else false. Please note that it
    /// mutates its incoming fields.
    async fn write_to_sink_once(
        &mut self,
        error_map: &mut HashMap<String, i32>,
        fallback_msgs: &mut Vec<Message>,
        serving_msgs: &mut Vec<Message>,
        messages_to_send: &mut Vec<Message>,
    ) -> Result<bool> {
        match self.sink(messages_to_send.clone()).await {
            Ok(response) => {
                // create a map of id to result, since there is no strict requirement
                // for the udsink to return the results in the same order as the requests
                let result_map = response
                    .into_iter()
                    .map(|resp| (resp.id, resp.status))
                    .collect::<HashMap<_, _>>();

                error_map.clear();
                // drain all the messages that were successfully written
                // and keep only the failed messages to send again
                // construct the error map for the failed messages
                messages_to_send.retain(|msg| {
                    if let Some(result) = result_map.get(&msg.id.to_string()) {
                        return match result {
                            ResponseStatusFromSink::Success => false,
                            ResponseStatusFromSink::Failed(err_msg) => {
                                *error_map.entry(err_msg.clone()).or_insert(0) += 1;
                                true
                            }
                            ResponseStatusFromSink::Fallback => {
                                fallback_msgs.push(msg.clone());
                                false
                            }
                            ResponseStatusFromSink::Serve => {
                                serving_msgs.push(msg.clone());
                                false
                            }
                        };
                    }
                    false
                });

                // if all messages are successfully written, break the loop
                if messages_to_send.is_empty() {
                    return Ok(true);
                }

                // we need to retry
                Ok(false)
            }
            Err(e) => Err(e),
        }
    }

    // Writes the fallback messages to the fallback sink
    async fn handle_fallback_messages(
        &mut self,
        fallback_msgs: Vec<Message>,
        retry_config: &RetryConfig,
    ) -> Result<()> {
        if self.fb_sink_handle.is_none() {
            return Err(Error::FbSink(
                "Response contains fallback messages but no fallback sink is configured. \
                Please update the spec to configure fallback sink https://numaflow.numaproj.io/user-guide/sinks/fallback/".to_string(),
            ));
        }

        let mut retry_attempts = 0;
        let mut fallback_error_map = HashMap::new();
        // start with the original set of message to be sent.
        // we will overwrite this vec with failed messages and will keep retrying.
        let mut messages_to_send = fallback_msgs;

        let default_retry = retry_config
            .sink_default_retry_strategy
            .clone()
            .backoff
            .unwrap();
        // steps is the maximum number of retry attempts, excluding the initial attempt
        let max_retry_attempts = default_retry.steps.unwrap();
        let sleep_interval = default_retry.interval.unwrap();

        while retry_attempts <= max_retry_attempts {
            match self.fb_sink(messages_to_send.clone()).await {
                Ok(fb_response) => {
                    // create a map of id to result, since there is no strict requirement
                    // for the udsink to return the results in the same order as the requests
                    let result_map = fb_response
                        .into_iter()
                        .map(|resp| (resp.id, resp.status))
                        .collect::<HashMap<_, _>>();

                    let mut contains_fallback_status = false;
                    let mut contains_serving_status = false;

                    fallback_error_map.clear();
                    // drain all the messages that were successfully written
                    // and keep only the failed messages to send again
                    // construct the error map for the failed messages
                    messages_to_send.retain(|msg| {
                        if let Some(result) = result_map.get(&msg.id.to_string()) {
                            match result {
                                ResponseStatusFromSink::Success => false,
                                ResponseStatusFromSink::Failed(err_msg) => {
                                    *fallback_error_map.entry(err_msg.clone()).or_insert(0) += 1;
                                    // increment fb sink error metric for pipeline
                                    if !is_mono_vertex() {
                                        let mut labels =
                                            pipeline_metric_labels(VERTEX_TYPE_SINK).clone();
                                        labels.push((
                                            PIPELINE_PARTITION_NAME_LABEL.to_string(),
                                            get_vertex_name().to_string(),
                                        ));
                                        pipeline_metrics()
                                            .sink_forwarder
                                            .fbsink_write_error_total
                                            .get_or_create(&labels)
                                            .inc_by(1);
                                    }
                                    true
                                }
                                ResponseStatusFromSink::Fallback => {
                                    contains_fallback_status = true;
                                    false
                                }
                                ResponseStatusFromSink::Serve => {
                                    contains_serving_status = true;
                                    false
                                }
                            }
                        } else {
                            false
                        }
                    });

                    // specifying fallback status in fallback response is not allowed
                    if contains_fallback_status {
                        return Err(Error::FbSink(
                            "Fallback response contains fallback status. \
                            Specifying fallback status in fallback response is not allowed."
                                .to_string(),
                        ));
                    }

                    if contains_serving_status {
                        return Err(Error::FbSink(
                            "Fallback response contains serving status. \
                            Specifying serving status in fallback response is not allowed."
                                .to_string(),
                        ));
                    }

                    if messages_to_send.is_empty() {
                        break;
                    }

                    // increment retry attempt only if we will retry
                    // otherwise break out of the loop
                    // sleep for the calculated delay only if we are retrying
                    if retry_attempts < max_retry_attempts {
                        retry_attempts += 1;
                        warn!(
                            "Fallback sink Retry attempt {} due to retryable error. Errors: {:?}",
                            retry_attempts, fallback_error_map
                        );
                        sleep(tokio::time::Duration::from(sleep_interval)).await;
                    } else {
                        break;
                    }
                }
                Err(e) => return Err(e),
            }
        }
        if !messages_to_send.is_empty() {
            return Err(Error::FbSink(format!(
                "Failed to write messages to fallback sink after {} retry attempts. \
                Max Attempts configured: {} Errors: {:?}",
                retry_attempts, max_retry_attempts, fallback_error_map
            )));
        }
        Ok(())
    }

    // writes the serving messages to the serving store
    async fn handle_serving_messages(&mut self, serving_msgs: Vec<Message>) -> Result<()> {
        let Some(serving_store) = &mut self.serving_store else {
            return Err(Error::Sink(
                "Response contains serving messages but no serving store is configured. \
                Please consider updating spec to configure serving store."
                    .to_string(),
            ));
        };

        // convert Message to StoreEntry
        let mut payloads = Vec::with_capacity(serving_msgs.len());
        for msg in serving_msgs {
            let id = msg
                .headers
                .get(DEFAULT_ID_HEADER)
                .ok_or(Error::Sink("Missing numaflow id header".to_string()))?
                .clone();
            let pod_hash = msg
                .headers
                .get(DEFAULT_POD_HASH_KEY)
                .ok_or(Error::Sink("Missing pod replica header".to_string()))?
                .clone();
            payloads.push(StoreEntry {
                pod_hash,
                id,
                value: msg.value.clone(),
            });
        }

        // push to corresponding store
        match serving_store {
            ServingStore::UserDefined(ud_store) => {
                ud_store.put_datum(get_vertex_name(), payloads).await?;
            }
            ServingStore::Nats(nats_store) => {
                nats_store.put_datum(get_vertex_name(), payloads).await?;
            }
        }

        Ok(())
    }

    // Check if the Sink is ready to accept messages.
    pub(crate) async fn ready(&mut self) -> bool {
        self.health_check_clients.ready().await
    }

    fn send_fb_sink_metrics(
        fb_msgs_total: usize,
        fb_msgs_bytes_total: usize,
        fallback_sink_start: time::Instant,
    ) {
        if is_mono_vertex() {
            monovertex_metrics()
                .fb_sink
                .write_total
                .get_or_create(mvtx_forward_metric_labels())
                .inc_by(fb_msgs_total as u64);
            monovertex_metrics()
                .fb_sink
                .time
                .get_or_create(mvtx_forward_metric_labels())
                .observe(fallback_sink_start.elapsed().as_micros() as f64);
        } else {
            let mut labels = pipeline_metric_labels(VERTEX_TYPE_SINK).clone();
            labels.push((
                PIPELINE_PARTITION_NAME_LABEL.to_string(),
                get_vertex_name().to_string(),
            ));
            pipeline_metrics()
                .sink_forwarder
                .fbsink_write_total
                .get_or_create(&labels)
                .inc_by(fb_msgs_total as u64);
            pipeline_metrics()
                .sink_forwarder
                .fbsink_write_bytes_total
                .get_or_create(&labels)
                .inc_by(fb_msgs_bytes_total as u64);

            pipeline_metrics()
                .sink_forwarder
                .fbsink_write_processing_time
                .get_or_create(&labels)
                .observe(fallback_sink_start.elapsed().as_micros() as f64);
        }
    }

    fn calculate_exponential_delay(
        retry_config: &RetryConfig,
        retry_attempts: u16,
        rng: &mut StdRng,
    ) -> f64 {
        // Calculate the base delay using the initial retry interval and the retry factor
        // The base delay is calculated as: initial_retry_interval * retry_factor^(retry_attempts-1)
        let base_delay = (retry_config.sink_initial_retry_interval_in_ms as f64)
            * retry_config
                .sink_retry_factor
                .powi((retry_attempts - 1) as i32);

        let jitter = retry_config.sink_retry_jitter;
        // If jitter is 0, return the base delay
        // and cap it to the max retry interval
        if jitter == 0.0 {
            return base_delay.min(retry_config.sink_max_retry_interval_in_ms as f64);
        }

        // Apply jitter to the base delay
        // jitter is a value between 0 and 1
        // 1.0 - jitter gives us the lower bound and 1.0 + jitter gives us the upper bound
        let jitter_factor: f64 = rng.gen_range(1.0 - jitter..=1.0 + jitter);
        (base_delay * jitter_factor).min(retry_config.sink_max_retry_interval_in_ms as f64)
    }
}

/// Sink's status for each [Message] written to Sink.
#[derive(PartialEq, Debug)]
pub(crate) enum ResponseStatusFromSink {
    /// Successfully wrote to the Sink.
    Success,
    /// Failed with error message.
    Failed(String),
    /// Write to FallBack Sink.
    Fallback,
    /// Write to serving store.
    Serve,
}

/// Sink will give a response per [Message].
#[derive(Debug, PartialEq)]
pub(crate) struct ResponseFromSink {
    /// Unique id per [Message]. We need to track per [Message] status.
    pub(crate) id: String,
    /// Status of the "sink" operation per [Message].
    pub(crate) status: ResponseStatusFromSink,
    pub(crate) serve_response: Option<Vec<u8>>,
}

impl From<sink_response::Result> for ResponseFromSink {
    fn from(value: sink_response::Result) -> Self {
        let status = match value.status() {
            Success => ResponseStatusFromSink::Success,
            Failure => ResponseStatusFromSink::Failed(value.err_msg),
            Fallback => ResponseStatusFromSink::Fallback,
            Serve => ResponseStatusFromSink::Serve,
        };
        Self {
            id: value.id,
            status,
            serve_response: value.serve_response,
        }
    }
}

impl Drop for SinkWriter {
    fn drop(&mut self) {}
}

#[cfg(test)]
mod tests {
    use super::*;
    use crate::config::pipeline::NatsStoreConfig;
    use crate::message::{IntOffset, Message, MessageID, Offset, ReadAck};
    use crate::shared::grpc::create_rpc_channel;
    use crate::sink::serve::nats::NatsServingStore;
    use async_nats::jetstream;
    use async_nats::jetstream::kv::Config;
    use chrono::{TimeZone, Utc};
    use numaflow::sink;
    use numaflow_pb::clients::sink::{SinkRequest, SinkResponse};
    use std::sync::Arc;
    use tokio::time::Duration;
    use tokio_util::sync::CancellationToken;

    struct SimpleSink;
    #[tonic::async_trait]
    impl sink::Sinker for SimpleSink {
        async fn sink(&self, mut input: Receiver<sink::SinkRequest>) -> Vec<sink::Response> {
            let mut responses: Vec<sink::Response> = Vec::new();
            while let Some(datum) = input.recv().await {
                if datum.keys.first().unwrap() == "fallback" {
                    responses.push(sink::Response::fallback(datum.id));
                    continue;
                } else if datum.keys.first().unwrap() == "error" {
                    responses.push(sink::Response::failure(
                        datum.id,
                        "simple error".to_string(),
                    ));
                } else if datum.keys.first().unwrap() == "serve" {
                    responses.push(sink::Response::serve(datum.id, "serve-response".into()));
                } else {
                    responses.push(sink::Response::ok(datum.id));
                }
            }
            responses
        }
    }

    #[tokio::test]
    async fn test_write() {
        let cln_token = CancellationToken::new();
        let mut sink_writer = SinkWriterBuilder::new(
            10,
            Duration::from_secs(1),
            SinkClientType::Log,
            TrackerHandle::new(None, None),
        )
        .build()
        .await
        .unwrap();

        let messages: Vec<Message> = (0..5)
            .map(|i| Message {
                typ: Default::default(),
                keys: Arc::from(vec![format!("key_{}", i)]),
                tags: None,
                value: format!("message {}", i).as_bytes().to_vec().into(),
                offset: Offset::Int(IntOffset::new(i, 0)),
                event_time: Utc::now(),
                watermark: None,
                id: MessageID {
                    vertex_name: "vertex".to_string().into(),
                    offset: format!("offset_{}", i).into(),
                    index: i as i32,
                },
                headers: HashMap::new(),
                metadata: None,
            })
            .collect();

        let result = sink_writer.write(messages.clone(), cln_token).await;
        assert!(result.is_ok());
    }

    #[tokio::test]
    async fn test_streaming_write() {
        let cln_token = CancellationToken::new();
        let tracker_handle = TrackerHandle::new(None, None);
        let sink_writer = SinkWriterBuilder::new(
            10,
            Duration::from_millis(100),
            SinkClientType::Log,
            tracker_handle.clone(),
        )
        .build()
        .await
        .unwrap();

        let messages: Vec<Message> = (0..10)
            .map(|i| Message {
                typ: Default::default(),
                keys: Arc::from(vec![format!("key_{}", i)]),
                tags: None,
                value: format!("message {}", i).as_bytes().to_vec().into(),
                offset: Offset::Int(IntOffset::new(i, 0)),
                event_time: Utc::now(),
                watermark: None,
                id: MessageID {
                    vertex_name: "vertex".to_string().into(),
                    offset: format!("offset_{}", i).into(),
                    index: i as i32,
                },
                headers: HashMap::new(),
                metadata: None,
            })
            .collect();

        let (tx, rx) = mpsc::channel(10);
        let mut ack_rxs = vec![];
        for msg in messages {
            let (ack_tx, ack_rx) = oneshot::channel();
            ack_rxs.push(ack_rx);
            tracker_handle.insert(&msg, ack_tx).await.unwrap();
            let _ = tx.send(msg).await;
        }
        drop(tx);

        let handle = sink_writer
            .streaming_write(ReceiverStream::new(rx), cln_token)
            .await
            .unwrap();

        let _ = handle.await.unwrap();
        for ack_rx in ack_rxs {
            assert_eq!(ack_rx.await.unwrap(), ReadAck::Ack);
        }
        // check if the tracker is empty
        assert!(tracker_handle.is_empty().await.unwrap());
    }

    #[tokio::test]
    async fn test_streaming_write_error() {
        let tracker_handle = TrackerHandle::new(None, None);
        // start the server
        let (_shutdown_tx, shutdown_rx) = oneshot::channel();
        let tmp_dir = tempfile::TempDir::new().unwrap();
        let sock_file = tmp_dir.path().join("sink.sock");
        let server_info_file = tmp_dir.path().join("sink-server-info");

        let server_info = server_info_file.clone();
        let server_socket = sock_file.clone();

        let _server_handle = tokio::spawn(async move {
            sink::Server::new(SimpleSink)
                .with_socket_file(server_socket)
                .with_server_info_file(server_info)
                .start_with_shutdown(shutdown_rx)
                .await
                .expect("failed to start sink server");
        });

        // wait for the server to start
        sleep(Duration::from_millis(100)).await;

        let sink_writer = SinkWriterBuilder::new(
            10,
            Duration::from_millis(100),
            SinkClientType::UserDefined(SinkClient::new(
                create_rpc_channel(sock_file).await.unwrap(),
            )),
            tracker_handle.clone(),
        )
        .build()
        .await
        .unwrap();

        let messages: Vec<Message> = (0..10)
            .map(|i| Message {
                typ: Default::default(),
                keys: Arc::from(vec!["error".to_string()]),
                tags: None,
                value: format!("message {}", i).as_bytes().to_vec().into(),
                offset: Offset::Int(IntOffset::new(i, 0)),
                event_time: Utc::now(),
                watermark: None,
                id: MessageID {
                    vertex_name: "vertex".to_string().into(),
                    offset: format!("offset_{}", i).into(),
                    index: i as i32,
                },
                headers: HashMap::new(),
                metadata: None,
            })
            .collect();

        let (tx, rx) = mpsc::channel(10);
        let mut ack_rxs = vec![];
        for msg in messages {
            let (ack_tx, ack_rx) = oneshot::channel();
            ack_rxs.push(ack_rx);
            tracker_handle.insert(&msg, ack_tx).await.unwrap();
            let _ = tx.send(msg).await;
        }
        drop(tx);
        let cln_token = CancellationToken::new();
        let handle = sink_writer
            .streaming_write(ReceiverStream::new(rx), cln_token.clone())
            .await
            .unwrap();

        // cancel the token after 1 second to exit from the retry loop
        tokio::spawn(async move {
            sleep(Duration::from_secs(1)).await;
            cln_token.cancel();
        });

        let _ = handle.await.unwrap();
        for ack_rx in ack_rxs {
            assert_eq!(ack_rx.await.unwrap(), ReadAck::Nak);
        }

        // check if the tracker is empty
        assert!(tracker_handle.is_empty().await.unwrap());
    }

    #[tokio::test]
    async fn test_fallback_write() {
        let cln_token = CancellationToken::new();
        let tracker_handle = TrackerHandle::new(None, None);

        // start the server
        let (_shutdown_tx, shutdown_rx) = oneshot::channel();
        let tmp_dir = tempfile::TempDir::new().unwrap();
        let sock_file = tmp_dir.path().join("sink.sock");
        let server_info_file = tmp_dir.path().join("sink-server-info");

        let server_info = server_info_file.clone();
        let server_socket = sock_file.clone();

        let _server_handle = tokio::spawn(async move {
            sink::Server::new(SimpleSink)
                .with_socket_file(server_socket)
                .with_server_info_file(server_info)
                .start_with_shutdown(shutdown_rx)
                .await
                .expect("failed to start sink server");
        });

        // wait for the server to start
        sleep(Duration::from_millis(100)).await;

        let sink_writer = SinkWriterBuilder::new(
            10,
            Duration::from_millis(100),
            SinkClientType::UserDefined(SinkClient::new(
                create_rpc_channel(sock_file).await.unwrap(),
            )),
            tracker_handle.clone(),
        )
        .fb_sink_client(SinkClientType::Log)
        .build()
        .await
        .unwrap();

        let messages: Vec<Message> = (0..20)
            .map(|i| Message {
                typ: Default::default(),
                keys: Arc::from(vec!["fallback".to_string()]),
                tags: None,
                value: format!("message {}", i).as_bytes().to_vec().into(),
                offset: Offset::Int(IntOffset::new(i, 0)),
                event_time: Utc::now(),
                watermark: None,
                id: MessageID {
                    vertex_name: "vertex".to_string().into(),
                    offset: format!("offset_{}", i).into(),
                    index: i as i32,
                },
                headers: HashMap::new(),
                metadata: None,
            })
            .collect();

        let (tx, rx) = mpsc::channel(20);
        let mut ack_rxs = vec![];
        for msg in messages {
            let (ack_tx, ack_rx) = oneshot::channel();
            tracker_handle.insert(&msg, ack_tx).await.unwrap();
            ack_rxs.push(ack_rx);
            let _ = tx.send(msg).await;
        }
        drop(tx);
        let handle = sink_writer
            .streaming_write(ReceiverStream::new(rx), cln_token)
            .await
            .unwrap();

        let _ = handle.await.unwrap();
        for ack_rx in ack_rxs {
            assert_eq!(ack_rx.await.unwrap(), ReadAck::Ack);
        }

        // check if the tracker is empty
        assert!(tracker_handle.is_empty().await.unwrap());
    }

    #[cfg(feature = "nats-tests")]
    #[tokio::test]
    async fn test_serving_write() {
        let js_url = "localhost:4222";
        let client = async_nats::connect(js_url).await.unwrap();
        let context = jetstream::new(client);
        let serving_store = "test_serving_write";

        // Delete bucket so that re-running the test won't fail
        let _ = context.delete_key_value(serving_store).await;

        let kv_store = context
            .create_key_value(Config {
                bucket: serving_store.to_string(),
                description: "test_description".to_string(),
                history: 15,
                ..Default::default()
            })
            .await
            .unwrap();

        let tracker_handle = TrackerHandle::new(None, None);
        let serving_store = ServingStore::Nats(
            NatsServingStore::new(
                context.clone(),
                NatsStoreConfig {
                    rs_store_name: serving_store.to_string(),
                },
            )
            .await
            .unwrap(),
        );

        // start the server
        let (_shutdown_tx, shutdown_rx) = oneshot::channel();
        let tmp_dir = tempfile::TempDir::new().unwrap();
        let sock_file = tmp_dir.path().join("sink.sock");
        let server_info_file = tmp_dir.path().join("sink-server-info");

        let server_info = server_info_file.clone();
        let server_socket = sock_file.clone();

        let _server_handle = tokio::spawn(async move {
            sink::Server::new(SimpleSink)
                .with_socket_file(server_socket)
                .with_server_info_file(server_info)
                .start_with_shutdown(shutdown_rx)
                .await
                .expect("failed to start sink server");
        });

        // wait for the server to start
        sleep(Duration::from_millis(100)).await;

        let sink_writer = SinkWriterBuilder::new(
            10,
            Duration::from_millis(100),
            SinkClientType::UserDefined(SinkClient::new(
                create_rpc_channel(sock_file).await.unwrap(),
            )),
            tracker_handle.clone(),
        )
        .serving_store(serving_store.clone())
        .build()
        .await
        .unwrap();

        let messages: Vec<Message> = (0..10)
            .map(|i| {
                let mut headers = HashMap::new();
                headers.insert(DEFAULT_ID_HEADER.to_string(), format!("id_{}", i));
                headers.insert(DEFAULT_POD_HASH_KEY.to_string(), "abcd".to_string());
                Message {
                    typ: Default::default(),
                    keys: Arc::from(vec!["serve".to_string()]),
                    tags: None,
                    value: vec![1, 2, 3].into(),
                    offset: Offset::Int(IntOffset::new(i, 0)),
                    event_time: Default::default(),
                    watermark: None,
                    id: MessageID {
                        vertex_name: "vertex".to_string().into(),
                        offset: "123".to_string().into(),
                        index: i as i32,
                    },
                    headers,
                    metadata: None,
                }
            })
            .collect();

        let (tx, rx) = mpsc::channel(10);
        let mut ack_rxs = vec![];
        for msg in messages {
            let (ack_tx, ack_rx) = oneshot::channel();
            ack_rxs.push(ack_rx);
            tracker_handle.insert(&msg, ack_tx).await.unwrap();
            let _ = tx.send(msg).await;
        }
        drop(tx);
        let cln_token = CancellationToken::new();
        let handle = sink_writer
            .streaming_write(ReceiverStream::new(rx), cln_token.clone())
            .await
            .unwrap();

        let _ = handle.await.unwrap();
        for ack_rx in ack_rxs {
            assert_eq!(ack_rx.await.unwrap(), ReadAck::Ack);
        }

        // check if the tracker is empty
        assert!(tracker_handle.is_empty().await.unwrap());

        let keys: Vec<_> = kv_store.keys().await.unwrap().collect().await;
        assert_eq!(keys.len(), 10);
    }

    #[test]
    fn test_message_to_sink_request() {
        let message = Message {
            typ: Default::default(),
            keys: Arc::from(vec!["key1".to_string()]),
            tags: None,
            value: vec![1, 2, 3].into(),
            offset: Offset::Int(IntOffset::new(0, 0)),
            event_time: Utc.timestamp_opt(1627846261, 0).unwrap(),
            watermark: None,
            id: MessageID {
                vertex_name: "vertex".to_string().into(),
                offset: "123".to_string().into(),
                index: 0,
            },
            headers: HashMap::new(),
            metadata: None,
        };

        let request: SinkRequest = message.into();
        assert!(request.request.is_some());
    }

    #[test]
    fn test_sink_response_to_response_from_sink() {
        let sink_response = SinkResponse {
            results: vec![sink_response::Result {
                id: "123".to_string(),
                status: Success as i32,
                err_msg: "".to_string(),
                serve_response: None,
            }],
            handshake: None,
            status: None,
        };

        let results: Vec<ResponseFromSink> = sink_response
            .results
            .into_iter()
            .map(Into::into)
            .collect::<Vec<_>>();
        assert!(!results.is_empty());

        assert_eq!(results.first().unwrap().id, "123");
        assert_eq!(
            results.first().unwrap().status,
            ResponseStatusFromSink::Success
        );
    }

    #[test]
    fn test_calculate_exponential_delay_no_jitter() {
        let retry_config = RetryConfig {
            sink_initial_retry_interval_in_ms: 100,
            sink_retry_factor: 2.0,
            sink_retry_jitter: 0.0,
            sink_max_retry_interval_in_ms: 1000,
            ..Default::default()
        };

        let mut rng = StdRng::from_entropy();
        let delay = SinkWriter::calculate_exponential_delay(&retry_config, 3, &mut rng);
        // Base delay: 100 * 2^(3-1) = 400
        assert_eq!(delay, 400.0);
    }

    #[test]
    fn test_calculate_exponential_delay_with_jitter() {
        let retry_config = RetryConfig {
            sink_initial_retry_interval_in_ms: 100,
            sink_retry_factor: 2.0,
            sink_retry_jitter: 0.5,
            sink_max_retry_interval_in_ms: 1000,
            ..Default::default()
        };

        let mut rng = StdRng::from_entropy();
        let delay = SinkWriter::calculate_exponential_delay(&retry_config, 3, &mut rng);

        // Base delay: 100 * 2^(3-1) = 400
        // Jitter range: 400 * (1.0 - 0.5) to 400 * (1.0 + 0.5) = 200 to 600
        assert!(delay >= 200.0 && delay <= 600.0);
    }

    #[test]
    fn test_calculate_exponential_delay_max_cap() {
        let retry_config = RetryConfig {
            sink_initial_retry_interval_in_ms: 100,
            sink_retry_factor: 10.0,
            sink_retry_jitter: 0.0,
            sink_max_retry_interval_in_ms: 1000,
            ..Default::default()
        };

        let mut rng = StdRng::from_entropy();
        let delay = SinkWriter::calculate_exponential_delay(&retry_config, 3, &mut rng);

        // Base delay: 100 * 10^(3-1) = 100000, but capped at 1000
        assert_eq!(delay, 1000.0);
    }
}<|MERGE_RESOLUTION|>--- conflicted
+++ resolved
@@ -499,12 +499,8 @@
 
         let write_start_time = tokio::time::Instant::now();
         let total_msgs = messages.len();
-<<<<<<< HEAD
         let mut retry_attempts = 0;
-=======
         let total_msgs_bytes: usize = messages.iter().map(|msg| msg.value.len()).sum();
-        let mut attempts = 1;
->>>>>>> 546561ab
         let mut error_map = HashMap::new();
         let mut fallback_msgs = Vec::new();
         let mut serving_msgs = Vec::new();
