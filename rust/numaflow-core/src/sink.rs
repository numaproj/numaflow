//! The [Sink] serves as the endpoint for processed data that has been outputted from the platform,
//! which is then sent to an external system or application.
//!
//! [Sink]: https://numaflow.numaproj.io/user-guide/sinks/overview/

use numaflow_pb::clients::serving::serving_store_client::ServingStoreClient;
use numaflow_pb::clients::sink::Status::{Failure, Fallback, Serve, Success};
use numaflow_pb::clients::sink::sink_client::SinkClient;
use numaflow_pb::clients::sink::sink_response;
use numaflow_sqs::sink::SqsSink;
use rand::rngs::StdRng;
use rand::{Rng, SeedableRng};
use serving::{DEFAULT_ID_HEADER, DEFAULT_POD_HASH_KEY};
use std::collections::HashMap;
use std::time::Duration;
use tokio::sync::mpsc::Receiver;
use tokio::sync::{mpsc, oneshot};
use tokio::task::JoinHandle;
use tokio::time::sleep;
use tokio::{pin, time};
use tokio_stream::StreamExt;
use tokio_stream::wrappers::ReceiverStream;
use tokio_util::sync::CancellationToken;
use tonic::transport::Channel;
use tracing::{error, info, warn};
use user_defined::UserDefinedSink;

use crate::Result;
use crate::config::components::sink::{OnFailureStrategy, RetryConfig};
use crate::config::pipeline::VERTEX_TYPE_SINK;
use crate::config::{get_vertex_name, is_mono_vertex};
use crate::error::Error;
use crate::message::Message;
use crate::metrics::{
    PIPELINE_PARTITION_NAME_LABEL, monovertex_metrics, mvtx_forward_metric_labels,
    pipeline_drop_metric_labels, pipeline_metric_labels, pipeline_metrics,
};
use crate::sink::serve::{ServingStore, StoreEntry};
use crate::tracker::TrackerHandle;

/// A [Blackhole] sink which reads but never writes to anywhere, semantic equivalent of `/dev/null`.
///
/// [Blackhole]: https://numaflow.numaproj.io/user-guide/sinks/blackhole/
mod blackhole;

/// [log] sink prints out the read messages on to stdout.
///
/// [Log]: https://numaflow.numaproj.io/user-guide/sinks/log/
mod log;

/// Serving [ServingStore] to store the result of the serving pipeline. It also contains the builtin [serve::ServeSink]
/// to write to the serving store.
pub mod serve;

mod sqs;
/// [User-Defined Sink] extends Numaflow to add custom sources supported outside the builtins.
///
/// [User-Defined Sink]: https://numaflow.numaproj.io/user-guide/sinks/user-defined-sinks/
mod user_defined;

/// Set of items to be implemented be a Numaflow Sink.
///
/// [Sink]: https://numaflow.numaproj.io/user-guide/sinks/overview/
#[trait_variant::make(Sink: Send)]
#[allow(dead_code)]
pub(crate) trait LocalSink {
    /// Write the messages to the Sink.
    async fn sink(&mut self, messages: Vec<Message>) -> Result<Vec<ResponseFromSink>>;
}

/// SinkActorMessage is a message that is sent to the SinkActor.
struct SinkActorMessage {
    messages: Vec<Message>,
    respond_to: oneshot::Sender<Result<Vec<ResponseFromSink>>>,
}

/// SinkActor is an actor that handles messages sent to the Sink.
struct SinkActor<T> {
    actor_messages: Receiver<SinkActorMessage>,
    sink: T,
}

impl<T> SinkActor<T>
where
    T: Sink,
{
    fn new(actor_messages: Receiver<SinkActorMessage>, sink: T) -> Self {
        Self {
            actor_messages,
            sink,
        }
    }

    async fn handle_message(&mut self, msg: SinkActorMessage) {
        let result = self.sink.sink(msg.messages).await;
        let _ = msg.respond_to.send(result);
    }

    async fn run(mut self) {
        while let Some(msg) = self.actor_messages.recv().await {
            self.handle_message(msg).await;
        }
    }
}

pub(crate) enum SinkClientType {
    Log,
    Blackhole,
    Serve,
    UserDefined(SinkClient<Channel>),
    Sqs(SqsSink),
}

/// User defined clients which will be used for doing sidecar health checks.
#[derive(Clone)]
struct HealthCheckClients {
    sink_client: Option<SinkClient<Channel>>,
    fb_sink_client: Option<SinkClient<Channel>>,
    store_client: Option<ServingStoreClient<Channel>>,
}

impl HealthCheckClients {
    pub(crate) async fn ready(&mut self) -> bool {
        let sink = if let Some(sink_client) = &mut self.sink_client {
            match sink_client.is_ready(tonic::Request::new(())).await {
                Ok(ready) => ready.into_inner().ready,
                Err(e) => {
                    error!(?e, "Sink client is not ready");
                    false
                }
            }
        } else {
            true
        };

        let fb_sink = if let Some(fb_sink_client) = &mut self.fb_sink_client {
            match fb_sink_client.is_ready(tonic::Request::new(())).await {
                Ok(ready) => ready.into_inner().ready,
                Err(e) => {
                    error!(?e, "Fallback Sink client is not ready");
                    false
                }
            }
        } else {
            true
        };

        let serve_store = if let Some(store_client) = &mut self.store_client {
            match store_client.is_ready(tonic::Request::new(())).await {
                Ok(ready) => ready.into_inner().ready,
                Err(e) => {
                    error!(?e, "Store client is not ready");
                    false
                }
            }
        } else {
            true
        };

        sink && fb_sink && serve_store
    }
}

/// HealthCheckClientsBuilder is a builder for HealthCheckClients.
struct HealthCheckClientsBuilder {
    sink_client: Option<SinkClient<Channel>>,
    fb_sink_client: Option<SinkClient<Channel>>,
    store_client: Option<ServingStoreClient<Channel>>,
}

impl HealthCheckClientsBuilder {
    fn new() -> Self {
        Self {
            sink_client: None,
            fb_sink_client: None,
            store_client: None,
        }
    }

    fn sink_client(mut self, sink_client: SinkClient<Channel>) -> Self {
        self.sink_client = Some(sink_client);
        self
    }

    fn fb_sink_client(mut self, fb_sink_client: SinkClient<Channel>) -> Self {
        self.fb_sink_client = Some(fb_sink_client);
        self
    }

    fn store_client(mut self, store_client: ServingStoreClient<Channel>) -> Self {
        self.store_client = Some(store_client);
        self
    }

    fn build(self) -> HealthCheckClients {
        HealthCheckClients {
            sink_client: self.sink_client,
            fb_sink_client: self.fb_sink_client,
            store_client: self.store_client,
        }
    }
}

/// SinkWriter is a writer that writes messages to the Sink.
///
/// Error handling and shutdown: There can non-retryable errors(udsink panics etc), in that case we will
/// cancel the token to indicate the upstream not send any more messages to the sink, we drain any inflight
/// messages that are in input stream and nack them using the tracker, when the upstream stops sending
/// messages the input stream will be closed, and we will stop the component.
#[derive(Clone)]
pub(super) struct SinkWriter {
    batch_size: usize,
    chunk_timeout: Duration,
    retry_config: RetryConfig,
    sink_handle: mpsc::Sender<SinkActorMessage>,
    fb_sink_handle: Option<mpsc::Sender<SinkActorMessage>>,
    tracker_handle: TrackerHandle,
    shutting_down: bool,
    final_result: Result<()>,
    serving_store: Option<ServingStore>,
    health_check_clients: HealthCheckClients,
}

/// SinkWriterBuilder is a builder to build a SinkWriter.
pub(crate) struct SinkWriterBuilder {
    batch_size: usize,
    chunk_timeout: Duration,
    retry_config: RetryConfig,
    sink_client: SinkClientType,
    fb_sink_client: Option<SinkClientType>,
    tracker_handle: TrackerHandle,
    serving_store: Option<ServingStore>,
}

impl SinkWriterBuilder {
    pub(crate) fn new(
        batch_size: usize,
        chunk_timeout: Duration,
        sink_type: SinkClientType,
        tracker_handle: TrackerHandle,
    ) -> Self {
        Self {
            batch_size,
            chunk_timeout,
            retry_config: RetryConfig::default(),
            sink_client: sink_type,
            fb_sink_client: None,
            tracker_handle,
            serving_store: None,
        }
    }

    pub(crate) fn retry_config(mut self, retry_config: RetryConfig) -> Self {
        self.retry_config = retry_config;
        self
    }

    pub(crate) fn fb_sink_client(mut self, fb_sink_client: SinkClientType) -> Self {
        self.fb_sink_client = Some(fb_sink_client);
        self
    }

    pub(crate) fn serving_store(mut self, serving_store: ServingStore) -> Self {
        self.serving_store = Some(serving_store);
        self
    }

    /// Build the SinkWriter, it also starts the SinkActor to handle messages.
    pub(crate) async fn build(self) -> Result<SinkWriter> {
        let (sink_handle, receiver) = mpsc::channel(self.batch_size);
        let mut health_check_builder = HealthCheckClientsBuilder::new();

        // starting sinks
        match self.sink_client {
            SinkClientType::Log => {
                let log_sink = log::LogSink;
                tokio::spawn(async {
                    let actor = SinkActor::new(receiver, log_sink);
                    actor.run().await;
                });
            }
            SinkClientType::Serve => {
                let serve_sink = serve::ServeSink;
                tokio::spawn(async {
                    let actor = SinkActor::new(receiver, serve_sink);
                    actor.run().await;
                });
            }
            SinkClientType::Blackhole => {
                let blackhole_sink = blackhole::BlackholeSink;
                tokio::spawn(async {
                    let actor = SinkActor::new(receiver, blackhole_sink);
                    actor.run().await;
                });
            }
            SinkClientType::UserDefined(sink_client) => {
                health_check_builder = health_check_builder.sink_client(sink_client.clone());
                let sink = UserDefinedSink::new(sink_client).await?;
                tokio::spawn(async {
                    let actor = SinkActor::new(receiver, sink);
                    actor.run().await;
                });
            }
            SinkClientType::Sqs(sqs_sink) => {
                tokio::spawn(async {
                    let actor = SinkActor::new(receiver, sqs_sink);
                    actor.run().await;
                });
            }
        };

        // start fallback sinks
        let fb_sink_handle = if let Some(fb_sink_client) = self.fb_sink_client {
            let (fb_sender, fb_receiver) = mpsc::channel(self.batch_size);
            match fb_sink_client {
                SinkClientType::Log => {
                    let log_sink = log::LogSink;
                    tokio::spawn(async {
                        let actor = SinkActor::new(fb_receiver, log_sink);
                        actor.run().await;
                    });
                }
                SinkClientType::Serve => {
                    let serve_sink = serve::ServeSink;
                    tokio::spawn(async {
                        let actor = SinkActor::new(fb_receiver, serve_sink);
                        actor.run().await;
                    });
                }
                SinkClientType::Blackhole => {
                    let blackhole_sink = blackhole::BlackholeSink;
                    tokio::spawn(async {
                        let actor = SinkActor::new(fb_receiver, blackhole_sink);
                        actor.run().await;
                    });
                }
                SinkClientType::UserDefined(sink_client) => {
                    health_check_builder = health_check_builder.fb_sink_client(sink_client.clone());
                    let sink = UserDefinedSink::new(sink_client).await?;
                    tokio::spawn(async {
                        let actor = SinkActor::new(fb_receiver, sink);
                        actor.run().await;
                    });
                }
                SinkClientType::Sqs(sqs_sink) => {
                    tokio::spawn(async {
                        let actor = SinkActor::new(fb_receiver, sqs_sink);
                        actor.run().await;
                    });
                }
            };
            Some(fb_sender)
        } else {
            None
        };

        // NOTE: we do not start the serving store sink because it is over unary while the rest are
        // streaming.

        if let Some(ServingStore::UserDefined(store)) = &self.serving_store {
            health_check_builder = health_check_builder.store_client(store.get_store_client());
        }

        let health_check_clients = health_check_builder.build();

        Ok(SinkWriter {
            batch_size: self.batch_size,
            chunk_timeout: self.chunk_timeout,
            retry_config: self.retry_config,
            sink_handle,
            fb_sink_handle,
            tracker_handle: self.tracker_handle,
            shutting_down: false,
            final_result: Ok(()),
            serving_store: self.serving_store,
            health_check_clients,
        })
    }
}

impl SinkWriter {
    /// Sink the messages to the Sink.
    async fn sink(&self, messages: Vec<Message>) -> Result<Vec<ResponseFromSink>> {
        let (tx, rx) = oneshot::channel();
        let msg = SinkActorMessage {
            messages,
            respond_to: tx,
        };
        let _ = self.sink_handle.send(msg).await;
        rx.await.expect("Error receiving response from sink actor")
    }

    /// Sink the messages to the Fallback Sink.
    async fn fb_sink(&self, messages: Vec<Message>) -> Result<Vec<ResponseFromSink>> {
        if self.fb_sink_handle.is_none() {
            return Err(Error::FbSink(
                "Response contains fallback messages but no fallback sink is configured. \
                Please update the spec to configure fallback sink https://numaflow.numaproj.io/user-guide/sinks/fallback/ ".to_string(),
            ));
        }

        let (tx, rx) = oneshot::channel();
        let msg = SinkActorMessage {
            messages,
            respond_to: tx,
        };
        let _ = self.fb_sink_handle.as_ref().unwrap().send(msg).await;
        rx.await.unwrap()
    }

    /// Streaming write the messages to the Sink, it will keep writing messages until the stream is
    /// closed or the cancellation token is triggered.
    pub(super) async fn streaming_write(
        mut self,
        messages_stream: ReceiverStream<Message>,
        cln_token: CancellationToken,
    ) -> Result<JoinHandle<Result<()>>> {
        let handle: JoinHandle<Result<()>> = tokio::spawn({
            async move {
                info!(?self.batch_size, ?self.chunk_timeout, "Starting sink writer");
                let chunk_stream =
                    messages_stream.chunks_timeout(self.batch_size, self.chunk_timeout);

                pin!(chunk_stream);

                loop {
                    let batch = match chunk_stream.next().await {
                        Some(batch) => batch,
                        None => {
                            break;
                        }
                    };

                    // we are in shutting down mode, we will not be writing to the sink
                    // tell tracker to nack the messages.
                    if self.shutting_down {
                        for msg in batch.iter() {
                            self.tracker_handle
                                .discard(msg.offset.clone())
                                .await
                                .expect("Error discarding message");
                        }
                        continue;
                    }

                    if batch.is_empty() {
                        continue;
                    }

                    let offsets = batch
                        .iter()
                        .map(|msg| msg.offset.clone())
                        .collect::<Vec<_>>();

                    // filter out the messages which needs to be dropped
                    let batch = batch
                        .into_iter()
                        .filter(|msg| !msg.dropped())
                        .collect::<Vec<_>>();
                    match self.write(batch.clone(), cln_token.clone()).await {
                        Ok(_) => {
                            for offset in offsets {
                                // Delete the message from the tracker
                                self.tracker_handle
                                    .delete(offset)
                                    .await
                                    .expect("tracker delete should never fail");
                            }
                        }
                        Err(e) => {
                            // if there is a critical error, cancel the token and let upstream know
                            // that we are shutting down and stop sending messages to the sink
                            error!(?e, "Error writing to sink");
                            cln_token.cancel();
                            for offset in offsets {
                                // Discard the message from the tracker
                                self.tracker_handle.discard(offset).await?;
                            }
                            self.final_result = Err(e);
                            self.shutting_down = true;
                        }
                    }
                }
                self.final_result.clone()
            }
        });
        Ok(handle)
    }

    /// Write the messages to the Sink.
    pub(crate) async fn write(
        &mut self,
        messages: Vec<Message>,
        cln_token: CancellationToken,
    ) -> Result<()> {
        if messages.is_empty() {
            return Ok(());
        }

        let write_start_time = tokio::time::Instant::now();
        let total_msgs = messages.len();
<<<<<<< HEAD
        let mut attempts = 0;
=======
        let mut retry_attempts = 0;
        let total_msgs_bytes: usize = messages.iter().map(|msg| msg.value.len()).sum();
>>>>>>> d264f0eb
        let mut error_map = HashMap::new();
        let mut fallback_msgs = Vec::new();
        let mut serving_msgs = Vec::new();
        // start with the original set of message to be sent.
        // we will overwrite this vec with failed messages and will keep retrying.
        let mut messages_to_send = messages;
        let mut write_errors_total = 0;

        // only breaks out of this loop based on the retry strategy unless all the messages have been written to sink
        // successfully.
        let retry_config = &self.retry_config.clone();
        // Initialize a `StdRng` instance which implements std::marker::Send
        let mut rng = StdRng::from_entropy();

        loop {
<<<<<<< HEAD
            while attempts < retry_config.sink_max_retry_attempts {
=======
            while retry_attempts <= retry_config.sink_max_retry_attempts {
>>>>>>> d264f0eb
                let status = self
                    .write_to_sink_once(
                        &mut error_map,
                        &mut fallback_msgs,
                        &mut serving_msgs,
                        &mut messages_to_send,
                    )
                    .await;
                match status {
                    Ok(true) => break,
                    Ok(false) => {
                        // Increment retry attempt only if we will retry again
                        // otherwise we will break out of the loop
                        // sleep for the calculated delay only if we are retrying
                        if retry_attempts >= retry_config.sink_max_retry_attempts {
                            break;
                        }
                        retry_attempts += 1;
                        write_errors_total += error_map.len();
                        warn!(
<<<<<<< HEAD
                            "Retry attempt {} due to retryable error. Errors: {:?}",
                            attempts + 1,
                            error_map
=======
                            retry_attempt = retry_attempts,
                            ?error_map,
                            "Retrying due to retryable error."
>>>>>>> d264f0eb
                        );
                        let delay = Self::calculate_exponential_delay(
                            retry_config,
                            retry_attempts,
                            &mut rng,
                        );
                        sleep(Duration::from_millis(delay as u64)).await;
                    }
                    Err(e) => Err(e)?,
                }

                // if we are shutting down, stop the retry
                if cln_token.is_cancelled() {
                    return Err(Error::Sink(
                        "Cancellation token triggered during retry. \
                        This happens when we are shutting down due to some error \
                        and will no longer re-try writing to sink."
                            .to_string(),
                    ));
                }
            }

            // If after the retries we still have messages to process, handle the post retry failures
            let need_retry = Self::handle_sink_post_retry(
                &mut retry_attempts,
                &mut error_map,
                &mut fallback_msgs,
                &mut messages_to_send,
                retry_config,
            );

            match need_retry {
                // if we are done with the messages, break the loop
                Ok(false) => break,
                // if we need to retry, reset the retry_attempts and error_map
                Ok(true) => {
                    retry_attempts = 0;
                    error_map.clear();
                }
                Err(e) => Err(e)?,
            }
        }

        let fb_msgs_total = fallback_msgs.len();
        let fb_msgs_bytes_total: usize = fallback_msgs.iter().map(|msg| msg.value.len()).sum();
        // If there are fallback messages, write them to the fallback sink
        if !fallback_msgs.is_empty() {
            let fallback_sink_start = time::Instant::now();
            self.handle_fallback_messages(fallback_msgs, retry_config)
                .await?;
            Self::send_fb_sink_metrics(fb_msgs_total, fb_msgs_bytes_total, fallback_sink_start);
        }

        let serving_msgs_total = serving_msgs.len();
        let serving_msgs_bytes_total: usize = serving_msgs.iter().map(|msg| msg.value.len()).sum();
        // If there are serving messages, write them to the serving store
        if !serving_msgs.is_empty() {
            self.handle_serving_messages(serving_msgs).await?;
        }

        if is_mono_vertex() {
            monovertex_metrics()
                .sink
                .time
                .get_or_create(mvtx_forward_metric_labels())
                .observe(write_start_time.elapsed().as_micros() as f64);
            monovertex_metrics()
                .sink
                .write_total
                .get_or_create(mvtx_forward_metric_labels())
                .inc_by((total_msgs - fb_msgs_total) as u64);
            monovertex_metrics()
                .sink
                .write_errors_total
                .get_or_create(mvtx_forward_metric_labels())
                .inc_by((write_errors_total) as u64);
        } else {
            let mut labels = pipeline_metric_labels(VERTEX_TYPE_SINK).clone();
            labels.push((
                PIPELINE_PARTITION_NAME_LABEL.to_string(),
                get_vertex_name().to_string(),
            ));
            pipeline_metrics()
                .forwarder
                .write_total
                .get_or_create(&labels)
                .inc_by((total_msgs - fb_msgs_total - serving_msgs_total) as u64);
            pipeline_metrics()
                .forwarder
                .write_bytes_total
                .get_or_create(&labels)
                .inc_by((total_msgs_bytes - fb_msgs_bytes_total - serving_msgs_bytes_total) as u64);
            pipeline_metrics()
                .forwarder
                .write_processing_time
                .get_or_create(&labels)
                .observe(write_start_time.elapsed().as_micros() as f64);
            pipeline_metrics()
                .forwarder
                .write_error_total
                .get_or_create(&labels)
                .inc_by((write_errors_total) as u64);
        }

        Ok(())
    }

    /// Handles the post retry failures based on the configured strategy,
    /// returns true if we need to retry, else false.
    fn handle_sink_post_retry(
        retry_attempts: &mut u16,
        error_map: &mut HashMap<String, i32>,
        fallback_msgs: &mut Vec<Message>,
        messages_to_send: &mut Vec<Message>,
        retry_config: &RetryConfig,
    ) -> Result<bool> {
        // if we are done with the messages, break the loop
        if messages_to_send.is_empty() {
            return Ok(false);
        }
        // check what is the failure strategy in the config
        let strategy = retry_config.sink_retry_on_fail_strategy.clone();
        match strategy {
            // if we need to retry, return true
            OnFailureStrategy::Retry => {
                warn!(
                    retry_attempts = *retry_attempts,
                    errors = ?error_map,
                    "Using onFailure Retry, retry attempts completed"
                );
                return Ok(true);
            }
            // if we need to drop the messages, log and return false
            OnFailureStrategy::Drop => {
                // log that we are dropping the messages as requested
                warn!(
                    retry_attempts = *retry_attempts,
                    errors = ?error_map,
                    "Dropping messages."
                );
                if is_mono_vertex() {
                    // update the drop metric count with the messages left for sink
                    monovertex_metrics()
                        .sink
                        .dropped_total
                        .get_or_create(mvtx_forward_metric_labels())
                        .inc_by((messages_to_send.len()) as u64);
                } else {
                    pipeline_metrics()
                        .forwarder
                        .drop_total
                        .get_or_create(&pipeline_drop_metric_labels(
                            VERTEX_TYPE_SINK,
                            get_vertex_name(),
                            "retries exhausted in the Sink",
                        ))
                        .inc_by((messages_to_send.len()) as u64);
                }
            }
            // if we need to move the messages to the fallback, return false
            OnFailureStrategy::Fallback => {
                // log that we are moving the messages to the fallback as requested
                warn!(
                    retry_attempts = *retry_attempts,
                    errors = ?error_map,
                    "Moving messages to fallback after retry attempts.",
                );
                // move the messages to the fallback messages
                fallback_msgs.append(messages_to_send);
            }
        }
        // if we are done with the messages, break the loop
        Ok(false)
    }

    /// Writes to sink once and will return true if successful, else false. Please note that it
    /// mutates its incoming fields.
    async fn write_to_sink_once(
        &mut self,
        error_map: &mut HashMap<String, i32>,
        fallback_msgs: &mut Vec<Message>,
        serving_msgs: &mut Vec<Message>,
        messages_to_send: &mut Vec<Message>,
    ) -> Result<bool> {
        match self.sink(messages_to_send.clone()).await {
            Ok(response) => {
                // create a map of id to result, since there is no strict requirement
                // for the udsink to return the results in the same order as the requests
                let result_map = response
                    .into_iter()
                    .map(|resp| (resp.id, resp.status))
                    .collect::<HashMap<_, _>>();

                error_map.clear();
                // drain all the messages that were successfully written
                // and keep only the failed messages to send again
                // construct the error map for the failed messages
                messages_to_send.retain(|msg| {
                    if let Some(result) = result_map.get(&msg.id.to_string()) {
                        return match result {
                            ResponseStatusFromSink::Success => false,
                            ResponseStatusFromSink::Failed(err_msg) => {
                                *error_map.entry(err_msg.clone()).or_insert(0) += 1;
                                true
                            }
                            ResponseStatusFromSink::Fallback => {
                                fallback_msgs.push(msg.clone());
                                false
                            }
                            ResponseStatusFromSink::Serve => {
                                serving_msgs.push(msg.clone());
                                false
                            }
                        };
                    }
                    false
                });

                // if all messages are successfully written, break the loop
                if messages_to_send.is_empty() {
                    return Ok(true);
                }

                // we need to retry
                Ok(false)
            }
            Err(e) => Err(e),
        }
    }

    // Writes the fallback messages to the fallback sink
    async fn handle_fallback_messages(
        &mut self,
        fallback_msgs: Vec<Message>,
        retry_config: &RetryConfig,
    ) -> Result<()> {
        if self.fb_sink_handle.is_none() {
            return Err(Error::FbSink(
                "Response contains fallback messages but no fallback sink is configured. \
                Please update the spec to configure fallback sink https://numaflow.numaproj.io/user-guide/sinks/fallback/".to_string(),
            ));
        }

        let mut retry_attempts = 0;
        let mut fallback_error_map = HashMap::new();
        // start with the original set of message to be sent.
        // we will overwrite this vec with failed messages and will keep retrying.
        let mut messages_to_send = fallback_msgs;

        let default_retry = retry_config
            .sink_default_retry_strategy
            .clone()
            .backoff
            .unwrap();
        // steps is the maximum number of retry attempts, excluding the initial attempt
        let max_retry_attempts = default_retry.steps.unwrap();
        let sleep_interval = default_retry.interval.unwrap();

        while retry_attempts <= max_retry_attempts {
            match self.fb_sink(messages_to_send.clone()).await {
                Ok(fb_response) => {
                    // create a map of id to result, since there is no strict requirement
                    // for the udsink to return the results in the same order as the requests
                    let result_map = fb_response
                        .into_iter()
                        .map(|resp| (resp.id, resp.status))
                        .collect::<HashMap<_, _>>();

                    let mut contains_fallback_status = false;
                    let mut contains_serving_status = false;

                    fallback_error_map.clear();
                    // drain all the messages that were successfully written
                    // and keep only the failed messages to send again
                    // construct the error map for the failed messages
                    messages_to_send.retain(|msg| {
                        if let Some(result) = result_map.get(&msg.id.to_string()) {
                            match result {
                                ResponseStatusFromSink::Success => false,
                                ResponseStatusFromSink::Failed(err_msg) => {
                                    *fallback_error_map.entry(err_msg.clone()).or_insert(0) += 1;
                                    // increment fb sink error metric for pipeline
                                    if !is_mono_vertex() {
                                        let mut labels =
                                            pipeline_metric_labels(VERTEX_TYPE_SINK).clone();
                                        labels.push((
                                            PIPELINE_PARTITION_NAME_LABEL.to_string(),
                                            get_vertex_name().to_string(),
                                        ));
                                        pipeline_metrics()
                                            .sink_forwarder
                                            .fbsink_write_error_total
                                            .get_or_create(&labels)
                                            .inc_by(1);
                                    }
                                    true
                                }
                                ResponseStatusFromSink::Fallback => {
                                    contains_fallback_status = true;
                                    false
                                }
                                ResponseStatusFromSink::Serve => {
                                    contains_serving_status = true;
                                    false
                                }
                            }
                        } else {
                            false
                        }
                    });

                    // specifying fallback status in fallback response is not allowed
                    if contains_fallback_status {
                        return Err(Error::FbSink(
                            "Fallback response contains fallback status. \
                            Specifying fallback status in fallback response is not allowed."
                                .to_string(),
                        ));
                    }

                    if contains_serving_status {
                        return Err(Error::FbSink(
                            "Fallback response contains serving status. \
                            Specifying serving status in fallback response is not allowed."
                                .to_string(),
                        ));
                    }

                    if messages_to_send.is_empty() {
                        break;
                    }

                    // increment retry attempt only if we will retry
                    // otherwise break out of the loop
                    // sleep for the calculated delay only if we are retrying
                    if retry_attempts < max_retry_attempts {
                        retry_attempts += 1;
                        warn!(
                            retry_attempts,
                            ?fallback_error_map,
                            "Retrying due to retryable error in Fallback Sink"
                        );
                        sleep(tokio::time::Duration::from(sleep_interval)).await;
                    } else {
                        break;
                    }
                }
                Err(e) => return Err(e),
            }
        }
        if !messages_to_send.is_empty() {
            return Err(Error::FbSink(format!(
                "Failed to write messages to fallback sink after {} retry attempts. \
                Max Attempts configured: {} Errors: {:?}",
                retry_attempts, max_retry_attempts, fallback_error_map
            )));
        }
        Ok(())
    }

    // writes the serving messages to the serving store
    async fn handle_serving_messages(&mut self, serving_msgs: Vec<Message>) -> Result<()> {
        let Some(serving_store) = &mut self.serving_store else {
            return Err(Error::Sink(
                "Response contains serving messages but no serving store is configured. \
                Please consider updating spec to configure serving store."
                    .to_string(),
            ));
        };

        // convert Message to StoreEntry
        let mut payloads = Vec::with_capacity(serving_msgs.len());
        for msg in serving_msgs {
            let id = msg
                .headers
                .get(DEFAULT_ID_HEADER)
                .ok_or(Error::Sink("Missing numaflow id header".to_string()))?
                .clone();
            let pod_hash = msg
                .headers
                .get(DEFAULT_POD_HASH_KEY)
                .ok_or(Error::Sink("Missing pod replica header".to_string()))?
                .clone();
            payloads.push(StoreEntry {
                pod_hash,
                id,
                value: msg.value.clone(),
            });
        }

        // push to corresponding store
        match serving_store {
            ServingStore::UserDefined(ud_store) => {
                ud_store.put_datum(get_vertex_name(), payloads).await?;
            }
            ServingStore::Nats(nats_store) => {
                nats_store.put_datum(get_vertex_name(), payloads).await?;
            }
        }

        Ok(())
    }

    // Check if the Sink is ready to accept messages.
    pub(crate) async fn ready(&mut self) -> bool {
        self.health_check_clients.ready().await
    }

    fn send_fb_sink_metrics(
        fb_msgs_total: usize,
        fb_msgs_bytes_total: usize,
        fallback_sink_start: time::Instant,
    ) {
        if is_mono_vertex() {
            monovertex_metrics()
                .fb_sink
                .write_total
                .get_or_create(mvtx_forward_metric_labels())
                .inc_by(fb_msgs_total as u64);
            monovertex_metrics()
                .fb_sink
                .time
                .get_or_create(mvtx_forward_metric_labels())
                .observe(fallback_sink_start.elapsed().as_micros() as f64);
        } else {
            let mut labels = pipeline_metric_labels(VERTEX_TYPE_SINK).clone();
            labels.push((
                PIPELINE_PARTITION_NAME_LABEL.to_string(),
                get_vertex_name().to_string(),
            ));
            pipeline_metrics()
                .sink_forwarder
                .fbsink_write_total
                .get_or_create(&labels)
                .inc_by(fb_msgs_total as u64);
            pipeline_metrics()
                .sink_forwarder
                .fbsink_write_bytes_total
                .get_or_create(&labels)
                .inc_by(fb_msgs_bytes_total as u64);

            pipeline_metrics()
                .sink_forwarder
                .fbsink_write_processing_time
                .get_or_create(&labels)
                .observe(fallback_sink_start.elapsed().as_micros() as f64);
        }
    }

    fn calculate_exponential_delay(
        retry_config: &RetryConfig,
        retry_attempts: u16,
        rng: &mut StdRng,
    ) -> f64 {
        // Calculate the base delay using the initial retry interval and the retry factor
        // The base delay is calculated as: initial_retry_interval * retry_factor^(retry_attempts-1)
        let base_delay = (retry_config.sink_initial_retry_interval_in_ms as f64)
<<<<<<< HEAD
            * retry_config.sink_retry_factor.powi(attempts as i32);
=======
            * retry_config
                .sink_retry_factor
                .powi((retry_attempts - 1) as i32);
>>>>>>> d264f0eb

        let jitter = retry_config.sink_retry_jitter;
        // If jitter is 0, return the base delay
        // and cap it to the max retry interval
        if jitter == 0.0 {
            return base_delay.min(retry_config.sink_max_retry_interval_in_ms as f64);
        }

        // Apply jitter to the base delay
        // jitter is a value between 0 and 1
        // 1.0 - jitter gives us the lower bound and 1.0 + jitter gives us the upper bound
        let jitter_factor: f64 = rng.gen_range(1.0 - jitter..=1.0 + jitter);
        (base_delay * jitter_factor).min(retry_config.sink_max_retry_interval_in_ms as f64)
    }
}

/// Sink's status for each [Message] written to Sink.
#[derive(PartialEq, Debug)]
pub(crate) enum ResponseStatusFromSink {
    /// Successfully wrote to the Sink.
    Success,
    /// Failed with error message.
    Failed(String),
    /// Write to FallBack Sink.
    Fallback,
    /// Write to serving store.
    Serve,
}

/// Sink will give a response per [Message].
#[derive(Debug, PartialEq)]
pub(crate) struct ResponseFromSink {
    /// Unique id per [Message]. We need to track per [Message] status.
    pub(crate) id: String,
    /// Status of the "sink" operation per [Message].
    pub(crate) status: ResponseStatusFromSink,
    pub(crate) serve_response: Option<Vec<u8>>,
}

impl From<sink_response::Result> for ResponseFromSink {
    fn from(value: sink_response::Result) -> Self {
        let status = match value.status() {
            Success => ResponseStatusFromSink::Success,
            Failure => ResponseStatusFromSink::Failed(value.err_msg),
            Fallback => ResponseStatusFromSink::Fallback,
            Serve => ResponseStatusFromSink::Serve,
        };
        Self {
            id: value.id,
            status,
            serve_response: value.serve_response,
        }
    }
}

impl Drop for SinkWriter {
    fn drop(&mut self) {}
}

#[cfg(test)]
mod tests {
    use super::*;
    use crate::config::pipeline::NatsStoreConfig;
    use crate::message::{IntOffset, Message, MessageID, Offset, ReadAck};
    use crate::shared::grpc::create_rpc_channel;
    use crate::sink::serve::nats::NatsServingStore;
    use async_nats::jetstream;
    use async_nats::jetstream::kv::Config;
    use chrono::{TimeZone, Utc};
    use numaflow::sink;
    use numaflow_pb::clients::sink::{SinkRequest, SinkResponse};
    use std::sync::Arc;
    use tokio::time::Duration;
    use tokio_util::sync::CancellationToken;

    struct SimpleSink;
    #[tonic::async_trait]
    impl sink::Sinker for SimpleSink {
        async fn sink(&self, mut input: Receiver<sink::SinkRequest>) -> Vec<sink::Response> {
            let mut responses: Vec<sink::Response> = Vec::new();
            while let Some(datum) = input.recv().await {
                if datum.keys.first().unwrap() == "fallback" {
                    responses.push(sink::Response::fallback(datum.id));
                    continue;
                } else if datum.keys.first().unwrap() == "error" {
                    responses.push(sink::Response::failure(
                        datum.id,
                        "simple error".to_string(),
                    ));
                } else if datum.keys.first().unwrap() == "serve" {
                    responses.push(sink::Response::serve(datum.id, "serve-response".into()));
                } else {
                    responses.push(sink::Response::ok(datum.id));
                }
            }
            responses
        }
    }

    #[tokio::test]
    async fn test_write() {
        let cln_token = CancellationToken::new();
        let mut sink_writer = SinkWriterBuilder::new(
            10,
            Duration::from_secs(1),
            SinkClientType::Log,
            TrackerHandle::new(None, None),
        )
        .build()
        .await
        .unwrap();

        let messages: Vec<Message> = (0..5)
            .map(|i| Message {
                typ: Default::default(),
                keys: Arc::from(vec![format!("key_{}", i)]),
                tags: None,
                value: format!("message {}", i).as_bytes().to_vec().into(),
                offset: Offset::Int(IntOffset::new(i, 0)),
                event_time: Utc::now(),
                watermark: None,
                id: MessageID {
                    vertex_name: "vertex".to_string().into(),
                    offset: format!("offset_{}", i).into(),
                    index: i as i32,
                },
                headers: HashMap::new(),
                metadata: None,
                is_late: false,
            })
            .collect();

        let result = sink_writer.write(messages.clone(), cln_token).await;
        assert!(result.is_ok());
    }

    #[tokio::test]
    async fn test_streaming_write() {
        let cln_token = CancellationToken::new();
        let tracker_handle = TrackerHandle::new(None, None);
        let sink_writer = SinkWriterBuilder::new(
            10,
            Duration::from_millis(100),
            SinkClientType::Log,
            tracker_handle.clone(),
        )
        .build()
        .await
        .unwrap();

        let messages: Vec<Message> = (0..10)
            .map(|i| Message {
                typ: Default::default(),
                keys: Arc::from(vec![format!("key_{}", i)]),
                tags: None,
                value: format!("message {}", i).as_bytes().to_vec().into(),
                offset: Offset::Int(IntOffset::new(i, 0)),
                event_time: Utc::now(),
                watermark: None,
                id: MessageID {
                    vertex_name: "vertex".to_string().into(),
                    offset: format!("offset_{}", i).into(),
                    index: i as i32,
                },
                headers: HashMap::new(),
                metadata: None,
                is_late: false,
            })
            .collect();

        let (tx, rx) = mpsc::channel(10);
        let mut ack_rxs = vec![];
        for msg in messages {
            let (ack_tx, ack_rx) = oneshot::channel();
            ack_rxs.push(ack_rx);
            tracker_handle.insert(&msg, ack_tx).await.unwrap();
            let _ = tx.send(msg).await;
        }
        drop(tx);

        let handle = sink_writer
            .streaming_write(ReceiverStream::new(rx), cln_token)
            .await
            .unwrap();

        let _ = handle.await.unwrap();
        for ack_rx in ack_rxs {
            assert_eq!(ack_rx.await.unwrap(), ReadAck::Ack);
        }
        // check if the tracker is empty
        assert!(tracker_handle.is_empty().await.unwrap());
    }

    #[tokio::test]
    async fn test_streaming_write_error() {
        let tracker_handle = TrackerHandle::new(None, None);
        // start the server
        let (_shutdown_tx, shutdown_rx) = oneshot::channel();
        let tmp_dir = tempfile::TempDir::new().unwrap();
        let sock_file = tmp_dir.path().join("sink.sock");
        let server_info_file = tmp_dir.path().join("sink-server-info");

        let server_info = server_info_file.clone();
        let server_socket = sock_file.clone();

        let _server_handle = tokio::spawn(async move {
            sink::Server::new(SimpleSink)
                .with_socket_file(server_socket)
                .with_server_info_file(server_info)
                .start_with_shutdown(shutdown_rx)
                .await
                .expect("failed to start sink server");
        });

        // wait for the server to start
        sleep(Duration::from_millis(100)).await;

        let sink_writer = SinkWriterBuilder::new(
            10,
            Duration::from_millis(100),
            SinkClientType::UserDefined(SinkClient::new(
                create_rpc_channel(sock_file).await.unwrap(),
            )),
            tracker_handle.clone(),
        )
        .build()
        .await
        .unwrap();

        let messages: Vec<Message> = (0..10)
            .map(|i| Message {
                typ: Default::default(),
                keys: Arc::from(vec!["error".to_string()]),
                tags: None,
                value: format!("message {}", i).as_bytes().to_vec().into(),
                offset: Offset::Int(IntOffset::new(i, 0)),
                event_time: Utc::now(),
                watermark: None,
                id: MessageID {
                    vertex_name: "vertex".to_string().into(),
                    offset: format!("offset_{}", i).into(),
                    index: i as i32,
                },
                headers: HashMap::new(),
                metadata: None,
                is_late: false,
            })
            .collect();

        let (tx, rx) = mpsc::channel(10);
        let mut ack_rxs = vec![];
        for msg in messages {
            let (ack_tx, ack_rx) = oneshot::channel();
            ack_rxs.push(ack_rx);
            tracker_handle.insert(&msg, ack_tx).await.unwrap();
            let _ = tx.send(msg).await;
        }
        drop(tx);
        let cln_token = CancellationToken::new();
        let handle = sink_writer
            .streaming_write(ReceiverStream::new(rx), cln_token.clone())
            .await
            .unwrap();

        // cancel the token after 1 second to exit from the retry loop
        tokio::spawn(async move {
            sleep(Duration::from_secs(1)).await;
            cln_token.cancel();
        });

        let _ = handle.await.unwrap();
        for ack_rx in ack_rxs {
            assert_eq!(ack_rx.await.unwrap(), ReadAck::Nak);
        }

        // check if the tracker is empty
        assert!(tracker_handle.is_empty().await.unwrap());
    }

    #[tokio::test]
    async fn test_fallback_write() {
        let cln_token = CancellationToken::new();
        let tracker_handle = TrackerHandle::new(None, None);

        // start the server
        let (_shutdown_tx, shutdown_rx) = oneshot::channel();
        let tmp_dir = tempfile::TempDir::new().unwrap();
        let sock_file = tmp_dir.path().join("sink.sock");
        let server_info_file = tmp_dir.path().join("sink-server-info");

        let server_info = server_info_file.clone();
        let server_socket = sock_file.clone();

        let _server_handle = tokio::spawn(async move {
            sink::Server::new(SimpleSink)
                .with_socket_file(server_socket)
                .with_server_info_file(server_info)
                .start_with_shutdown(shutdown_rx)
                .await
                .expect("failed to start sink server");
        });

        // wait for the server to start
        sleep(Duration::from_millis(100)).await;

        let sink_writer = SinkWriterBuilder::new(
            10,
            Duration::from_millis(100),
            SinkClientType::UserDefined(SinkClient::new(
                create_rpc_channel(sock_file).await.unwrap(),
            )),
            tracker_handle.clone(),
        )
        .fb_sink_client(SinkClientType::Log)
        .build()
        .await
        .unwrap();

        let messages: Vec<Message> = (0..20)
            .map(|i| Message {
                typ: Default::default(),
                keys: Arc::from(vec!["fallback".to_string()]),
                tags: None,
                value: format!("message {}", i).as_bytes().to_vec().into(),
                offset: Offset::Int(IntOffset::new(i, 0)),
                event_time: Utc::now(),
                watermark: None,
                id: MessageID {
                    vertex_name: "vertex".to_string().into(),
                    offset: format!("offset_{}", i).into(),
                    index: i as i32,
                },
                headers: HashMap::new(),
                metadata: None,
                is_late: false,
            })
            .collect();

        let (tx, rx) = mpsc::channel(20);
        let mut ack_rxs = vec![];
        for msg in messages {
            let (ack_tx, ack_rx) = oneshot::channel();
            tracker_handle.insert(&msg, ack_tx).await.unwrap();
            ack_rxs.push(ack_rx);
            let _ = tx.send(msg).await;
        }
        drop(tx);
        let handle = sink_writer
            .streaming_write(ReceiverStream::new(rx), cln_token)
            .await
            .unwrap();

        let _ = handle.await.unwrap();
        for ack_rx in ack_rxs {
            assert_eq!(ack_rx.await.unwrap(), ReadAck::Ack);
        }

        // check if the tracker is empty
        assert!(tracker_handle.is_empty().await.unwrap());
    }

    #[cfg(feature = "nats-tests")]
    #[tokio::test]
    async fn test_serving_write() {
        let js_url = "localhost:4222";
        let client = async_nats::connect(js_url).await.unwrap();
        let context = jetstream::new(client);
        let serving_store = "test_serving_write";

        // Delete bucket so that re-running the test won't fail
        let _ = context.delete_key_value(serving_store).await;

        let kv_store = context
            .create_key_value(Config {
                bucket: serving_store.to_string(),
                description: "test_description".to_string(),
                history: 15,
                ..Default::default()
            })
            .await
            .unwrap();

        let tracker_handle = TrackerHandle::new(None, None);
        let serving_store = ServingStore::Nats(
            NatsServingStore::new(
                context.clone(),
                NatsStoreConfig {
                    rs_store_name: serving_store.to_string(),
                },
            )
            .await
            .unwrap(),
        );

        // start the server
        let (_shutdown_tx, shutdown_rx) = oneshot::channel();
        let tmp_dir = tempfile::TempDir::new().unwrap();
        let sock_file = tmp_dir.path().join("sink.sock");
        let server_info_file = tmp_dir.path().join("sink-server-info");

        let server_info = server_info_file.clone();
        let server_socket = sock_file.clone();

        let _server_handle = tokio::spawn(async move {
            sink::Server::new(SimpleSink)
                .with_socket_file(server_socket)
                .with_server_info_file(server_info)
                .start_with_shutdown(shutdown_rx)
                .await
                .expect("failed to start sink server");
        });

        // wait for the server to start
        sleep(Duration::from_millis(100)).await;

        let sink_writer = SinkWriterBuilder::new(
            10,
            Duration::from_millis(100),
            SinkClientType::UserDefined(SinkClient::new(
                create_rpc_channel(sock_file).await.unwrap(),
            )),
            tracker_handle.clone(),
        )
        .serving_store(serving_store.clone())
        .build()
        .await
        .unwrap();

        let messages: Vec<Message> = (0..10)
            .map(|i| {
                let mut headers = HashMap::new();
                headers.insert(DEFAULT_ID_HEADER.to_string(), format!("id_{}", i));
                headers.insert(DEFAULT_POD_HASH_KEY.to_string(), "abcd".to_string());
                Message {
                    typ: Default::default(),
                    keys: Arc::from(vec!["serve".to_string()]),
                    tags: None,
                    value: vec![1, 2, 3].into(),
                    offset: Offset::Int(IntOffset::new(i, 0)),
                    event_time: Default::default(),
                    watermark: None,
                    id: MessageID {
                        vertex_name: "vertex".to_string().into(),
                        offset: "123".to_string().into(),
                        index: i as i32,
                    },
                    headers,
                    metadata: None,
                    is_late: false,
                }
            })
            .collect();

        let (tx, rx) = mpsc::channel(10);
        let mut ack_rxs = vec![];
        for msg in messages {
            let (ack_tx, ack_rx) = oneshot::channel();
            ack_rxs.push(ack_rx);
            tracker_handle.insert(&msg, ack_tx).await.unwrap();
            let _ = tx.send(msg).await;
        }
        drop(tx);
        let cln_token = CancellationToken::new();
        let handle = sink_writer
            .streaming_write(ReceiverStream::new(rx), cln_token.clone())
            .await
            .unwrap();

        let _ = handle.await.unwrap();
        for ack_rx in ack_rxs {
            assert_eq!(ack_rx.await.unwrap(), ReadAck::Ack);
        }

        // check if the tracker is empty
        assert!(tracker_handle.is_empty().await.unwrap());

        let keys: Vec<_> = kv_store.keys().await.unwrap().collect().await;
        assert_eq!(keys.len(), 10);
    }

    #[test]
    fn test_message_to_sink_request() {
        let message = Message {
            typ: Default::default(),
            keys: Arc::from(vec!["key1".to_string()]),
            tags: None,
            value: vec![1, 2, 3].into(),
            offset: Offset::Int(IntOffset::new(0, 0)),
            event_time: Utc.timestamp_opt(1627846261, 0).unwrap(),
            watermark: None,
            id: MessageID {
                vertex_name: "vertex".to_string().into(),
                offset: "123".to_string().into(),
                index: 0,
            },
            headers: HashMap::new(),
            metadata: None,
            is_late: false,
        };

        let request: SinkRequest = message.into();
        assert!(request.request.is_some());
    }

    #[test]
    fn test_sink_response_to_response_from_sink() {
        let sink_response = SinkResponse {
            results: vec![sink_response::Result {
                id: "123".to_string(),
                status: Success as i32,
                err_msg: "".to_string(),
                serve_response: None,
            }],
            handshake: None,
            status: None,
        };

        let results: Vec<ResponseFromSink> = sink_response
            .results
            .into_iter()
            .map(Into::into)
            .collect::<Vec<_>>();
        assert!(!results.is_empty());

        assert_eq!(results.first().unwrap().id, "123");
        assert_eq!(
            results.first().unwrap().status,
            ResponseStatusFromSink::Success
        );
    }

    #[test]
    fn test_calculate_exponential_delay_no_jitter() {
        let retry_config = RetryConfig {
            sink_initial_retry_interval_in_ms: 100,
            sink_retry_factor: 2.0,
            sink_retry_jitter: 0.0,
            sink_max_retry_interval_in_ms: 1000,
            ..Default::default()
        };

        let mut rng = StdRng::from_entropy();
        let delay = SinkWriter::calculate_exponential_delay(&retry_config, 3, &mut rng);
        // Base delay: 100 * 2^(3-1) = 400
        assert_eq!(delay, 400.0);
    }

    #[test]
    fn test_calculate_exponential_delay_with_jitter() {
        let retry_config = RetryConfig {
            sink_initial_retry_interval_in_ms: 100,
            sink_retry_factor: 2.0,
            sink_retry_jitter: 0.5,
            sink_max_retry_interval_in_ms: 1000,
            ..Default::default()
        };

        let mut rng = StdRng::from_entropy();
        let delay = SinkWriter::calculate_exponential_delay(&retry_config, 3, &mut rng);

        // Base delay: 100 * 2^(3-1) = 400
        // Jitter range: 400 * (1.0 - 0.5) to 400 * (1.0 + 0.5) = 200 to 600
        assert!(delay >= 200.0 && delay <= 600.0);
    }

    #[test]
    fn test_calculate_exponential_delay_max_cap() {
        let retry_config = RetryConfig {
            sink_initial_retry_interval_in_ms: 100,
            sink_retry_factor: 10.0,
            sink_retry_jitter: 0.0,
            sink_max_retry_interval_in_ms: 1000,
            ..Default::default()
        };

        let mut rng = StdRng::from_entropy();
        let delay = SinkWriter::calculate_exponential_delay(&retry_config, 3, &mut rng);

        // Base delay: 100 * 10^(3-1) = 100000, but capped at 1000
        assert_eq!(delay, 1000.0);
    }
}<|MERGE_RESOLUTION|>--- conflicted
+++ resolved
@@ -499,12 +499,8 @@
 
         let write_start_time = tokio::time::Instant::now();
         let total_msgs = messages.len();
-<<<<<<< HEAD
-        let mut attempts = 0;
-=======
         let mut retry_attempts = 0;
         let total_msgs_bytes: usize = messages.iter().map(|msg| msg.value.len()).sum();
->>>>>>> d264f0eb
         let mut error_map = HashMap::new();
         let mut fallback_msgs = Vec::new();
         let mut serving_msgs = Vec::new();
@@ -520,11 +516,7 @@
         let mut rng = StdRng::from_entropy();
 
         loop {
-<<<<<<< HEAD
-            while attempts < retry_config.sink_max_retry_attempts {
-=======
             while retry_attempts <= retry_config.sink_max_retry_attempts {
->>>>>>> d264f0eb
                 let status = self
                     .write_to_sink_once(
                         &mut error_map,
@@ -545,15 +537,9 @@
                         retry_attempts += 1;
                         write_errors_total += error_map.len();
                         warn!(
-<<<<<<< HEAD
-                            "Retry attempt {} due to retryable error. Errors: {:?}",
-                            attempts + 1,
-                            error_map
-=======
                             retry_attempt = retry_attempts,
                             ?error_map,
                             "Retrying due to retryable error."
->>>>>>> d264f0eb
                         );
                         let delay = Self::calculate_exponential_delay(
                             retry_config,
@@ -1011,13 +997,9 @@
         // Calculate the base delay using the initial retry interval and the retry factor
         // The base delay is calculated as: initial_retry_interval * retry_factor^(retry_attempts-1)
         let base_delay = (retry_config.sink_initial_retry_interval_in_ms as f64)
-<<<<<<< HEAD
-            * retry_config.sink_retry_factor.powi(attempts as i32);
-=======
             * retry_config
                 .sink_retry_factor
                 .powi((retry_attempts - 1) as i32);
->>>>>>> d264f0eb
 
         let jitter = retry_config.sink_retry_jitter;
         // If jitter is 0, return the base delay
