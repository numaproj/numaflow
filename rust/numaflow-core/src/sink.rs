//! The [Sink] serves as the endpoint for processed data that has been outputted from the platform,
//! which is then sent to an external system or application.
//!
//! [Sink]: https://numaflow.numaproj.io/user-guide/sinks/overview/

use std::collections::HashMap;
use std::time::Duration;

use numaflow_pb::clients::sink::sink_client::SinkClient;
use numaflow_pb::clients::sink::sink_response;
use numaflow_pb::clients::sink::Status::{Failure, Fallback, Serve, Success};
use tokio::sync::mpsc::Receiver;
use tokio::sync::{mpsc, oneshot};
use tokio::task::JoinHandle;
use tokio::time::sleep;
use tokio::{pin, time};
use tokio_stream::wrappers::ReceiverStream;
use tokio_stream::StreamExt;
use tokio_util::sync::CancellationToken;
use tonic::transport::Channel;
use tracing::{debug, error, info, warn};
use user_defined::UserDefinedSink;

use crate::config::components::sink::{OnFailureStrategy, RetryConfig};
use crate::config::pipeline::UserDefinedStoreConfig;
use crate::config::{get_vertex_name, is_mono_vertex};
use crate::error::Error;
use crate::message::Message;
use crate::metrics::{
    monovertex_metrics, mvtx_forward_metric_labels, pipeline_forward_metric_labels,
    pipeline_metrics,
};
use crate::sink::udstore::UserDefinedStore;
use crate::tracker::TrackerHandle;
use crate::Result;

/// A [Blackhole] sink which reads but never writes to anywhere, semantic equivalent of `/dev/null`.
///
/// [Blackhole]: https://numaflow.numaproj.io/user-guide/sinks/blackhole/
mod blackhole;

/// [log] sink prints out the read messages on to stdout.
///
/// [Log]: https://numaflow.numaproj.io/user-guide/sinks/log/
mod log;

mod udstore;
/// [User-Defined Sink] extends Numaflow to add custom sources supported outside the builtins.
///
/// [User-Defined Sink]: https://numaflow.numaproj.io/user-guide/sinks/user-defined-sinks/
mod user_defined;

const NUMAFLOW_ID_HEADER: &str = "X-Numaflow-Id";

/// Set of items to be implemented be a Numaflow Sink.
///
/// [Sink]: https://numaflow.numaproj.io/user-guide/sinks/overview/
#[trait_variant::make(Sink: Send)]
#[allow(dead_code)]
pub(crate) trait LocalSink {
    /// Write the messages to the Sink.
    async fn sink(&mut self, messages: Vec<Message>) -> Result<Vec<ResponseFromSink>>;
    /// Check if the Sink is ready to accept messages.
    async fn is_ready(&mut self) -> bool;
}

/// ActorMessage is a message that is sent to the SinkActor.
enum ActorMessage {
    Sink {
        messages: Vec<Message>,
        respond_to: oneshot::Sender<Result<Vec<ResponseFromSink>>>,
    },
    IsReady {
        respond_to: oneshot::Sender<bool>,
    },
}

/// SinkActor is an actor that handles messages sent to the Sink.
struct SinkActor<T> {
    actor_messages: Receiver<ActorMessage>,
    sink: T,
}

impl<T> SinkActor<T>
where
    T: Sink,
{
    fn new(actor_messages: Receiver<ActorMessage>, sink: T) -> Self {
        Self {
            actor_messages,
            sink,
        }
    }

    async fn handle_message(&mut self, msg: ActorMessage) {
        match msg {
            ActorMessage::Sink {
                messages,
                respond_to,
            } => {
                let response = self.sink.sink(messages).await;
                let _ = respond_to.send(response);
            }
            ActorMessage::IsReady { respond_to } => {
                let response = self.sink.is_ready().await;
                let _ = respond_to.send(response);
            }
        }
    }

    async fn run(mut self) {
        while let Some(msg) = self.actor_messages.recv().await {
            self.handle_message(msg).await;
        }
    }
}

pub(crate) enum SinkClientType {
    Log,
    Blackhole,
    UserDefined(SinkClient<Channel>),
}

/// SinkWriter is a writer that writes messages to the Sink.
///
/// Error handling and shutdown: There can non-retryable errors(udsink panics etc), in that case we will
/// cancel the token to indicate the upstream not send any more messages to the sink, we drain any inflight
/// messages that are in input stream and nack them using the tracker, when the upstream stops sending
/// messages the input stream will be closed and we will stop the component.
#[derive(Clone)]
pub(super) struct SinkWriter {
    batch_size: usize,
    chunk_timeout: Duration,
    retry_config: RetryConfig,
    sink_handle: mpsc::Sender<ActorMessage>,
    fb_sink_handle: Option<mpsc::Sender<ActorMessage>>,
    tracker_handle: TrackerHandle,
    shutting_down: bool,
    final_result: Result<()>,
    ud_store: Option<UserDefinedStore>,
}

/// SinkWriterBuilder is a builder to build a SinkWriter.
pub struct SinkWriterBuilder {
    batch_size: usize,
    chunk_timeout: Duration,
    retry_config: RetryConfig,
    sink_client: SinkClientType,
    fb_sink_client: Option<SinkClientType>,
    tracker_handle: TrackerHandle,
    ud_store_config: Option<UserDefinedStoreConfig>,
}

impl SinkWriterBuilder {
    pub fn new(
        batch_size: usize,
        chunk_timeout: Duration,
        sink_type: SinkClientType,
        tracker_handle: TrackerHandle,
    ) -> Self {
        Self {
            batch_size,
            chunk_timeout,
            retry_config: RetryConfig::default(),
            sink_client: sink_type,
            fb_sink_client: None,
            tracker_handle,
            ud_store_config: None,
        }
    }

    pub fn retry_config(mut self, retry_config: RetryConfig) -> Self {
        self.retry_config = retry_config;
        self
    }

    pub fn fb_sink_client(mut self, fb_sink_client: SinkClientType) -> Self {
        self.fb_sink_client = Some(fb_sink_client);
        self
    }

    pub fn ud_store_config(mut self, ud_store_config: UserDefinedStoreConfig) -> Self {
        self.ud_store_config = Some(ud_store_config);
        self
    }

    /// Build the SinkWriter, it also starts the SinkActor to handle messages.
    pub async fn build(self) -> Result<SinkWriter> {
        let (sender, receiver) = mpsc::channel(self.batch_size);

        match self.sink_client {
            SinkClientType::Log => {
                let log_sink = log::LogSink;
                tokio::spawn(async {
                    let actor = SinkActor::new(receiver, log_sink);
                    actor.run().await;
                });
            }
            SinkClientType::Blackhole => {
                let blackhole_sink = blackhole::BlackholeSink;
                tokio::spawn(async {
                    let actor = SinkActor::new(receiver, blackhole_sink);
                    actor.run().await;
                });
            }
            SinkClientType::UserDefined(sink_client) => {
                let sink = UserDefinedSink::new(sink_client).await?;
                tokio::spawn(async {
                    let actor = SinkActor::new(receiver, sink);
                    actor.run().await;
                });
            }
        };

        let fb_sink_handle = if let Some(fb_sink_client) = self.fb_sink_client {
            let (fb_sender, fb_receiver) = mpsc::channel(self.batch_size);
            match fb_sink_client {
                SinkClientType::Log => {
                    let log_sink = log::LogSink;
                    tokio::spawn(async {
                        let actor = SinkActor::new(fb_receiver, log_sink);
                        actor.run().await;
                    });
                }
                SinkClientType::Blackhole => {
                    let blackhole_sink = blackhole::BlackholeSink;
                    tokio::spawn(async {
                        let actor = SinkActor::new(fb_receiver, blackhole_sink);
                        actor.run().await;
                    });
                }
                SinkClientType::UserDefined(sink_client) => {
                    let sink = UserDefinedSink::new(sink_client).await?;
                    tokio::spawn(async {
                        let actor = SinkActor::new(fb_receiver, sink);
                        actor.run().await;
                    });
                }
            };
            Some(fb_sender)
        } else {
            None
        };

        let ud_store = match self.ud_store_config {
            Some(config) => {
                let ud_store = UserDefinedStore::new(config).await?;
                Some(ud_store)
            }
            None => None,
        };

        Ok(SinkWriter {
            batch_size: self.batch_size,
            chunk_timeout: self.chunk_timeout,
            retry_config: self.retry_config,
            sink_handle: sender,
            fb_sink_handle,
            tracker_handle: self.tracker_handle,
            shutting_down: false,
            final_result: Ok(()),
            ud_store,
        })
    }
}

impl SinkWriter {
    /// Sink the messages to the Sink.
    async fn sink(&self, messages: Vec<Message>) -> Result<Vec<ResponseFromSink>> {
        let (tx, rx) = oneshot::channel();
        let msg = ActorMessage::Sink {
            messages,
            respond_to: tx,
        };
        let _ = self.sink_handle.send(msg).await;
        rx.await.unwrap()
    }

    /// Sink the messages to the Fallback Sink.
    async fn fb_sink(&self, messages: Vec<Message>) -> Result<Vec<ResponseFromSink>> {
        if self.fb_sink_handle.is_none() {
            return Err(Error::Sink(
                "Response contains fallback messages but no fallback sink is configured"
                    .to_string(),
            ));
        }

        let (tx, rx) = oneshot::channel();
        let msg = ActorMessage::Sink {
            messages,
            respond_to: tx,
        };
        let _ = self.fb_sink_handle.as_ref().unwrap().send(msg).await;
        rx.await.unwrap()
    }

    /// Streaming write the messages to the Sink, it will keep writing messages until the stream is
    /// closed or the cancellation token is triggered.
    pub(super) async fn streaming_write(
        mut self,
        messages_stream: ReceiverStream<Message>,
        cln_token: CancellationToken,
    ) -> Result<JoinHandle<Result<()>>> {
        let handle: JoinHandle<Result<()>> = tokio::spawn({
            async move {
                let chunk_stream =
                    messages_stream.chunks_timeout(self.batch_size, self.chunk_timeout);

                pin!(chunk_stream);

                let mut processed_msgs_count: usize = 0;
                let mut last_logged_at = std::time::Instant::now();

                loop {
                    let batch = match chunk_stream.next().await {
                        Some(batch) => batch,
                        None => {
                            break;
                        }
                    };

                    // we are in shutting down mode, we will not be writing to the sink
                    // tell tracker to nack the messages.
                    if self.shutting_down {
                        for msg in batch.iter() {
                            self.tracker_handle
                                .discard(msg.offset.clone())
                                .await
                                .expect("Error discarding message");
                        }
                        continue;
                    }

                    if batch.is_empty() {
                        continue;
                    }

                    let offsets = batch
                        .iter()
                        .map(|msg| msg.offset.clone())
                        .collect::<Vec<_>>();

                    let total_msgs = batch.len();
                    // filter out the messages which needs to be dropped
                    let batch = batch
                        .into_iter()
                        .filter(|msg| !msg.dropped())
                        .collect::<Vec<_>>();

                    let sink_start = time::Instant::now();
                    let total_valid_msgs = batch.len();
                    match self.write(batch.clone(), cln_token.clone()).await {
                        Ok(_) => {
                            for offset in offsets {
                                // Delete the message from the tracker
                                self.tracker_handle
                                    .delete(offset)
                                    .await
                                    .expect("tracker delete should never fail");
                            }
                        }
                        Err(e) => {
                            // if there is a critical error, cancel the token and let upstream know
                            // that we are shutting down and stop sending messages to the sink
                            error!(?e, "Error writing to sink");
                            cln_token.cancel();
                            for offset in offsets {
                                // Discard the message from the tracker
                                self.tracker_handle.discard(offset).await?;
                            }
                            self.final_result = Err(e);
                            self.shutting_down = true;
                        }
                    }

                    // publish sink metrics
                    if is_mono_vertex() {
                        monovertex_metrics()
                            .sink
                            .time
                            .get_or_create(mvtx_forward_metric_labels())
                            .observe(sink_start.elapsed().as_micros() as f64);
                        monovertex_metrics()
                            .dropped_total
                            .get_or_create(mvtx_forward_metric_labels())
                            .inc_by((total_msgs - total_valid_msgs) as u64);
                    } else {
                        pipeline_metrics()
                            .forwarder
                            .write_time
                            .get_or_create(pipeline_forward_metric_labels("Sink"))
                            .observe(sink_start.elapsed().as_micros() as f64);
                        pipeline_metrics()
                            .forwarder
                            .dropped_total
                            .get_or_create(pipeline_forward_metric_labels("Sink"))
                            .inc_by((total_msgs - total_valid_msgs) as u64);
                    }

                    processed_msgs_count += total_msgs;
                    if last_logged_at.elapsed().as_millis() >= 1000 {
                        info!(
                            "Processed {} messages at {:?}",
                            processed_msgs_count,
                            time::Instant::now()
                        );
                        processed_msgs_count = 0;
                        last_logged_at = std::time::Instant::now();
                    }
                }
                self.final_result.clone()
            }
        });
        Ok(handle)
    }

    /// Write the messages to the Sink.
    pub(crate) async fn write(
        &mut self,
        messages: Vec<Message>,
        cln_token: CancellationToken,
    ) -> Result<()> {
        if messages.is_empty() {
            return Ok(());
        }

        let total_msgs = messages.len();
        let mut attempts = 0;
        let mut error_map = HashMap::new();
        let mut fallback_msgs = Vec::new();
        let mut serving_msgs = Vec::new();
        // start with the original set of message to be sent.
        // we will overwrite this vec with failed messages and will keep retrying.
        let mut messages_to_send = messages;

        // only breaks out of this loop based on the retry strategy unless all the messages have been written to sink
        // successfully.
        let retry_config = &self.retry_config.clone();

        loop {
            while attempts < retry_config.sink_max_retry_attempts {
                let status = self
                    .write_to_sink_once(
                        &mut error_map,
                        &mut fallback_msgs,
                        &mut serving_msgs,
                        &mut messages_to_send,
                        retry_config,
                    )
                    .await;
                match status {
                    Ok(true) => break,
                    Ok(false) => {
                        attempts += 1;
                        warn!(
                            "Retry attempt {} due to retryable error. Errors: {:?}",
                            attempts, error_map
                        );
                    }
                    Err(e) => Err(e)?,
                }

                // if we are shutting down, stop the retry
                if cln_token.is_cancelled() {
                    return Err(Error::Sink(
                        "Cancellation token triggered during retry".to_string(),
                    ));
                }
            }

            // If after the retries we still have messages to process, handle the post retry failures
            let need_retry = Self::handle_sink_post_retry(
                &mut attempts,
                &mut error_map,
                &mut fallback_msgs,
                &mut messages_to_send,
                retry_config,
            );

            match need_retry {
                // if we are done with the messages, break the loop
                Ok(false) => break,
                // if we need to retry, reset the attempts and error_map
                Ok(true) => {
                    attempts = 0;
                    error_map.clear();
                }
                Err(e) => Err(e)?,
            }
        }

        let fb_msgs_total = fallback_msgs.len();
        // If there are fallback messages, write them to the fallback sink
        if !fallback_msgs.is_empty() {
            self.handle_fallback_messages(fallback_msgs, retry_config)
                .await?;
        }

        if !serving_msgs.is_empty() {
            self.handle_serving_messages(serving_msgs).await?;
        }

        if is_mono_vertex() {
            monovertex_metrics()
                .sink
                .write_total
                .get_or_create(mvtx_forward_metric_labels())
                .inc_by((total_msgs - fb_msgs_total) as u64);
            monovertex_metrics()
                .fb_sink
                .write_total
                .get_or_create(mvtx_forward_metric_labels())
                .inc_by(fb_msgs_total as u64);
        } else {
            pipeline_metrics()
                .forwarder
                .write_total
                .get_or_create(pipeline_forward_metric_labels("Sink"))
                .inc_by(total_msgs as u64);
        }

        Ok(())
    }

    /// Handles the post retry failures based on the configured strategy,
    /// returns true if we need to retry, else false.
    fn handle_sink_post_retry(
        attempts: &mut u16,
        error_map: &mut HashMap<String, i32>,
        fallback_msgs: &mut Vec<Message>,
        messages_to_send: &mut Vec<Message>,
        retry_config: &RetryConfig,
    ) -> Result<bool> {
        // if we are done with the messages, break the loop
        if messages_to_send.is_empty() {
            return Ok(false);
        }
        // check what is the failure strategy in the config
        let strategy = retry_config.sink_retry_on_fail_strategy.clone();
        match strategy {
            // if we need to retry, return true
            OnFailureStrategy::Retry => {
                warn!(
                    "Using onFailure Retry, Retry attempts {} completed",
                    attempts
                );
                return Ok(true);
            }
            // if we need to drop the messages, log and return false
            OnFailureStrategy::Drop => {
                // log that we are dropping the messages as requested
                warn!(
                    "Dropping messages after {} attempts. Errors: {:?}",
                    attempts, error_map
                );
            }
            // if we need to move the messages to the fallback, return false
            OnFailureStrategy::Fallback => {
                // log that we are moving the messages to the fallback as requested
                warn!(
                    "Moving messages to fallback after {} attempts. Errors: {:?}",
                    attempts, error_map
                );
                // move the messages to the fallback messages
                fallback_msgs.append(messages_to_send);
            }
        }
        // if we are done with the messages, break the loop
        Ok(false)
    }

    /// Writes to sink once and will return true if successful, else false. Please note that it
    /// mutates is incoming fields.
    async fn write_to_sink_once(
        &mut self,
        error_map: &mut HashMap<String, i32>,
        fallback_msgs: &mut Vec<Message>,
        serving_msgs: &mut Vec<Message>,
        messages_to_send: &mut Vec<Message>,
        retry_config: &RetryConfig,
    ) -> Result<bool> {
        match self.sink(messages_to_send.clone()).await {
            Ok(response) => {
                // create a map of id to result, since there is no strict requirement
                // for the udsink to return the results in the same order as the requests
                let result_map = response
                    .into_iter()
                    .map(|resp| (resp.id, resp.status))
                    .collect::<HashMap<_, _>>();

                error_map.clear();
                // drain all the messages that were successfully written
                // and keep only the failed messages to send again
                // construct the error map for the failed messages
                messages_to_send.retain(|msg| {
                    if let Some(result) = result_map.get(&msg.id.to_string()) {
                        return match result {
                            ResponseStatusFromSink::Success => false,
                            ResponseStatusFromSink::Failed(err_msg) => {
                                *error_map.entry(err_msg.clone()).or_insert(0) += 1;
                                true
                            }
                            ResponseStatusFromSink::Fallback => {
                                fallback_msgs.push(msg.clone());
                                false
                            }
                            ResponseStatusFromSink::Serve => {
                                serving_msgs.push(msg.clone());
                                false
                            }
                        };
                    }
                    false
                });

                // if all messages are successfully written, break the loop
                if messages_to_send.is_empty() {
                    return Ok(true);
                }

                sleep(Duration::from_millis(
                    retry_config.sink_retry_interval_in_ms as u64,
                ))
                .await;

                // we need to retry
                Ok(false)
            }
            Err(e) => Err(e),
        }
    }

    // Writes the fallback messages to the fallback sink
    async fn handle_fallback_messages(
        &mut self,
        fallback_msgs: Vec<Message>,
        retry_config: &RetryConfig,
    ) -> Result<()> {
        if self.fb_sink_handle.is_none() {
            return Err(Error::Sink(
                "Response contains fallback messages but no fallback sink is configured"
                    .to_string(),
            ));
        }

        let mut attempts = 0;
        let mut fallback_error_map = HashMap::new();
        // start with the original set of message to be sent.
        // we will overwrite this vec with failed messages and will keep retrying.
        let mut messages_to_send = fallback_msgs;

        let default_retry = retry_config
            .sink_default_retry_strategy
            .clone()
            .backoff
            .unwrap();
        let max_attempts = default_retry.steps.unwrap();
        let sleep_interval = default_retry.interval.unwrap();

        while attempts < max_attempts {
            let start_time = time::Instant::now();
            match self.fb_sink(messages_to_send.clone()).await {
                Ok(fb_response) => {
                    debug!(
                        "Fallback sink latency - {}ms",
                        start_time.elapsed().as_millis()
                    );

                    // create a map of id to result, since there is no strict requirement
                    // for the udsink to return the results in the same order as the requests
                    let result_map = fb_response
                        .into_iter()
                        .map(|resp| (resp.id, resp.status))
                        .collect::<HashMap<_, _>>();

                    let mut contains_fallback_status = false;
                    let mut contains_serving_status = false;

                    fallback_error_map.clear();
                    // drain all the messages that were successfully written
                    // and keep only the failed messages to send again
                    // construct the error map for the failed messages
                    messages_to_send.retain(|msg| {
                        if let Some(result) = result_map.get(&msg.id.to_string()) {
                            match result {
                                ResponseStatusFromSink::Success => false,
                                ResponseStatusFromSink::Failed(err_msg) => {
                                    *fallback_error_map.entry(err_msg.clone()).or_insert(0) += 1;
                                    true
                                }
                                ResponseStatusFromSink::Fallback => {
                                    contains_fallback_status = true;
                                    false
                                }
                                ResponseStatusFromSink::Serve => {
<<<<<<< HEAD
                                    todo!()
=======
                                    contains_serving_status = true;
                                    false
>>>>>>> 19b346bf
                                }
                            }
                        } else {
                            false
                        }
                    });

                    // specifying fallback status in fallback response is not allowed
                    if contains_fallback_status {
                        return Err(Error::Sink(
                            "Fallback response contains fallback status".to_string(),
                        ));
                    }

                    if contains_serving_status {
                        return Err(Error::Sink(
                            "Fallback response contains serving status".to_string(),
                        ));
                    }

                    attempts += 1;

                    if messages_to_send.is_empty() {
                        break;
                    }

                    warn!(
                        "Retry attempt {} due to retryable error. Errors: {:?}",
                        attempts, fallback_error_map
                    );
                    sleep(tokio::time::Duration::from(sleep_interval)).await;
                }
                Err(e) => return Err(e),
            }
        }
        if !messages_to_send.is_empty() {
            return Err(Error::Sink(format!(
                "Failed to write messages to fallback sink after {} attempts. Errors: {:?}",
                attempts, fallback_error_map
            )));
        }
        Ok(())
    }

    // writes the serving messages to the serving store
    async fn handle_serving_messages(&mut self, serving_msgs: Vec<Message>) -> Result<()> {
        let Some(ud_store) = &mut self.ud_store else {
            return Err(Error::Sink(
                "Response contains serving messages but no serving store is configured".to_string(),
            ));
        };

        for msg in serving_msgs {
            let payload = msg.value.clone().into();
            let id = msg
                .headers
                .get(NUMAFLOW_ID_HEADER)
                .ok_or(Error::Sink("Missing numaflow id header".to_string()))?;

            ud_store.put_datum(id, get_vertex_name(), payload).await?;
        }
        Ok(())
    }

    // Check if the Sink is ready to accept messages.
    async fn is_ready(&self) -> bool {
        let (tx, rx) = oneshot::channel();

        self.sink_handle
            .send(ActorMessage::IsReady { respond_to: tx })
            .await
            .expect("Error sending message to sink actor");

        let is_primary_sink_ready = rx.await.unwrap_or_else(|_| false);
        if !is_primary_sink_ready {
            warn!("Primary sink is not ready");
        }

        // If there is a fallback sink, check if it is ready
        if let Some(fb_sink_handle) = &self.fb_sink_handle {
            let (tx, rx) = oneshot::channel();
            fb_sink_handle
                .send(ActorMessage::IsReady { respond_to: tx })
                .await
                .expect("Error sending message to fallback sink actor");
            let is_fallback_sink_ready = rx.await.unwrap_or_else(|_| false);
            if !is_fallback_sink_ready {
                warn!("Fallback sink is not ready");
            }
            is_primary_sink_ready && is_fallback_sink_ready
        } else {
            is_primary_sink_ready
        }
    }
}

/// Sink's status for each [Message] written to Sink.
#[derive(PartialEq, Debug)]
pub(crate) enum ResponseStatusFromSink {
    /// Successfully wrote to the Sink.
    Success,
    /// Failed with error message.
    Failed(String),
    /// Write to FallBack Sink.
    Fallback,
    /// Write to serving store.
    Serve,
}

/// Sink will give a response per [Message].
#[derive(Debug, PartialEq)]
pub(crate) struct ResponseFromSink {
    /// Unique id per [Message]. We need to track per [Message] status.
    pub(crate) id: String,
    /// Status of the "sink" operation per [Message].
    pub(crate) status: ResponseStatusFromSink,
    pub(crate) serve_response: Option<Vec<u8>>,
}

impl From<sink_response::Result> for ResponseFromSink {
    fn from(value: sink_response::Result) -> Self {
        let status = match value.status() {
            Success => ResponseStatusFromSink::Success,
            Failure => ResponseStatusFromSink::Failed(value.err_msg),
            Fallback => ResponseStatusFromSink::Fallback,
            numaflow_pb::clients::sink::Status::Serve => ResponseStatusFromSink::Serve,
        };
        Self {
            id: value.id,
            status,
            serve_response: value.serve_response,
        }
    }
}

impl Drop for SinkWriter {
    fn drop(&mut self) {}
}

#[cfg(test)]
mod tests {
    use std::sync::Arc;

    use chrono::{TimeZone, Utc};
    use numaflow::sink;
    use numaflow_pb::clients::sink::{SinkRequest, SinkResponse};
    use tokio::time::Duration;
    use tokio_util::sync::CancellationToken;

    use super::*;
    use crate::message::{IntOffset, Message, MessageID, Offset, ReadAck};
    use crate::shared::grpc::create_rpc_channel;

    struct SimpleSink;
    #[tonic::async_trait]
    impl sink::Sinker for SimpleSink {
        async fn sink(&self, mut input: Receiver<sink::SinkRequest>) -> Vec<sink::Response> {
            let mut responses: Vec<sink::Response> = Vec::new();
            while let Some(datum) = input.recv().await {
                if datum.keys.first().unwrap() == "fallback" {
                    responses.push(sink::Response::fallback(datum.id));
                    continue;
                } else if datum.keys.first().unwrap() == "error" {
                    responses.push(sink::Response::failure(
                        datum.id,
                        "simple error".to_string(),
                    ));
                } else {
                    responses.push(sink::Response::ok(datum.id));
                }
            }
            responses
        }
    }

    #[tokio::test]
    async fn test_write() {
        let cln_token = CancellationToken::new();
        let mut sink_writer = SinkWriterBuilder::new(
            10,
            Duration::from_secs(1),
            SinkClientType::Log,
            TrackerHandle::new(None, None),
        )
        .build()
        .await
        .unwrap();

        let messages: Vec<Message> = (0..5)
            .map(|i| Message {
                typ: Default::default(),
                keys: Arc::from(vec![format!("key_{}", i)]),
                tags: None,
                value: format!("message {}", i).as_bytes().to_vec().into(),
                offset: Offset::Int(IntOffset::new(i, 0)),
                event_time: Utc::now(),
                watermark: None,
                id: MessageID {
                    vertex_name: "vertex".to_string().into(),
                    offset: format!("offset_{}", i).into(),
                    index: i as i32,
                },
                headers: HashMap::new(),
                metadata: None,
            })
            .collect();

        let result = sink_writer.write(messages.clone(), cln_token).await;
        assert!(result.is_ok());
    }

    #[tokio::test]
    async fn test_streaming_write() {
        let cln_token = CancellationToken::new();
        let tracker_handle = TrackerHandle::new(None, None);
        let sink_writer = SinkWriterBuilder::new(
            10,
            Duration::from_millis(100),
            SinkClientType::Log,
            tracker_handle.clone(),
        )
        .build()
        .await
        .unwrap();

        let messages: Vec<Message> = (0..10)
            .map(|i| Message {
                typ: Default::default(),
                keys: Arc::from(vec![format!("key_{}", i)]),
                tags: None,
                value: format!("message {}", i).as_bytes().to_vec().into(),
                offset: Offset::Int(IntOffset::new(i, 0)),
                event_time: Utc::now(),
                watermark: None,
                id: MessageID {
                    vertex_name: "vertex".to_string().into(),
                    offset: format!("offset_{}", i).into(),
                    index: i as i32,
                },
                headers: HashMap::new(),
                metadata: None,
            })
            .collect();

        let (tx, rx) = mpsc::channel(10);
        let mut ack_rxs = vec![];
        for msg in messages {
            let (ack_tx, ack_rx) = oneshot::channel();
            ack_rxs.push(ack_rx);
            tracker_handle.insert(&msg, ack_tx).await.unwrap();
            let _ = tx.send(msg).await;
        }
        drop(tx);

        let handle = sink_writer
            .streaming_write(ReceiverStream::new(rx), cln_token)
            .await
            .unwrap();

        let _ = handle.await.unwrap();
        for ack_rx in ack_rxs {
            assert_eq!(ack_rx.await.unwrap(), ReadAck::Ack);
        }
        // check if the tracker is empty
        assert!(tracker_handle.is_empty().await.unwrap());
    }

    #[tokio::test]
    async fn test_streaming_write_error() {
        let tracker_handle = TrackerHandle::new(None, None);
        // start the server
        let (_shutdown_tx, shutdown_rx) = oneshot::channel();
        let tmp_dir = tempfile::TempDir::new().unwrap();
        let sock_file = tmp_dir.path().join("sink.sock");
        let server_info_file = tmp_dir.path().join("sink-server-info");

        let server_info = server_info_file.clone();
        let server_socket = sock_file.clone();

        let _server_handle = tokio::spawn(async move {
            sink::Server::new(SimpleSink)
                .with_socket_file(server_socket)
                .with_server_info_file(server_info)
                .start_with_shutdown(shutdown_rx)
                .await
                .expect("failed to start sink server");
        });

        // wait for the server to start
        sleep(Duration::from_millis(100)).await;

        let sink_writer = SinkWriterBuilder::new(
            10,
            Duration::from_millis(100),
            SinkClientType::UserDefined(SinkClient::new(
                create_rpc_channel(sock_file).await.unwrap(),
            )),
            tracker_handle.clone(),
        )
        .build()
        .await
        .unwrap();

        let messages: Vec<Message> = (0..10)
            .map(|i| Message {
                typ: Default::default(),
                keys: Arc::from(vec!["error".to_string()]),
                tags: None,
                value: format!("message {}", i).as_bytes().to_vec().into(),
                offset: Offset::Int(IntOffset::new(i, 0)),
                event_time: Utc::now(),
                watermark: None,
                id: MessageID {
                    vertex_name: "vertex".to_string().into(),
                    offset: format!("offset_{}", i).into(),
                    index: i as i32,
                },
                headers: HashMap::new(),
                metadata: None,
            })
            .collect();

        let (tx, rx) = mpsc::channel(10);
        let mut ack_rxs = vec![];
        for msg in messages {
            let (ack_tx, ack_rx) = oneshot::channel();
            ack_rxs.push(ack_rx);
            tracker_handle.insert(&msg, ack_tx).await.unwrap();
            let _ = tx.send(msg).await;
        }
        drop(tx);
        let cln_token = CancellationToken::new();
        let handle = sink_writer
            .streaming_write(ReceiverStream::new(rx), cln_token.clone())
            .await
            .unwrap();

        // cancel the token after 1 second to exit from the retry loop
        tokio::spawn(async move {
            sleep(Duration::from_secs(1)).await;
            cln_token.cancel();
        });

        let _ = handle.await.unwrap();
        for ack_rx in ack_rxs {
            assert_eq!(ack_rx.await.unwrap(), ReadAck::Nak);
        }

        // check if the tracker is empty
        assert!(tracker_handle.is_empty().await.unwrap());
    }

    #[tokio::test]
    async fn test_fallback_write() {
        let cln_token = CancellationToken::new();
        let tracker_handle = TrackerHandle::new(None, None);

        // start the server
        let (_shutdown_tx, shutdown_rx) = oneshot::channel();
        let tmp_dir = tempfile::TempDir::new().unwrap();
        let sock_file = tmp_dir.path().join("sink.sock");
        let server_info_file = tmp_dir.path().join("sink-server-info");

        let server_info = server_info_file.clone();
        let server_socket = sock_file.clone();

        let _server_handle = tokio::spawn(async move {
            sink::Server::new(SimpleSink)
                .with_socket_file(server_socket)
                .with_server_info_file(server_info)
                .start_with_shutdown(shutdown_rx)
                .await
                .expect("failed to start sink server");
        });

        // wait for the server to start
        sleep(Duration::from_millis(100)).await;

        let sink_writer = SinkWriterBuilder::new(
            10,
            Duration::from_millis(100),
            SinkClientType::UserDefined(SinkClient::new(
                create_rpc_channel(sock_file).await.unwrap(),
            )),
            tracker_handle.clone(),
        )
        .fb_sink_client(SinkClientType::Log)
        .build()
        .await
        .unwrap();

        let messages: Vec<Message> = (0..20)
            .map(|i| Message {
                typ: Default::default(),
                keys: Arc::from(vec!["fallback".to_string()]),
                tags: None,
                value: format!("message {}", i).as_bytes().to_vec().into(),
                offset: Offset::Int(IntOffset::new(i, 0)),
                event_time: Utc::now(),
                watermark: None,
                id: MessageID {
                    vertex_name: "vertex".to_string().into(),
                    offset: format!("offset_{}", i).into(),
                    index: i as i32,
                },
                headers: HashMap::new(),
                metadata: None,
            })
            .collect();

        let (tx, rx) = mpsc::channel(20);
        let mut ack_rxs = vec![];
        for msg in messages {
            let (ack_tx, ack_rx) = oneshot::channel();
            tracker_handle.insert(&msg, ack_tx).await.unwrap();
            ack_rxs.push(ack_rx);
            let _ = tx.send(msg).await;
        }
        drop(tx);
        let handle = sink_writer
            .streaming_write(ReceiverStream::new(rx), cln_token)
            .await
            .unwrap();

        let _ = handle.await.unwrap();
        for ack_rx in ack_rxs {
            assert_eq!(ack_rx.await.unwrap(), ReadAck::Ack);
        }

        // check if the tracker is empty
        assert!(tracker_handle.is_empty().await.unwrap());
    }

    #[test]
    fn test_message_to_sink_request() {
        let message = Message {
            typ: Default::default(),
            keys: Arc::from(vec!["key1".to_string()]),
            tags: None,
            value: vec![1, 2, 3].into(),
            offset: Offset::Int(IntOffset::new(0, 0)),
            event_time: Utc.timestamp_opt(1627846261, 0).unwrap(),
            watermark: None,
            id: MessageID {
                vertex_name: "vertex".to_string().into(),
                offset: "123".to_string().into(),
                index: 0,
            },
            headers: HashMap::new(),
            metadata: None,
        };

        let request: SinkRequest = message.into();
        assert!(request.request.is_some());
    }

    #[test]
    fn test_sink_response_to_response_from_sink() {
        let sink_response = SinkResponse {
            results: vec![sink_response::Result {
                id: "123".to_string(),
                status: Success as i32,
                err_msg: "".to_string(),
                serve_response: None,
            }],
            handshake: None,
            status: None,
        };

        let results: Vec<ResponseFromSink> = sink_response
            .results
            .into_iter()
            .map(Into::into)
            .collect::<Vec<_>>();
        assert!(!results.is_empty());

        assert_eq!(results.first().unwrap().id, "123");
        assert_eq!(
            results.first().unwrap().status,
            ResponseStatusFromSink::Success
        );
    }
}<|MERGE_RESOLUTION|>--- conflicted
+++ resolved
@@ -693,12 +693,8 @@
                                     false
                                 }
                                 ResponseStatusFromSink::Serve => {
-<<<<<<< HEAD
-                                    todo!()
-=======
                                     contains_serving_status = true;
                                     false
->>>>>>> 19b346bf
                                 }
                             }
                         } else {
