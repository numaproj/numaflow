//! Publishes the watermark for source, since watermark originates at source, we publish and fetch to determine
//! the watermark across the source partitions. Since we write the messages to the ISB, we will also publish
//! the watermark to the ISB. Unlike other vertices we don't use pod as the processing entity for publishing
//! watermark we use the partition(watermark originates here).
use std::collections::HashMap;
use std::time::Duration;

use chrono::Utc;
use tracing::info;

use crate::config::pipeline::isb::Stream;
use crate::config::pipeline::watermark::BucketConfig;
use crate::error;
use crate::watermark::isb::wm_publisher::ISBWatermarkPublisher;

/// SourcePublisher is the watermark publisher for the source vertex.
pub(crate) struct SourceWatermarkPublisher {
    js_context: async_nats::jetstream::Context,
    max_delay: Duration,
    source_config: BucketConfig,
    to_vertex_configs: Vec<BucketConfig>,
    publishers: HashMap<String, ISBWatermarkPublisher>,
}

impl SourceWatermarkPublisher {
    /// Creates a new [SourceWatermarkPublisher].
    pub(crate) async fn new(
        js_context: async_nats::jetstream::Context,
        max_delay: Duration,
        source_config: BucketConfig,
        to_vertex_configs: Vec<BucketConfig>,
    ) -> error::Result<Self> {
        Ok(SourceWatermarkPublisher {
            js_context,
            max_delay,
            source_config,
            to_vertex_configs,
            publishers: HashMap::new(),
        })
    }

    /// Publishes the source watermark for the input partition. It internally uses edge publisher
    /// with processor set to the input partition and source OT.
    pub(crate) async fn publish_source_watermark(
        &mut self,
        partition: u16,
        watermark: i64,
        idle: bool,
    ) {
        // for source, we do partition-based watermark publishing rather than pod-based, hence
        // the processing entity is the partition itself. We create a publisher for each partition
        // and publish the watermark to it.
        let processor_name = format!("source-{}-{}", self.source_config.vertex, partition);
        // create a publisher if not exists
        if !self.publishers.contains_key(&processor_name) {
            let publisher = ISBWatermarkPublisher::new(
                processor_name.clone(),
                self.js_context.clone(),
                &[self.source_config.clone()],
            )
            .await
            .expect("Failed to create publisher");
            info!(processor = ?processor_name, partition = ?partition,
                "Creating new publisher for source"
            );
            self.publishers.insert(processor_name.clone(), publisher);
        }

        self.publishers
            .get_mut(&processor_name)
            .expect("Publisher not found")
            .publish_watermark(
                &Stream {
                    name: "source",
                    vertex: self.source_config.vertex,
<<<<<<< HEAD
=======
                    // in source, input partition is considered as a separate processor entity and this
                    // partition represents the isb partition.
                    // Since source has publish/fetch cycle, in the publish we have to associate the
                    // source partition to an ISB partition (since this is within the source itself,
                    // there will never be more than one ISB partition).
                    // This partition is a pseudo partition sitting to proxy the source partitions.
>>>>>>> 1fb6b0c2
                    partition: 0,
                },
                Utc::now().timestamp_micros(), // we don't care about the offsets
                watermark - self.max_delay.as_millis() as i64, // consider the max delay configured by the user while publishing source watermark
                idle,
            )
            .await;
    }

    /// Publishes the ISB watermark for the input partition. It internally uses ISB publisher with
    /// processor set to the input partition and ISB OTs.
    pub(crate) async fn publish_isb_watermark(
        &mut self,
        input_partition: u16,
        stream: &Stream,
        offset: i64,
        watermark: i64,
        idle: bool,
    ) {
        let processor_name = format!("{}-{}", self.source_config.vertex, input_partition);
        // In source, since we do partition-based watermark publishing rather than pod-based, we
        // create a publisher for each partition and publish the watermark to it.
        if !self.publishers.contains_key(&processor_name) {
            info!(processor = ?processor_name, partition = ?input_partition,
                "Creating new publisher for ISB"
            );
            let publisher = ISBWatermarkPublisher::new(
                processor_name.clone(),
                self.js_context.clone(),
                &self.to_vertex_configs,
            )
            .await
            .expect("Failed to create publisher");
            self.publishers.insert(processor_name.clone(), publisher);
        }

        self.publishers
            .get_mut(&processor_name)
            .expect("Publisher not found")
            .publish_watermark(stream, offset, watermark, idle)
            .await;
    }
}

#[cfg(test)]
mod tests {
    use std::time::Duration;

    use async_nats::jetstream;
    use async_nats::jetstream::kv::Config;

    use crate::config::pipeline::isb::Stream;
    use crate::watermark::source::source_wm_publisher::{BucketConfig, SourceWatermarkPublisher};
    use crate::watermark::wmb::WMB;

    #[cfg(feature = "nats-tests")]
    #[tokio::test]
    async fn test_publish_source_watermark() {
        let client = async_nats::connect("localhost:4222").await.unwrap();
        let js_context = jetstream::new(client);

        let ot_bucket_name = "source_watermark_OT";
        let hb_bucket_name = "source_watermark_PROCESSORS";

        let source_config = BucketConfig {
            vertex: "source_vertex",
            partitions: 2,
            ot_bucket: ot_bucket_name,
            hb_bucket: hb_bucket_name,
        };

        // create key value stores
        js_context
            .create_key_value(Config {
                bucket: ot_bucket_name.to_string(),
                history: 1,
                ..Default::default()
            })
            .await
            .unwrap();

        js_context
            .create_key_value(Config {
                bucket: hb_bucket_name.to_string(),
                history: 1,
                ..Default::default()
            })
            .await
            .unwrap();

        let mut source_publisher = SourceWatermarkPublisher::new(
            js_context.clone(),
            Duration::from_secs(0),
            source_config.clone(),
            vec![],
        )
        .await
        .expect("Failed to create source publisher");

        // Publish source watermark for partition 0
        source_publisher
            .publish_source_watermark(0, 100, false)
            .await;

        let ot_bucket = js_context
            .get_key_value(ot_bucket_name)
            .await
            .expect("Failed to get ot bucket");

        let wmb = ot_bucket
            .get("source-source_vertex-0")
            .await
            .expect("Failed to get wmb");
        assert!(wmb.is_some());

        let wmb: WMB = wmb.unwrap().try_into().unwrap();
        assert_eq!(wmb.watermark, 100);

        // delete the stores
        js_context
            .delete_key_value(hb_bucket_name.to_string())
            .await
            .unwrap();
        js_context
            .delete_key_value(ot_bucket_name.to_string())
            .await
            .unwrap();
    }

    #[cfg(feature = "nats-tests")]
    #[tokio::test]
    async fn test_publish_edge_watermark() {
        let client = async_nats::connect("localhost:4222").await.unwrap();
        let js_context = jetstream::new(client);

        let source_ot_bucket_name = "source_edge_watermark_source_OT";
        let source_hb_bucket_name = "source_edge_watermark_source_PROCESSORS";
        let edge_ot_bucket_name = "source_edge_watermark_edge_OT";
        let edge_hb_bucket_name = "source_edge_watermark_edge_PROCESSORS";

        let source_config = BucketConfig {
            vertex: "source_vertex",
            partitions: 2,
            ot_bucket: source_ot_bucket_name,
            hb_bucket: source_hb_bucket_name,
        };

        let edge_config = BucketConfig {
            vertex: "edge_vertex",
            partitions: 2,
            ot_bucket: edge_ot_bucket_name,
            hb_bucket: edge_hb_bucket_name,
        };

        // create key value stores for source
        js_context
            .create_key_value(Config {
                bucket: source_ot_bucket_name.to_string(),
                history: 1,
                ..Default::default()
            })
            .await
            .unwrap();
        js_context
            .create_key_value(Config {
                bucket: source_hb_bucket_name.to_string(),
                history: 1,
                ..Default::default()
            })
            .await
            .unwrap();

        // create key value stores for edge
        js_context
            .create_key_value(Config {
                bucket: edge_ot_bucket_name.to_string(),
                history: 1,
                ..Default::default()
            })
            .await
            .unwrap();
        js_context
            .create_key_value(Config {
                bucket: edge_hb_bucket_name.to_string(),
                history: 1,
                ..Default::default()
            })
            .await
            .unwrap();

        let mut source_publisher = SourceWatermarkPublisher::new(
            js_context.clone(),
            Duration::from_secs(0),
            source_config.clone(),
            vec![edge_config.clone()],
        )
        .await
        .expect("Failed to create source publisher");

        let stream = Stream {
            name: "edge_stream",
            vertex: "edge_vertex",
            partition: 0,
        };

        // Publish edge watermark for partition 0
        source_publisher
            .publish_isb_watermark(0, &stream, 1, 200, false)
            .await;

        let ot_bucket = js_context
            .get_key_value(edge_ot_bucket_name)
            .await
            .expect("Failed to get ot bucket");

        let wmb = ot_bucket
            .get("source_vertex-0")
            .await
            .expect("Failed to get wmb");
        assert!(wmb.is_some());

        let wmb: WMB = wmb.unwrap().try_into().unwrap();
        assert_eq!(wmb.offset, 1);
        assert_eq!(wmb.watermark, 200);

        // delete the stores
        js_context
            .delete_key_value(source_hb_bucket_name.to_string())
            .await
            .unwrap();
        js_context
            .delete_key_value(source_ot_bucket_name.to_string())
            .await
            .unwrap();
        js_context
            .delete_key_value(edge_hb_bucket_name.to_string())
            .await
            .unwrap();
        js_context
            .delete_key_value(edge_ot_bucket_name.to_string())
            .await
            .unwrap();
    }

    #[cfg(feature = "nats-tests")]
    #[tokio::test]
    async fn test_publish_source_watermark_idle() {
        let client = async_nats::connect("localhost:4222").await.unwrap();
        let js_context = jetstream::new(client);

        let ot_bucket_name = "source_watermark_idle_OT";
        let hb_bucket_name = "source_watermark_idle_PROCESSORS";

        let source_config = BucketConfig {
            vertex: "source_vertex",
            partitions: 2,
            ot_bucket: ot_bucket_name,
            hb_bucket: hb_bucket_name,
        };

        // create key value stores
        js_context
            .create_key_value(Config {
                bucket: ot_bucket_name.to_string(),
                history: 1,
                ..Default::default()
            })
            .await
            .unwrap();

        js_context
            .create_key_value(Config {
                bucket: hb_bucket_name.to_string(),
                history: 1,
                ..Default::default()
            })
            .await
            .unwrap();

        let mut source_publisher = SourceWatermarkPublisher::new(
            js_context.clone(),
            Duration::from_secs(0),
            source_config.clone(),
            vec![],
        )
        .await
        .expect("Failed to create source publisher");

        // Publish source watermark for partition 0 with idle flag set to true
        source_publisher
            .publish_source_watermark(0, 100, true)
            .await;

        let ot_bucket = js_context
            .get_key_value(ot_bucket_name)
            .await
            .expect("Failed to get ot bucket");

        let wmb = ot_bucket
            .get("source-source_vertex-0")
            .await
            .expect("Failed to get wmb");
        assert!(wmb.is_some());

        let wmb: WMB = wmb.unwrap().try_into().unwrap();
        assert_eq!(wmb.watermark, 100);
        assert!(wmb.idle);

        // delete the stores
        js_context
            .delete_key_value(hb_bucket_name.to_string())
            .await
            .unwrap();
        js_context
            .delete_key_value(ot_bucket_name.to_string())
            .await
            .unwrap();
    }

    #[cfg(feature = "nats-tests")]
    #[tokio::test]
    async fn test_publish_edge_watermark_idle() {
        let client = async_nats::connect("localhost:4222").await.unwrap();
        let js_context = jetstream::new(client);

        let source_ot_bucket_name = "source_edge_watermark_idle_source_OT";
        let source_hb_bucket_name = "source_edge_watermark_idle_source_PROCESSORS";
        let edge_ot_bucket_name = "source_edge_watermark_idle_edge_OT";
        let edge_hb_bucket_name = "source_edge_watermark_idle_edge_PROCESSORS";

        let source_config = BucketConfig {
            vertex: "source_vertex",
            partitions: 2,
            ot_bucket: source_ot_bucket_name,
            hb_bucket: source_hb_bucket_name,
        };

        let edge_config = BucketConfig {
            vertex: "edge_vertex",
            partitions: 2,
            ot_bucket: edge_ot_bucket_name,
            hb_bucket: edge_hb_bucket_name,
        };

        // create key value stores for source
        js_context
            .create_key_value(Config {
                bucket: source_ot_bucket_name.to_string(),
                history: 1,
                ..Default::default()
            })
            .await
            .unwrap();
        js_context
            .create_key_value(Config {
                bucket: source_hb_bucket_name.to_string(),
                history: 1,
                ..Default::default()
            })
            .await
            .unwrap();

        // create key value stores for edge
        js_context
            .create_key_value(Config {
                bucket: edge_ot_bucket_name.to_string(),
                history: 1,
                ..Default::default()
            })
            .await
            .unwrap();
        js_context
            .create_key_value(Config {
                bucket: edge_hb_bucket_name.to_string(),
                history: 1,
                ..Default::default()
            })
            .await
            .unwrap();

        let mut source_publisher = SourceWatermarkPublisher::new(
            js_context.clone(),
            Duration::from_secs(0),
            source_config.clone(),
            vec![edge_config.clone()],
        )
        .await
        .expect("Failed to create source publisher");

        let stream = Stream {
            name: "edge_stream",
            vertex: "edge_vertex",
            partition: 0,
        };

        // Publish edge watermark for partition 0 with idle flag set to true
        source_publisher
            .publish_isb_watermark(0, &stream, 1, 200, true)
            .await;

        let ot_bucket = js_context
            .get_key_value(edge_ot_bucket_name)
            .await
            .expect("Failed to get ot bucket");

        let wmb = ot_bucket
            .get("source_vertex-0")
            .await
            .expect("Failed to get wmb");
        assert!(wmb.is_some());

        let wmb: WMB = wmb.unwrap().try_into().unwrap();
        assert_eq!(wmb.offset, 1);
        assert_eq!(wmb.watermark, 200);
        assert!(wmb.idle);

        // delete the stores
        js_context
            .delete_key_value(source_hb_bucket_name.to_string())
            .await
            .unwrap();
        js_context
            .delete_key_value(source_ot_bucket_name.to_string())
            .await
            .unwrap();
        js_context
            .delete_key_value(edge_hb_bucket_name.to_string())
            .await
            .unwrap();
        js_context
            .delete_key_value(edge_ot_bucket_name.to_string())
            .await
            .unwrap();
    }
}<|MERGE_RESOLUTION|>--- conflicted
+++ resolved
@@ -73,15 +73,12 @@
                 &Stream {
                     name: "source",
                     vertex: self.source_config.vertex,
-<<<<<<< HEAD
-=======
                     // in source, input partition is considered as a separate processor entity and this
                     // partition represents the isb partition.
                     // Since source has publish/fetch cycle, in the publish we have to associate the
                     // source partition to an ISB partition (since this is within the source itself,
                     // there will never be more than one ISB partition).
                     // This partition is a pseudo partition sitting to proxy the source partitions.
->>>>>>> 1fb6b0c2
                     partition: 0,
                 },
                 Utc::now().timestamp_micros(), // we don't care about the offsets
