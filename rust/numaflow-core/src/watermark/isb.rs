--- conflicted
+++ resolved
@@ -897,10 +897,7 @@
             delay: None,
         };
 
-<<<<<<< HEAD
-=======
         // delete the stores
->>>>>>> 0d972a66
         let _ = js_context
             .delete_key_value(ot_bucket_name.to_string())
             .await;
@@ -1018,8 +1015,6 @@
         }
 
         assert!(wmb_found, "Idle watermark not found");
-<<<<<<< HEAD
-=======
     }
 
     // #[cfg(feature = "nats-tests")]
@@ -1176,6 +1171,5 @@
             .delete_key_value(hb_bucket_name.to_string())
             .await
             .unwrap();
->>>>>>> 0d972a66
     }
 }