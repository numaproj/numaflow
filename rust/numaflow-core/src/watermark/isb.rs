--- conflicted
+++ resolved
@@ -41,36 +41,7 @@
 pub(crate) mod wm_fetcher;
 pub(crate) mod wm_publisher;
 
-<<<<<<< HEAD
 /// Shared state for ISBWatermarkHandle.
-=======
-/// Messages that can be sent to the [ISBWatermarkActor].
-enum ISBWaterMarkActorMessage {
-    Fetch {
-        offset: IntOffset,
-        oneshot_tx: tokio::sync::oneshot::Sender<Result<Watermark>>,
-    },
-    Publish {
-        stream: Stream,
-        offset: IntOffset,
-        oneshot_tx: tokio::sync::oneshot::Sender<()>,
-    },
-    FetchHead {
-        from_vertex: Option<String>,
-        partition_idx: u16,
-        oneshot_tx: tokio::sync::oneshot::Sender<Result<Watermark>>,
-    },
-    FetchHeadIdleWmb {
-        partition_idx: u16,
-        oneshot_tx: tokio::sync::oneshot::Sender<Result<Option<WMB>>>,
-    },
-    PublishIdleWatermark {
-        oneshot_tx: tokio::sync::oneshot::Sender<()>,
-    },
-}
-
-/// EdgeWatermarkActor comprises EdgeFetcher and EdgePublisher.
->>>>>>> 3c727dc5
 /// Contains all computation logic and data structures.
 struct ISBWatermarkState {
     fetcher: ISBWatermarkFetcher,
@@ -110,54 +81,14 @@
             .fetcher
             .fetch_watermark(offset.offset, offset.partition_idx);
 
-<<<<<<< HEAD
         self.latest_fetched_wm = std::cmp::max(watermark, self.latest_fetched_wm);
         watermark
     }
-=======
-                oneshot_tx
-                    .send(Ok(watermark))
-                    .map_err(|_| Error::Watermark("failed to send response".to_string()))
-            }
-
-            // publishes the watermark for the given stream and offset
-            ISBWaterMarkActorMessage::Publish {
-                stream,
-                offset,
-                oneshot_tx,
-            } => {
-                self.handle_publish_watermark(stream, offset).await;
-                oneshot_tx
-                    .send(())
-                    .map_err(|_| Error::Watermark("failed to send response".to_string()))
-            }
-
-            // fetches the head watermark
-            ISBWaterMarkActorMessage::FetchHead {
-                from_vertex,
-                partition_idx,
-                oneshot_tx,
-            } => {
-                let watermark = self
-                    .fetcher
-                    .fetch_head_watermark(from_vertex.as_deref(), partition_idx);
-
-                oneshot_tx
-                    .send(Ok(watermark))
-                    .map_err(|_| Error::Watermark("failed to send response".to_string()))
-            }
-
-            // fetches the head idle WMB for a specific partition
-            ISBWaterMarkActorMessage::FetchHeadIdleWmb {
-                partition_idx,
-                oneshot_tx,
-            } => {
-                let wmb = self.fetcher.fetch_head_idle_wmb(partition_idx);
->>>>>>> 3c727dc5
 
     /// Fetches the head watermark
-    fn fetch_head_watermark(&mut self, partition_idx: u16) -> Watermark {
-        self.fetcher.fetch_head_watermark(partition_idx)
+    fn fetch_head_watermark(&mut self, from_vertex: Option<&str>, partition_idx: u16) -> Watermark {
+        self.fetcher
+            .fetch_head_watermark(from_vertex, partition_idx)
     }
 
     /// Fetches the head idle WMB for a specific partition
@@ -211,7 +142,7 @@
             min_wm
         };
 
-        // we now know the lowest watermark to publish to the streams that are idling and we have a
+        // we now know the lowest watermark to publish to the streams that are idling, and we have a
         // barrier offset which can be used safely to publish the idle watermark.
 
         // Identify the streams that are idle and publish the idle watermark
@@ -409,44 +340,14 @@
 
     /// Fetches the head watermark using the watermark fetcher. This returns the minimum
     /// of the head watermarks across all processors for the specified partition.
-<<<<<<< HEAD
-    pub(crate) async fn fetch_head_watermark(&self, partition_idx: u16) -> Watermark {
-        // Acquire lock, fetch watermark, and release immediately
-        let mut state = self.state.lock().await;
-        state.fetch_head_watermark(partition_idx)
-=======
-    /// If `from_vertex` is provided, it fetches the watermark for that specific edge.
-    /// If `from_vertex` is None, it fetches the minimum watermark across all edges.
     pub(crate) async fn fetch_head_watermark(
-        &mut self,
+        &self,
         from_vertex: Option<&str>,
         partition_idx: u16,
     ) -> Watermark {
-        let (oneshot_tx, oneshot_rx) = tokio::sync::oneshot::channel();
-        if let Err(e) = self
-            .sender
-            .send(ISBWaterMarkActorMessage::FetchHead {
-                from_vertex: from_vertex.map(|s| s.to_string()),
-                partition_idx,
-                oneshot_tx,
-            })
-            .await
-        {
-            warn!(?e, "Failed to send message");
-            return Watermark::from_timestamp_millis(-1).expect("failed to parse time");
-        }
-
-        match oneshot_rx.await {
-            Ok(watermark) => watermark.unwrap_or_else(|e| {
-                warn!(?e, "Failed to fetch head watermark");
-                Watermark::from_timestamp_millis(-1).expect("failed to parse time")
-            }),
-            Err(e) => {
-                warn!(?e, "Failed to receive response");
-                Watermark::from_timestamp_millis(-1).expect("failed to parse time")
-            }
-        }
->>>>>>> 3c727dc5
+        // Acquire lock, fetch watermark, and release immediately
+        let mut state = self.state.lock().await;
+        state.fetch_head_watermark(from_vertex, partition_idx)
     }
 
     /// Fetches the head idle WMB for the given partition. Returns the minimum idle WMB across all
