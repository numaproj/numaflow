--- conflicted
+++ resolved
@@ -8,13 +8,9 @@
     "numaflow-pb",
     "extns/numaflow-pulsar",
     "extns/numaflow-sqs",
-<<<<<<< HEAD
     "extns/numaflow-jetstream",
-    "numaflow"
-=======
     "numaflow",
     "numaflow-monitor",
->>>>>>> c1967d0b
 ]
 
 [workspace.lints.rust]
