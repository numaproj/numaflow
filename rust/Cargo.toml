[workspace]
resolver = "2"
members = [
    "backoff",
    "serving",
    "numaflow-core",
    "numaflow",
    "numaflow-monitor",
    # extensions
    "extns/numaflow-pulsar",
    "extns/numaflow-sqs",
    "extns/numaflow-jetstream",
    "extns/numaflow-kafka",
    "extns/numaflow-http",
    # generated
    "numaflow-pb",
    "numaflow-models", "numaflow-sideinput",
]

[workspace.lints.rust]
unsafe_code = "forbid"
unused_must_use = "forbid"
rust_2018_idioms = { level = "deny", priority = -1 }

[workspace.lints.clippy]
enum_glob_use = "deny"
clone_on_ref_ptr = "deny"
dbg_macro = "deny"
todo = "deny"
# We should probably enable it in the future
# future_not_send = "deny"
empty_enum = "warn"
exit = "warn"
filter_map_next = "warn"
fn_params_excessive_bools = "warn"
inefficient_to_string = "warn"
match_on_vec_items = "warn"
match_wildcard_for_single_variants = "warn"
needless_continue = "warn"
option_option = "warn"
rest_pat_in_fully_bound_structs = "warn"
unnested_or_patterns = "warn"
unused_self = "warn"
verbose_file_reads = "warn"

# This profile optimizes for runtime performance and small binary size at the expense of longer build times.
# Compared to default release profile, this profile reduced binary size from 29MB to 21MB
# and increased build time (with only one line change in code) from 12 seconds to 133 seconds (tested on Mac M2 Max).
[profile.release]
lto = "fat"

# This profile optimizes for short build times at the expense of larger binary size and slower runtime performance.
# If you have to rebuild image often, in Dockerfile you may replace `--release` passed to cargo command with `--profile quick-release`
[profile.quick-release]
inherits = "release"
codegen-units = 16
lto = false
incremental = true

[workspace.dependencies]
serving = { path = "serving" }
numaflow-core = { path = "numaflow-core" }
numaflow-models = { path = "numaflow-models" }
numaflow-monitor = { path = "numaflow-monitor" }
backoff = { path = "backoff" }
numaflow-pb = { path = "numaflow-pb" }
numaflow-pulsar = { path = "extns/numaflow-pulsar" }
numaflow-jetstream = { path = "extns/numaflow-jetstream" }
numaflow-kafka = { path = "extns/numaflow-kafka" }
numaflow-sqs = { path = "extns/numaflow-sqs" }
numaflow-http = { path = "extns/numaflow-http" }
tokio = { version = "1.45.1", features = ["macros", "rt-multi-thread"] }
tokio-stream = "0.1.17"
<<<<<<< HEAD
tokio-util = "0.7.11"
tonic = { version = "0.13.0" }
=======
tokio-util = "0.7.15"
>>>>>>> a888edb3
bytes = "1.9.0"
tracing = "0.1.41"
async-nats = "0.42.0"
thiserror = "2.0.12"
axum = { version = "0.8.4", default-features = false, features = [
    "http1",
    "http2",
    "json",
    "matched-path",
    "query",
    "tracing",
    "tokio",
] }
axum-server = { version = "0.7.2", features = ["tls-rustls"] }
tower = "0.5.2"
serde = { version = "1.0.219", features = ["derive"] }
rustls = { version = "0.23.28", features = ["aws_lc_rs"] }
reqwest = { version = "0.12.22", default-features = false, features = [
    "http2",
    "rustls-tls",
    "json",
] }
uuid = "1.17.0"
futures = "0.3.31"
rcgen = "0.13.1"
chrono = "0.4.41"
serde_json = "1.0.140"
tonic = "0.13.1"
base64 = "0.22.1"
http = "1.3.1"
prost = "0.13.2"
prost-types = "0.13.1"
trait-variant = "0.1.2"
parking_lot = "0.12.4"
prometheus-client = "0.23.1"
pin-project = "1.1.5"
kube = "0.99.0"<|MERGE_RESOLUTION|>--- conflicted
+++ resolved
@@ -71,12 +71,8 @@
 numaflow-http = { path = "extns/numaflow-http" }
 tokio = { version = "1.45.1", features = ["macros", "rt-multi-thread"] }
 tokio-stream = "0.1.17"
-<<<<<<< HEAD
 tokio-util = "0.7.11"
 tonic = { version = "0.13.0" }
-=======
-tokio-util = "0.7.15"
->>>>>>> a888edb3
 bytes = "1.9.0"
 tracing = "0.1.41"
 async-nats = "0.42.0"
