[workspace]
resolver = "2"
members = [
    "backoff",
    "serving",
    "numaflow-core",
    "numaflow",
    "numaflow-monitor",
    "numaflow-sideinput",
    "numaflow-shared",
    # extensions
    "extns/numaflow-pulsar",
    "extns/numaflow-sqs",
    "extns/numaflow-nats",
    "extns/numaflow-kafka",
    "extns/numaflow-http",
    # generated
    "numaflow-pb",
<<<<<<< HEAD
    "numaflow-models", "numaflow-throttling",
=======
    "numaflow-models", "numaflow-throttling", 
>>>>>>> 3ade3f91
]

[workspace.lints.rust]
unsafe_code = "forbid"
unused_must_use = "forbid"
rust_2018_idioms = { level = "deny", priority = -1 }

[workspace.lints.clippy]
enum_glob_use = "deny"
clone_on_ref_ptr = "deny"
dbg_macro = "deny"
todo = "deny"
# We should probably enable it in the future
# future_not_send = "deny"
empty_enum = "warn"
exit = "warn"
filter_map_next = "warn"
fn_params_excessive_bools = "warn"
inefficient_to_string = "warn"
indexing_slicing = "warn"
match_wildcard_for_single_variants = "warn"
needless_continue = "warn"
option_option = "warn"
rest_pat_in_fully_bound_structs = "warn"
unnested_or_patterns = "warn"
unused_self = "warn"
verbose_file_reads = "warn"

# This profile optimizes for runtime performance and small binary size at the expense of longer build times.
# Compared to default release profile, this profile reduced binary size from 29MB to 21MB
# and increased build time (with only one line change in code) from 12 seconds to 133 seconds (tested on Mac M2 Max).
[profile.release]
lto = "fat"

# This profile optimizes for short build times at the expense of larger binary size and slower runtime performance.
# If you have to rebuild image often, in Dockerfile you may replace `--release` passed to cargo command with `--profile quick-release`
[profile.quick-release]
inherits = "release"
codegen-units = 16
lto = false
incremental = true

[workspace.dependencies]
serving = { path = "serving" }
numaflow-core = { path = "numaflow-core" }
numaflow-models = { path = "numaflow-models" }
numaflow-monitor = { path = "numaflow-monitor" }
numaflow-sideinput = { path = "numaflow-sideinput" }
numaflow-shared = { path = "numaflow-shared" }
backoff = { path = "backoff" }
numaflow-pb = { path = "numaflow-pb" }
numaflow-pulsar = { path = "extns/numaflow-pulsar" }
numaflow-nats = { path = "extns/numaflow-nats" }
numaflow-kafka = { path = "extns/numaflow-kafka" }
numaflow-sqs = { path = "extns/numaflow-sqs" }
numaflow-http = { path = "extns/numaflow-http" }
numaflow-throttling = { path = "numaflow-throttling" }
tokio = { version = "1.46.0", features = ["macros", "rt-multi-thread", "time"] }
tokio-stream = "0.1.17"
tokio-util = "0.7.15"
bytes = "1.9.0"
tracing = "0.1.41"
async-nats = "0.42.0"
thiserror = "2.0.12"
axum = { version = "0.8.4", default-features = false, features = [
    "http1",
    "http2",
    "json",
    "matched-path",
    "query",
    "tracing",
    "tokio",
] }
axum-server = { version = "0.7.2", features = ["tls-rustls"] }
tower = "0.5.2"
serde = { version = "1.0.219", features = ["derive"] }
rustls = { version = "0.23.28", features = ["aws_lc_rs"] }
reqwest = { version = "0.12.22", default-features = false, features = [
    "http2",
    "rustls-tls",
    "json",
] }
uuid = "1.17.0"
futures = "0.3.31"
rcgen = "0.14.1"
chrono = "0.4.41"
serde_json = "1.0.140"
tonic = "0.13.1"
base64 = "0.22.1"
http = "1.3.1"
prost = "0.13.2"
prost-types = "0.13.1"
trait-variant = "0.1.2"
parking_lot = "0.12.4"
prometheus-client = "0.23.1"
pin-project = "1.1.5"
kube = "0.99.0"
tonic-types = "0.13.1"<|MERGE_RESOLUTION|>--- conflicted
+++ resolved
@@ -16,11 +16,7 @@
     "extns/numaflow-http",
     # generated
     "numaflow-pb",
-<<<<<<< HEAD
-    "numaflow-models", "numaflow-throttling",
-=======
     "numaflow-models", "numaflow-throttling", 
->>>>>>> 3ade3f91
 ]
 
 [workspace.lints.rust]
