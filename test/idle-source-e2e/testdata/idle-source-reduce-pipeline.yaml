--- conflicted
+++ resolved
@@ -9,11 +9,7 @@
     idleSource:
       threshold: 5s # The pipeline will be considered idle if the source has not emitted any data for given threshold value.
       incrementBy: 3s # If source is found to be idle then increment the watermark by given incrementBy value.
-<<<<<<< HEAD
-      stepInterval: 3s # If source is idling then publish the watermark only when step interval has passed.
-=======
       stepInterval: 2s # If source is idling then publish the watermark only when step interval has passed.
->>>>>>> 08d26898
   vertices:
     - name: in
       scale:
