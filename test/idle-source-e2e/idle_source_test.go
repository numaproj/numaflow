--- conflicted
+++ resolved
@@ -46,11 +46,7 @@
 
 	done := make(chan struct{})
 	go func() {
-<<<<<<< HEAD
-		// publish messages to source vertex, with event time starting from 60000
-=======
 		// publish messages to source vertex, with event time starting from 1000
->>>>>>> 08d26898
 		startTime := 1000
 		for i := 0; true; i++ {
 			select {
