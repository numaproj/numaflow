//go:build test

/*
Copyright 2022 The Numaproj Authors.
Licensed under the Apache License, Version 2.0 (the "License");
you may not use this file except in compliance with the License.
You may obtain a copy of the License at

    http://www.apache.org/licenses/LICENSE-2.0

Unless required by applicable law or agreed to in writing, software
distributed under the License is distributed on an "AS IS" BASIS,
WITHOUT WARRANTIES OR CONDITIONS OF ANY KIND, either express or implied.
See the License for the specific language governing permissions and
limitations under the License.
*/

package reduce_one_e2e

import (
	"context"
	"os"
	"strconv"
	"strings"
	"testing"
	"time"

	"github.com/stretchr/testify/suite"

	. "github.com/numaproj/numaflow/test/fixtures"
)

type ReduceSuite struct {
	E2ESuite
}

// one reduce vertex (keyed)
func (r *ReduceSuite) TestSimpleKeyedReducePipeline() {
<<<<<<< HEAD

	// the reduce feature is not supported with redis ISBSVC
	if strings.ToUpper(os.Getenv("ISBSVC")) == "REDIS" {
		r.T().SkipNow()
	}

	ctx, cancel := context.WithTimeout(context.Background(), 5*time.Minute)
=======
	ctx, cancel := context.WithTimeout(context.Background(), 10*time.Minute)
>>>>>>> c0b9fad2
	defer cancel()
	w := r.Given().Pipeline("@testdata/simple-keyed-reduce-pipeline.yaml").
		When().
		CreatePipelineAndWait()
	defer w.DeletePipelineAndWait()
	pipelineName := "simple-sum"

	// wait for all the pods to come up
	w.Expect().VertexPodsRunning()

	done := make(chan struct{})
	go func() {
		// publish messages to source vertex, with event time starting from 60000
		startTime := 60000
		for i := 0; true; i++ {
			select {
			case <-ctx.Done():
				return
			case <-done:
				return
			default:
				eventTime := strconv.Itoa(startTime + i*1000)
				w.SendMessageTo(pipelineName, "in", NewHttpPostRequest().WithBody([]byte("1")).WithHeader("X-Numaflow-Event-Time", eventTime)).
					SendMessageTo(pipelineName, "in", NewHttpPostRequest().WithBody([]byte("2")).WithHeader("X-Numaflow-Event-Time", eventTime)).
					SendMessageTo(pipelineName, "in", NewHttpPostRequest().WithBody([]byte("3")).WithHeader("X-Numaflow-Event-Time", eventTime))
			}
		}
	}()

	// since the key can be even or odd and the window duration is 10s
	// the sum should be 20(for even) and 40(for odd)
	w.Expect().
		SinkContains("sink", "40").
		SinkContains("sink", "20")
	done <- struct{}{}
}

// one reduce vertex(non keyed)
func (r *ReduceSuite) TestSimpleNonKeyedReducePipeline() {
<<<<<<< HEAD

	// the reduce feature is not supported with redis ISBSVC
	if strings.ToUpper(os.Getenv("ISBSVC")) == "REDIS" {
		r.T().SkipNow()
	}

	ctx, cancel := context.WithTimeout(context.Background(), 5*time.Minute)
=======
	ctx, cancel := context.WithTimeout(context.Background(), 10*time.Minute)
>>>>>>> c0b9fad2
	defer cancel()
	w := r.Given().Pipeline("@testdata/simple-non-keyed-reduce-pipeline.yaml").
		When().
		CreatePipelineAndWait()
	defer w.DeletePipelineAndWait()
	pipelineName := "reduce-sum"

	// wait for all the pods to come up
	w.Expect().VertexPodsRunning()

	done := make(chan struct{})
	go func() {
		// publish messages to source vertex, with event time starting from 60000
		startTime := 60000
		for i := 0; true; i++ {
			select {
			case <-ctx.Done():
				return
			case <-done:
				return
			default:
				eventTime := strconv.Itoa(startTime + i*1000)
				w.SendMessageTo(pipelineName, "in", NewHttpPostRequest().WithBody([]byte("1")).WithHeader("X-Numaflow-Event-Time", eventTime)).
					SendMessageTo(pipelineName, "in", NewHttpPostRequest().WithBody([]byte("2")).WithHeader("X-Numaflow-Event-Time", eventTime)).
					SendMessageTo(pipelineName, "in", NewHttpPostRequest().WithBody([]byte("3")).WithHeader("X-Numaflow-Event-Time", eventTime))
			}
		}
	}()

	// since there is no key, all the messages will be assigned to same window
	// the sum should be 60(since the window is 10s)
	w.Expect().SinkContains("sink", "60")
	done <- struct{}{}
}

// two reduce vertex(keyed and non keyed)
func (r *ReduceSuite) TestComplexReducePipelineKeyedNonKeyed() {
<<<<<<< HEAD

	// the reduce feature is not supported with redis ISBSVC
	if strings.ToUpper(os.Getenv("ISBSVC")) == "REDIS" {
		r.T().SkipNow()
	}

	ctx, cancel := context.WithTimeout(context.Background(), 5*time.Minute)
=======
	ctx, cancel := context.WithTimeout(context.Background(), 10*time.Minute)
>>>>>>> c0b9fad2
	defer cancel()
	w := r.Given().Pipeline("@testdata/complex-reduce-pipeline.yaml").
		When().
		CreatePipelineAndWait()
	defer w.DeletePipelineAndWait()
	pipelineName := "complex-sum"

	// wait for all the pods to come up
	w.Expect().VertexPodsRunning()

	done := make(chan struct{})
	go func() {
		// publish messages to source vertex, with event time starting from 60000
		startTime := 60000
		for i := 0; true; i++ {
			select {
			case <-ctx.Done():
				return
			case <-done:
				return
			default:
				eventTime := strconv.Itoa(startTime + i*1000)
				w.SendMessageTo(pipelineName, "in", NewHttpPostRequest().WithBody([]byte("1")).WithHeader("X-Numaflow-Event-Time", eventTime)).
					SendMessageTo(pipelineName, "in", NewHttpPostRequest().WithBody([]byte("2")).WithHeader("X-Numaflow-Event-Time", eventTime))
			}
		}
	}()

	// since the key can be even or odd and the first window duration is 10s(which is keyed)
	// and the second window duration is 60s(non-keyed)
	// the sum should be 180(60 + 120)
	w.Expect().SinkContains("sink", "180")
	done <- struct{}{}
}

func (r *ReduceSuite) TestSimpleReducePipelineFailOverUsingWAL() {
<<<<<<< HEAD

	// the reduce feature is not supported with redis ISBSVC
	if strings.ToUpper(os.Getenv("ISBSVC")) == "REDIS" {
		r.T().SkipNow()
	}

	ctx, cancel := context.WithTimeout(context.Background(), 5*time.Minute)
=======
	ctx, cancel := context.WithTimeout(context.Background(), 10*time.Minute)
>>>>>>> c0b9fad2
	defer cancel()
	w := r.Given().Pipeline("@testdata/simple-reduce-pipeline-wal.yaml").
		When().
		CreatePipelineAndWait()
	defer w.DeletePipelineAndWait()
	pipelineName := "even-odd-sum"

	// wait for all the pods to come up
	w.Expect().VertexPodsRunning()

	args := "kubectl delete po -n numaflow-system -l " +
		"numaflow.numaproj.io/pipeline-name=even-odd-sum,numaflow.numaproj.io/vertex-name=compute-sum"

	// Kill the reducer pods before processing to trigger failover.
	w.Exec("/bin/sh", []string{"-c", args}, CheckPodKillSucceeded)
	done := make(chan struct{})

	go func() {
		startTime := int(time.Unix(1000, 0).UnixMilli())
		for i := 1; true; i++ {
			select {
			case <-ctx.Done():
				return
			case <-done:
				return
			default:
				eventTime := strconv.Itoa(startTime + (i * 1000))
				if i == 5 {
					// Kill the reducer pods during processing to trigger failover.
					w.Expect().VertexPodsRunning()
					w.Exec("/bin/sh", []string{"-c", args}, CheckPodKillSucceeded)
				}
				w.SendMessageTo(pipelineName, "in", NewHttpPostRequest().WithBody([]byte("1")).WithHeader("X-Numaflow-Event-Time", eventTime)).
					SendMessageTo(pipelineName, "in", NewHttpPostRequest().WithBody([]byte("2")).WithHeader("X-Numaflow-Event-Time", eventTime)).
					SendMessageTo(pipelineName, "in", NewHttpPostRequest().WithBody([]byte("3")).WithHeader("X-Numaflow-Event-Time", eventTime))
			}
		}
	}()

	w.Expect().
		SinkContains("sink", "38").
		SinkContains("sink", "76").
		SinkContains("sink", "120").
		SinkContains("sink", "240")

	done <- struct{}{}
}

// two reduce vertices (keyed and non-keyed) followed by a sliding window vertex
func (r *ReduceSuite) TestComplexSlidingWindowPipeline() {
<<<<<<< HEAD

	// the reduce feature is not supported with redis ISBSVC
	if strings.ToUpper(os.Getenv("ISBSVC")) == "REDIS" {
		r.T().SkipNow()
	}

	ctx, cancel := context.WithTimeout(context.Background(), 5*time.Minute)
=======
	ctx, cancel := context.WithTimeout(context.Background(), 10*time.Minute)
>>>>>>> c0b9fad2
	defer cancel()
	w := r.Given().Pipeline("@testdata/complex-sliding-window-pipeline.yaml").
		When().
		CreatePipelineAndWait()
	defer w.DeletePipelineAndWait()
	pipelineName := "complex-sliding-sum"

	// wait for all the pods to come up
	w.Expect().VertexPodsRunning()

	defer w.StreamVertexPodlogs("sink", "udsink").TerminateAllPodLogs()

	done := make(chan struct{})
	go func() {
		// publish messages to source vertex, with event time starting from 60000
		startTime := 60000

		for i := 0; true; i++ {
			select {
			case <-ctx.Done():
				return
			case <-done:
				return
			default:
				// send the number "1" and "2" to the pipeline every second
				eventTime := strconv.Itoa(startTime + i*1000)
				w.SendMessageTo(pipelineName, "in", NewHttpPostRequest().WithBody([]byte("1")).WithHeader("X-Numaflow-Event-Time", eventTime)).
					SendMessageTo(pipelineName, "in", NewHttpPostRequest().WithBody([]byte("2")).WithHeader("X-Numaflow-Event-Time", eventTime))
			}
		}
	}()

	// At the keyed reduce vertex, the 5-second fixed window produces output every 5 seconds as
	// {key: "even", value: 10(2*5s=10)} and {key: "odd", value: 5(1*5s=5)}.
	// At the non-keyed reduce vertex, the 10-second fixed window produces output every 10 seconds as
	// {value: 30} ((10+5)*(10s/5s) = 30)
	// At the non-keyed sliding window vertex,
	// the sliding window is configured with length 60s.
	// At the first 10s, the window output is {value: 30}
	// At the second 10s, the output is {value: 60} (30+30 = 60)
	// It goes on like this, and at the 6th 10s, the output is {value: 180}
	// At the 7th 10s, the output remains 180 as the window slides forward.

	// we only have to extend the timeout for the first output to be produced. for the rest,
	// we just need to wait for the default timeout for the rest of the outputs since its synchronous
	w.Expect().
		SinkContains("sink", "30", SinkCheckWithTimeout(300*time.Second)).
		SinkContains("sink", "60").
		SinkNotContains("sink", "80").
		SinkContains("sink", "90").
		SinkContains("sink", "180").
		SinkNotContains("sink", "210")
	done <- struct{}{}
}

func TestReduceSuite(t *testing.T) {
	suite.Run(t, new(ReduceSuite))
}<|MERGE_RESOLUTION|>--- conflicted
+++ resolved
@@ -36,17 +36,13 @@
 
 // one reduce vertex (keyed)
 func (r *ReduceSuite) TestSimpleKeyedReducePipeline() {
-<<<<<<< HEAD
-
-	// the reduce feature is not supported with redis ISBSVC
-	if strings.ToUpper(os.Getenv("ISBSVC")) == "REDIS" {
-		r.T().SkipNow()
-	}
-
-	ctx, cancel := context.WithTimeout(context.Background(), 5*time.Minute)
-=======
-	ctx, cancel := context.WithTimeout(context.Background(), 10*time.Minute)
->>>>>>> c0b9fad2
+  
+	// the reduce feature is not supported with redis ISBSVC
+	if strings.ToUpper(os.Getenv("ISBSVC")) == "REDIS" {
+		r.T().SkipNow()
+	}
+
+	ctx, cancel := context.WithTimeout(context.Background(), 10*time.Minute)
 	defer cancel()
 	w := r.Given().Pipeline("@testdata/simple-keyed-reduce-pipeline.yaml").
 		When().
@@ -86,17 +82,14 @@
 
 // one reduce vertex(non keyed)
 func (r *ReduceSuite) TestSimpleNonKeyedReducePipeline() {
-<<<<<<< HEAD
-
-	// the reduce feature is not supported with redis ISBSVC
-	if strings.ToUpper(os.Getenv("ISBSVC")) == "REDIS" {
-		r.T().SkipNow()
-	}
-
-	ctx, cancel := context.WithTimeout(context.Background(), 5*time.Minute)
-=======
-	ctx, cancel := context.WithTimeout(context.Background(), 10*time.Minute)
->>>>>>> c0b9fad2
+
+	// the reduce feature is not supported with redis ISBSVC
+	if strings.ToUpper(os.Getenv("ISBSVC")) == "REDIS" {
+		r.T().SkipNow()
+	}
+
+	ctx, cancel := context.WithTimeout(context.Background(), 10*time.Minute)
+
 	defer cancel()
 	w := r.Given().Pipeline("@testdata/simple-non-keyed-reduce-pipeline.yaml").
 		When().
@@ -134,17 +127,14 @@
 
 // two reduce vertex(keyed and non keyed)
 func (r *ReduceSuite) TestComplexReducePipelineKeyedNonKeyed() {
-<<<<<<< HEAD
-
-	// the reduce feature is not supported with redis ISBSVC
-	if strings.ToUpper(os.Getenv("ISBSVC")) == "REDIS" {
-		r.T().SkipNow()
-	}
-
-	ctx, cancel := context.WithTimeout(context.Background(), 5*time.Minute)
-=======
-	ctx, cancel := context.WithTimeout(context.Background(), 10*time.Minute)
->>>>>>> c0b9fad2
+
+	// the reduce feature is not supported with redis ISBSVC
+	if strings.ToUpper(os.Getenv("ISBSVC")) == "REDIS" {
+		r.T().SkipNow()
+	}
+
+	ctx, cancel := context.WithTimeout(context.Background(), 10*time.Minute)
+
 	defer cancel()
 	w := r.Given().Pipeline("@testdata/complex-reduce-pipeline.yaml").
 		When().
@@ -181,17 +171,14 @@
 }
 
 func (r *ReduceSuite) TestSimpleReducePipelineFailOverUsingWAL() {
-<<<<<<< HEAD
-
-	// the reduce feature is not supported with redis ISBSVC
-	if strings.ToUpper(os.Getenv("ISBSVC")) == "REDIS" {
-		r.T().SkipNow()
-	}
-
-	ctx, cancel := context.WithTimeout(context.Background(), 5*time.Minute)
-=======
-	ctx, cancel := context.WithTimeout(context.Background(), 10*time.Minute)
->>>>>>> c0b9fad2
+  
+	// the reduce feature is not supported with redis ISBSVC
+	if strings.ToUpper(os.Getenv("ISBSVC")) == "REDIS" {
+		r.T().SkipNow()
+	}
+
+	ctx, cancel := context.WithTimeout(context.Background(), 10*time.Minute)
+  
 	defer cancel()
 	w := r.Given().Pipeline("@testdata/simple-reduce-pipeline-wal.yaml").
 		When().
@@ -242,17 +229,14 @@
 
 // two reduce vertices (keyed and non-keyed) followed by a sliding window vertex
 func (r *ReduceSuite) TestComplexSlidingWindowPipeline() {
-<<<<<<< HEAD
-
-	// the reduce feature is not supported with redis ISBSVC
-	if strings.ToUpper(os.Getenv("ISBSVC")) == "REDIS" {
-		r.T().SkipNow()
-	}
-
-	ctx, cancel := context.WithTimeout(context.Background(), 5*time.Minute)
-=======
-	ctx, cancel := context.WithTimeout(context.Background(), 10*time.Minute)
->>>>>>> c0b9fad2
+
+	// the reduce feature is not supported with redis ISBSVC
+	if strings.ToUpper(os.Getenv("ISBSVC")) == "REDIS" {
+		r.T().SkipNow()
+	}
+
+	ctx, cancel := context.WithTimeout(context.Background(), 10*time.Minute)
+  
 	defer cancel()
 	w := r.Given().Pipeline("@testdata/complex-sliding-window-pipeline.yaml").
 		When().
