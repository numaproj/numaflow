apiVersion: numaflow.numaproj.io/v1alpha1
kind: Pipeline
metadata:
  name: complex-sliding-sum
spec:
  watermark:
<<<<<<< HEAD
    maxDelay: 30s
=======
    maxDelay: "20s"
>>>>>>> aab37c6c
  limits:
    readBatchSize: 50
  vertices:
    - name: in
      scale:
        min: 1
      source:
        http: {}
    - name: atoi
      scale:
        min: 1
      udf:
        container:
          # Tell the input number is even or odd, see https://github.com/numaproj/numaflow-go/tree/main/pkg/mapper/examples/even_odd
          image: quay.io/numaio/numaflow-go/map-even-odd:stable
    - name: keyed-fixed-sum
      containerTemplate:
        env:
          - name: NUMAFLOW_DEBUG
            value: "false" # DO NOT forget the double quotes!!!
      partitions: 2
      udf:
        container:
          # Compute the sum, see https://github.com/numaproj/numaflow-go/tree/main/pkg/reducer/examples/sum
          image: quay.io/numaio/numaflow-go/reduce-sum:stable
        groupBy:
          window:
            fixed:
              length: 5s
          keyed: true
          storage:
            persistentVolumeClaim:
              volumeSize: 1Gi
              accessMode: ReadWriteOnce
    - name: non-keyed-fixed-sum
      containerTemplate:
        env:
          - name: NUMAFLOW_DEBUG
            value: "false" # DO NOT forget the double quotes!!!
      udf:
        container:
          # Compute the sum, see https://github.com/numaproj/numaflow-go/tree/main/pkg/reducer/examples/sum
          image: quay.io/numaio/numaflow-go/reduce-sum:stable
        groupBy:
          window:
            fixed:
              length: 10s
          keyed: false
          storage:
            persistentVolumeClaim:
              volumeSize: 1Gi
              accessMode: ReadWriteOnce
    - name: non-keyed-sliding-sum
      containerTemplate:
        env:
          - name: NUMAFLOW_DEBUG
            value: "false" # DO NOT forget the double quotes!!!
      udf:
        container:
          # Compute the sum, see https://github.com/numaproj/numaflow-go/tree/main/pkg/reducer/examples/sum
          image: quay.io/numaio/numaflow-go/reduce-sum:stable
        groupBy:
          window:
            sliding:
              length: 60s
              slide: 10s
          keyed: false
          storage:
            persistentVolumeClaim:
              volumeSize: 1Gi
              accessMode: ReadWriteOnce
    - name: sink
      scale:
        min: 1
      sink:
        udsink:
          container:
            # A redis sink for e2e testing, see https://github.com/numaproj/numaflow-sinks/tree/main/redis-e2e-test-sink
            image: quay.io/numaio/numaflow-sink/redis-e2e-test-sink:latest
  edges:
    - from: in
      to: atoi
    - from: atoi
      to: keyed-fixed-sum
    - from: keyed-fixed-sum
      to: non-keyed-fixed-sum
    - from: non-keyed-fixed-sum
      to: non-keyed-sliding-sum
    - from: non-keyed-sliding-sum
      to: sink<|MERGE_RESOLUTION|>--- conflicted
+++ resolved
@@ -4,11 +4,7 @@
   name: complex-sliding-sum
 spec:
   watermark:
-<<<<<<< HEAD
     maxDelay: 30s
-=======
-    maxDelay: "20s"
->>>>>>> aab37c6c
   limits:
     readBatchSize: 50
   vertices:
