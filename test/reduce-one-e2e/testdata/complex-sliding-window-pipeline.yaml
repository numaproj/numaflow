apiVersion: numaflow.numaproj.io/v1alpha1
kind: Pipeline
metadata:
  name: complex-sliding-sum
spec:
  watermark:
    maxDelay: 30s
  limits:
    readBatchSize: 50
  vertices:
    - name: in
      scale:
        min: 1
      source:
        http: {}
    - name: atoi
      scale:
        min: 1
      udf:
        container:
          # Tell the input number is even or odd, see https://github.com/numaproj/numaflow-go/tree/main/pkg/mapper/examples/even_odd
          image: quay.io/numaio/numaflow-go/map-even-odd:stable
    - name: keyed-fixed-sum
      containerTemplate:
        env:
<<<<<<< HEAD
          - name: NUMAFLOW_PPROF
            value: "true" # DO NOT forget the double quotes!!!
=======
          - name: NUMAFLOW_DEBUG
            value: "false" # DO NOT forget the double quotes!!!
>>>>>>> 9b4ee7ef
      partitions: 2
      udf:
        container:
          # Compute the sum, see https://github.com/numaproj/numaflow-go/tree/main/pkg/reducer/examples/sum
          image: quay.io/numaio/numaflow-go/reduce-sum:stable
        groupBy:
          window:
            fixed:
              length: 5s
          keyed: true
          storage:
            persistentVolumeClaim:
              volumeSize: 1Gi
              accessMode: ReadWriteOnce
    - name: non-keyed-fixed-sum
      containerTemplate:
        env:
<<<<<<< HEAD
          - name: NUMAFLOW_PPROF
            value: "true" # DO NOT forget the double quotes!!!
=======
          - name: NUMAFLOW_DEBUG
            value: "false" # DO NOT forget the double quotes!!!
>>>>>>> 9b4ee7ef
      udf:
        container:
          # Compute the sum, see https://github.com/numaproj/numaflow-go/tree/main/pkg/reducer/examples/sum
          image: quay.io/numaio/numaflow-go/reduce-sum:stable
        groupBy:
          window:
            fixed:
              length: 10s
          keyed: false
          storage:
            persistentVolumeClaim:
              volumeSize: 1Gi
              accessMode: ReadWriteOnce
    - name: non-keyed-sliding-sum
      containerTemplate:
        env:
<<<<<<< HEAD
          - name: NUMAFLOW_PPROF
            value: "true" # DO NOT forget the double quotes!!!
=======
          - name: NUMAFLOW_DEBUG
            value: "false" # DO NOT forget the double quotes!!!
>>>>>>> 9b4ee7ef
      udf:
        container:
          # Compute the sum, see https://github.com/numaproj/numaflow-go/tree/main/pkg/reducer/examples/sum
          image: quay.io/numaio/numaflow-go/reduce-sum:stable
        groupBy:
          window:
            sliding:
              length: 60s
              slide: 10s
          keyed: false
          storage:
            persistentVolumeClaim:
              volumeSize: 1Gi
              accessMode: ReadWriteOnce
<<<<<<< HEAD
#    - name: sink
#      scale:
#        min: 1
#      sink:
#        udsink:
#          container:
#            # A redis sink for e2e testing, see https://github.com/numaproj/numaflow-sinks/tree/main/redis-e2e-test-sink
#            image: quay.io/numaio/numaflow-sink/redis-e2e-test-sink:latest
    - name: log-sink
=======
    - name: sink
>>>>>>> 9b4ee7ef
      scale:
          min: 1
      sink:
          log: {}
  edges:
    - from: in
      to: atoi
    - from: atoi
      to: keyed-fixed-sum
    - from: keyed-fixed-sum
      to: non-keyed-fixed-sum
    - from: non-keyed-fixed-sum
      to: non-keyed-sliding-sum
    - from: non-keyed-sliding-sum
      to: log-sink<|MERGE_RESOLUTION|>--- conflicted
+++ resolved
@@ -23,13 +23,8 @@
     - name: keyed-fixed-sum
       containerTemplate:
         env:
-<<<<<<< HEAD
-          - name: NUMAFLOW_PPROF
-            value: "true" # DO NOT forget the double quotes!!!
-=======
           - name: NUMAFLOW_DEBUG
             value: "false" # DO NOT forget the double quotes!!!
->>>>>>> 9b4ee7ef
       partitions: 2
       udf:
         container:
@@ -47,13 +42,8 @@
     - name: non-keyed-fixed-sum
       containerTemplate:
         env:
-<<<<<<< HEAD
-          - name: NUMAFLOW_PPROF
-            value: "true" # DO NOT forget the double quotes!!!
-=======
           - name: NUMAFLOW_DEBUG
             value: "false" # DO NOT forget the double quotes!!!
->>>>>>> 9b4ee7ef
       udf:
         container:
           # Compute the sum, see https://github.com/numaproj/numaflow-go/tree/main/pkg/reducer/examples/sum
@@ -70,13 +60,8 @@
     - name: non-keyed-sliding-sum
       containerTemplate:
         env:
-<<<<<<< HEAD
-          - name: NUMAFLOW_PPROF
-            value: "true" # DO NOT forget the double quotes!!!
-=======
           - name: NUMAFLOW_DEBUG
             value: "false" # DO NOT forget the double quotes!!!
->>>>>>> 9b4ee7ef
       udf:
         container:
           # Compute the sum, see https://github.com/numaproj/numaflow-go/tree/main/pkg/reducer/examples/sum
@@ -91,19 +76,7 @@
             persistentVolumeClaim:
               volumeSize: 1Gi
               accessMode: ReadWriteOnce
-<<<<<<< HEAD
-#    - name: sink
-#      scale:
-#        min: 1
-#      sink:
-#        udsink:
-#          container:
-#            # A redis sink for e2e testing, see https://github.com/numaproj/numaflow-sinks/tree/main/redis-e2e-test-sink
-#            image: quay.io/numaio/numaflow-sink/redis-e2e-test-sink:latest
-    - name: log-sink
-=======
     - name: sink
->>>>>>> 9b4ee7ef
       scale:
           min: 1
       sink:
@@ -118,4 +91,4 @@
     - from: non-keyed-fixed-sum
       to: non-keyed-sliding-sum
     - from: non-keyed-sliding-sum
-      to: log-sink+      to: sink