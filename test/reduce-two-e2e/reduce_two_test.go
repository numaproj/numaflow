--- conflicted
+++ resolved
@@ -136,15 +136,6 @@
 	done <- struct{}{}
 }
 
-<<<<<<< HEAD
-func (r *ReduceSuite) TestSimpleSessionKeyedPipeline() {
-
-	// the reduce feature is not supported with redis ISBSVC
-	if strings.ToUpper(os.Getenv("ISBSVC")) == "REDIS" {
-		r.T().SkipNow()
-	}
-
-=======
 func (r *ReduceSuite) TestSimpleSessionKeyedPipelineGo() {
 	r.testSimpleSessionKeyedPipeline("go")
 }
@@ -154,7 +145,12 @@
 }
 
 func (r *ReduceSuite) testSimpleSessionKeyedPipeline(lang string) {
->>>>>>> c0b9fad2
+
+  // the reduce feature is not supported with redis ISBSVC
+	if strings.ToUpper(os.Getenv("ISBSVC")) == "REDIS" {
+		r.T().SkipNow()
+	}
+  
 	ctx, cancel := context.WithTimeout(context.Background(), 5*time.Minute)
 	defer cancel()
 	w := r.Given().Pipeline(fmt.Sprintf("@testdata/session-reduce/simple-session-keyed-counter-pipeline-%s.yaml", lang)).
