--- conflicted
+++ resolved
@@ -201,24 +201,6 @@
 	ctx, cancel := context.WithTimeout(context.Background(), 400*time.Second)
 	defer cancel()
 
-<<<<<<< HEAD
-	// TODO - Figure out a better way to wait for watermark to propagate.
-	time.Sleep(time.Second * 2)
-	w.SendMessageTo(pipelineName, "in", NewHttpPostRequest().WithBody([]byte(testMsgTwo)).WithHeader("X-Numaflow-Event-Time", timeNow))
-	time.Sleep(time.Second * 2)
-	w.SendMessageTo(pipelineName, "in", NewHttpPostRequest().WithBody([]byte(testMsgThree)).WithHeader("X-Numaflow-Event-Time", timeNow))
-	time.Sleep(time.Second * 2)
-	w.SendMessageTo(pipelineName, "in", NewHttpPostRequest().WithBody([]byte(testMsgFour)).WithHeader("X-Numaflow-Event-Time", timeNow))
-	time.Sleep(time.Second * 2)
-	w.SendMessageTo(pipelineName, "in", NewHttpPostRequest().WithBody([]byte(testMsgFive)).WithHeader("X-Numaflow-Event-Time", timeNow))
-	time.Sleep(time.Second * 2)
-
-	wm, err := client.GetPipelineWatermarks(ctx, pipelineName)
-	assert.NoError(s.T(), err)
-	edgeWM := wm[0].Watermarks[0]
-	// Watermark propagation can delay, we consider the test as passed as long as the retrieved watermark matches one of the assigned event times.
-	assert.True(s.T(), edgeWM == time.Date(2021, 5, 18, 21, 54, 42, 123000000, time.UTC).UnixMilli() || edgeWM == time.Date(2021, 4, 18, 21, 54, 42, 123000000, time.UTC).UnixMilli() || edgeWM == time.Date(2021, 3, 18, 21, 54, 42, 123000000, time.UTC).UnixMilli() || edgeWM == time.Date(2021, 2, 18, 21, 54, 42, 123000000, time.UTC).UnixMilli())
-=======
 	w.SendMessageTo(pipelineName, "in", NewHttpPostRequest().WithBody([]byte(testMsgTwo)))
 	w.SendMessageTo(pipelineName, "in", NewHttpPostRequest().WithBody([]byte(testMsgThree)))
 	w.SendMessageTo(pipelineName, "in", NewHttpPostRequest().WithBody([]byte(testMsgFour)))
@@ -242,14 +224,13 @@
 					println("error - ", err.Error())
 				}
 				// Watermark propagation can delay, we consider the test as passed as long as the retrieved watermark matches one of the assigned event times.
-				assert.True(s.T(), edgeWM == time.Date(2021, 4, 18, 21, 54, 42, 123000000, time.UTC).UnixMilli() || edgeWM == time.Date(2021, 3, 18, 21, 54, 42, 123000000, time.UTC).UnixMilli() || edgeWM == time.Date(2021, 2, 18, 21, 54, 42, 123000000, time.UTC).UnixMilli() || edgeWM == time.Date(2021, 1, 18, 21, 54, 42, 123000000, time.UTC).UnixMilli() || edgeWM == time.Date(2021, 5, 18, 21, 54, 42, 123000000, time.UTC).UnixMilli())
+				assert.True(s.T(), edgeWM == time.Date(2021, 5, 18, 21, 54, 42, 123000000, time.UTC).UnixMilli() || time.Date(2021, 4, 18, 21, 54, 42, 123000000, time.UTC).UnixMilli() || edgeWM == time.Date(2021, 3, 18, 21, 54, 42, 123000000, time.UTC).UnixMilli() || edgeWM == time.Date(2021, 2, 18, 21, 54, 42, 123000000, time.UTC).UnixMilli() || edgeWM == time.Date(2021, 1, 18, 21, 54, 42, 123000000, time.UTC).UnixMilli() || edgeWM == time.Date(2021, 5, 18, 21, 54, 42, 123000000, time.UTC).UnixMilli())
 				break wmLoop
 			}
 			w.SendMessageTo(pipelineName, "in", NewHttpPostRequest().WithBody([]byte(testMsgFive)))
 			time.Sleep(time.Second)
 		}
 	}
->>>>>>> 53c95f3e
 }
 
 func (s *FunctionalSuite) TestConditionalForwarding() {
