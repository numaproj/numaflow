apiVersion: numaflow.numaproj.io/v1alpha1
kind: Pipeline
metadata:
  name: simple-fallback
spec:
  vertices:
    - name: in
      containerTemplate:
        env:
          - name: NUMAFLOW_RUNTIME
            value: "rust"
      source:
        http: {}
    - name: udf
      containerTemplate:
        env:
          - name: NUMAFLOW_RUNTIME
            value: "rust"
      scale:
        min: 1
      udf:
        container:
<<<<<<< HEAD
          image: quay.io/numaio/numaflow-go/map-cat:stable 
=======
          image: quay.io/numaio/numaflow-go/map-cat:stable # A UDF which simply cats the message
>>>>>>> a3fe0db5
          imagePullPolicy: Always
    - name: output
      containerTemplate:
        env:
          - name: NUMAFLOW_RUNTIME
            value: "rust"
      scale:
        min: 1
      sink:
        udsink:
          container:
            image: quay.io/numaio/numaflow-go/fb-sink-log:stable
            imagePullPolicy: Always
        fallback:
          udsink:
            container:
              # A redis sink for e2e testing, see https://github.com/numaproj/numaflow-go/tree/main/pkg/sinker/examples/redis_sink
              image: quay.io/numaio/numaflow-go/redis-sink:stable
              imagePullPolicy: Always
              env:
                - name: SINK_HASH_KEY
                  # The key is set in the format of "pipeline_name-vertex_name"
                  value: "simple-fallback-output"
  edges:
    - from: in
      to: udf
    - from: udf
      to: output<|MERGE_RESOLUTION|>--- conflicted
+++ resolved
@@ -20,11 +20,7 @@
         min: 1
       udf:
         container:
-<<<<<<< HEAD
-          image: quay.io/numaio/numaflow-go/map-cat:stable 
-=======
           image: quay.io/numaio/numaflow-go/map-cat:stable # A UDF which simply cats the message
->>>>>>> a3fe0db5
           imagePullPolicy: Always
     - name: output
       containerTemplate:
