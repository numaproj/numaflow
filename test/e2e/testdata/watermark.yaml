apiVersion: numaflow.numaproj.io/v1alpha1
kind: Pipeline
metadata:
  name: simple-pipeline-watermark
spec:
  watermark:
    disabled: false
  vertices:
    - name: input
      source:
        # A self data generating source
        generator:
          rpu: 1
          duration: 1s
      containerTemplate:
        env:
          - name: NUMAFLOW_DEBUG
            value: !!str "true"
          - name: NUMAFLOW_RUNTIME
            value: "rust"
    - name: cat1
      partitions: 2
      udf:
        container:
<<<<<<< HEAD
          image: quay.io/numaio/numaflow-go/map-cat:stable 
=======
          image: quay.io/numaio/numaflow-go/map-cat:stable # A UDF which simply cats the message
>>>>>>> a3fe0db5
          imagePullPolicy: Always
      containerTemplate:
        env:
          - name: NUMAFLOW_DEBUG
            value: !!str "true"
          - name: NUMAFLOW_RUNTIME
            value: "rust"
    - name: cat2
      udf:
        container:
<<<<<<< HEAD
          image: quay.io/numaio/numaflow-go/map-cat:stable 
=======
          image: quay.io/numaio/numaflow-go/map-cat:stable # A UDF which simply cats the message
>>>>>>> a3fe0db5
          imagePullPolicy: Always
      containerTemplate:
        env:
          - name: NUMAFLOW_DEBUG
            value: !!str "true"
          - name: NUMAFLOW_RUNTIME
            value: "rust"
    - name: cat3
      partitions: 3
      udf:
        container:
<<<<<<< HEAD
          image: quay.io/numaio/numaflow-go/map-cat:stable 
=======
          image: quay.io/numaio/numaflow-go/map-cat:stable # A UDF which simply cats the message
>>>>>>> a3fe0db5
          imagePullPolicy: Always
      containerTemplate:
        env:
          - name: NUMAFLOW_DEBUG
            value: !!str "true"
          - name: NUMAFLOW_RUNTIME
            value: "rust"
    - name: output1
      containerTemplate:
        env:
          - name: NUMAFLOW_RUNTIME
            value: "rust"
      sink:
        # A simple log printing sink
        log: {}
    - name: output2
      containerTemplate:
        env:
          - name: NUMAFLOW_RUNTIME
            value: "rust"
      sink:
        # A simple log printing sink
        log: {}
  edges:
    - from: input
      to: cat1
    - from: input
      to: cat2
    - from: cat1
      to: output1
    - from: cat2
      to: cat3
    - from: cat3
      to: output2<|MERGE_RESOLUTION|>--- conflicted
+++ resolved
@@ -22,11 +22,7 @@
       partitions: 2
       udf:
         container:
-<<<<<<< HEAD
-          image: quay.io/numaio/numaflow-go/map-cat:stable 
-=======
           image: quay.io/numaio/numaflow-go/map-cat:stable # A UDF which simply cats the message
->>>>>>> a3fe0db5
           imagePullPolicy: Always
       containerTemplate:
         env:
@@ -37,11 +33,7 @@
     - name: cat2
       udf:
         container:
-<<<<<<< HEAD
-          image: quay.io/numaio/numaflow-go/map-cat:stable 
-=======
           image: quay.io/numaio/numaflow-go/map-cat:stable # A UDF which simply cats the message
->>>>>>> a3fe0db5
           imagePullPolicy: Always
       containerTemplate:
         env:
@@ -53,11 +45,7 @@
       partitions: 3
       udf:
         container:
-<<<<<<< HEAD
-          image: quay.io/numaio/numaflow-go/map-cat:stable 
-=======
           image: quay.io/numaio/numaflow-go/map-cat:stable # A UDF which simply cats the message
->>>>>>> a3fe0db5
           imagePullPolicy: Always
       containerTemplate:
         env:
