apiVersion: numaflow.numaproj.io/v1alpha1
kind: Pipeline
metadata:
  name: udf-filtering
spec:
  vertices:
    - name: in
      containerTemplate:
        env:
          - name: NUMAFLOW_RUNTIME
            value: "rust"
      source:
        http: {}
    - name: p1
      containerTemplate:
        env:
          - name: NUMAFLOW_RUNTIME
            value: "rust"
      udf:
        container:
<<<<<<< HEAD
          image: quay.io/numaio/numaflow-go/map-filter:stable 
=======
          image: quay.io/numaio/numaflow-go/map-filter:stable # A UDF which filters payloads with `id` < 100, `msg` is "hello", and `desc` contains "good"
>>>>>>> a3fe0db5
          imagePullPolicy: Always
    - name: out
      containerTemplate:
        env:
          - name: NUMAFLOW_RUNTIME
            value: "rust"
      sink:
        udsink:
          container:
            # A redis sink for e2e testing, see https://github.com/numaproj/numaflow-go/tree/main/pkg/sinker/examples/redis_sink
            image: quay.io/numaio/numaflow-go/redis-sink:stable
            imagePullPolicy: Always
            env:
              - name: SINK_HASH_KEY
                # The key is set in the format of "pipeline_name-vertex_name"
                value: "udf-filtering-out"
  edges:
    - from: in
      to: p1
    - from: p1
      to: out<|MERGE_RESOLUTION|>--- conflicted
+++ resolved
@@ -18,11 +18,7 @@
             value: "rust"
       udf:
         container:
-<<<<<<< HEAD
-          image: quay.io/numaio/numaflow-go/map-filter:stable 
-=======
           image: quay.io/numaio/numaflow-go/map-filter:stable # A UDF which filters payloads with `id` < 100, `msg` is "hello", and `desc` contains "good"
->>>>>>> a3fe0db5
           imagePullPolicy: Always
     - name: out
       containerTemplate:
