apiVersion: numaflow.numaproj.io/v1alpha1
kind: ServingPipeline
metadata:
  name: serving-pipeline
spec:
  serving:
    service: true
    msgIDHeaderKey: "X-Numaflow-Id"
    requestTimeoutSeconds: 900
  pipeline:
#    interStepBufferServiceName: serving-pipeline
    limits:
      readBatchSize: 50
      readTimeout: "10ms"
    vertices:
      - name: in
        scale:
          min: 1
          max: 1
        containerTemplate:
          resources:
            requests:
              cpu: 1
              memory: 200Mi
            limits:
              cpu: 1
              memory: 200Mi
        source:
          serving: {}
      - name: cat
        scale:
          min: 1
          max: 1
        containerTemplate:
          resources:
            requests:
              cpu: 1
              memory: 200Mi
            limits:
              cpu: 1
              memory: 200Mi
        udf:
          container:
            image: quay.io/numaio/numaflow-go/map-forward-message:stable
            resources:
              requests:
                cpu: 1
                memory: 200Mi
              limits:
                cpu: 1
                memory: 200Mi
      - name: out
        scale:
          min: 1
          max: 1
        containerTemplate:
          resources:
            requests:
              cpu: 1
              memory: 200Mi
            limits:
              cpu: 1
              memory: 200Mi
        sink:
<<<<<<< HEAD
          udsink:
            container:
              image: quay.io/numaio/numaflow-go/sink-serve:stable
              resources:
                requests:
                  cpu: 1
                  memory: 200Mi
                limits:
                  cpu: 1
                  memory: 200Mi
=======
          serve: {}
>>>>>>> 9c0b14d8
    edges:
      - from: in
        to: cat
      - from: cat
        to: out<|MERGE_RESOLUTION|>--- conflicted
+++ resolved
@@ -6,76 +6,18 @@
   serving:
     service: true
     msgIDHeaderKey: "X-Numaflow-Id"
-    requestTimeoutSeconds: 900
   pipeline:
-#    interStepBufferServiceName: serving-pipeline
-    limits:
-      readBatchSize: 50
-      readTimeout: "10ms"
     vertices:
       - name: in
-        scale:
-          min: 1
-          max: 1
-        containerTemplate:
-          resources:
-            requests:
-              cpu: 1
-              memory: 200Mi
-            limits:
-              cpu: 1
-              memory: 200Mi
         source:
           serving: {}
       - name: cat
-        scale:
-          min: 1
-          max: 1
-        containerTemplate:
-          resources:
-            requests:
-              cpu: 1
-              memory: 200Mi
-            limits:
-              cpu: 1
-              memory: 200Mi
         udf:
           container:
             image: quay.io/numaio/numaflow-go/map-forward-message:stable
-            resources:
-              requests:
-                cpu: 1
-                memory: 200Mi
-              limits:
-                cpu: 1
-                memory: 200Mi
       - name: out
-        scale:
-          min: 1
-          max: 1
-        containerTemplate:
-          resources:
-            requests:
-              cpu: 1
-              memory: 200Mi
-            limits:
-              cpu: 1
-              memory: 200Mi
         sink:
-<<<<<<< HEAD
-          udsink:
-            container:
-              image: quay.io/numaio/numaflow-go/sink-serve:stable
-              resources:
-                requests:
-                  cpu: 1
-                  memory: 200Mi
-                limits:
-                  cpu: 1
-                  memory: 200Mi
-=======
           serve: {}
->>>>>>> 9c0b14d8
     edges:
       - from: in
         to: cat
