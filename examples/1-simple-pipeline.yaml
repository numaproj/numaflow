apiVersion: numaflow.numaproj.io/v1alpha1
kind: Pipeline
metadata:
  name: simple-pipeline
spec:
  vertices:
    - name: in
      scale:
        min: 1
      # A self data generating source
      source:
        generator:
          rpu: 3000
          duration: 1s
    - name: cat
      containerTemplate:
        env:
          - name: NUMAFLOW_RUNTIME
            value: "rust"
      scale:
        min: 1
        max: 1
      udf:
<<<<<<< HEAD
        container:
          image: quay.io/numaio/numaflow-go/map-flatmap-stream:stable
          imagePullPolicy: Never
=======
        builtin:
          name: cat # A builtin UDF which simply cats the message
>>>>>>> 13aff8f2
    - name: out
#      containerTemplate:
#        env:
#          - name: NUMAFLOW_RUNTIME
#            value: "rust"
      scale:
        min: 1
        max: 1
      sink:
        log: {}
  edges:
    - from: in
      to: cat
    - from: cat
      to: out<|MERGE_RESOLUTION|>--- conflicted
+++ resolved
@@ -21,14 +21,8 @@
         min: 1
         max: 1
       udf:
-<<<<<<< HEAD
-        container:
-          image: quay.io/numaio/numaflow-go/map-flatmap-stream:stable
-          imagePullPolicy: Never
-=======
         builtin:
           name: cat # A builtin UDF which simply cats the message
->>>>>>> 13aff8f2
     - name: out
 #      containerTemplate:
 #        env:
