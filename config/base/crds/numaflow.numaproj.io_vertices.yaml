--- conflicted
+++ resolved
@@ -1262,7 +1262,6 @@
                     description: Read batch size
                     format: int64
                     type: integer
-<<<<<<< HEAD
                   readTimeoutSeconds:
                     default: 1
                     description: Read timeout second for all the vertices in the pipeline,
@@ -1276,8 +1275,6 @@
                       limits.
                     format: int32
                     type: integer
-=======
->>>>>>> 6312ace3
                 type: object
               metadata:
                 description: Metadata sets the pods's metadata, i.e. annotations and
