apiVersion: v1
kind: ServiceAccount
metadata:
  name: numaflow-server-sa
---
apiVersion: rbac.authorization.k8s.io/v1
kind: Role
metadata:
  labels:
    app.kubernetes.io/component: numaflow-ux
    app.kubernetes.io/name: numaflow-ux
    app.kubernetes.io/part-of: numaflow
  name: numaflow-server-role
rules:
- apiGroups:
  - numaflow.numaproj.io
  resources:
  - interstepbufferservices
  - interstepbufferservices/finalizers
  - interstepbufferservices/status
  - pipelines
  - pipelines/finalizers
  - pipelines/status
  - vertices
  - vertices/finalizers
  - vertices/status
  - vertices/scale
  - monovertices
  - monovertices/finalizers
  - monovertices/status
  - monovertices/scale
  verbs:
  - create
  - delete
  - deletecollection
  - get
  - list
  - patch
  - update
  - watch
- apiGroups:
  - ""
  resources:
  - events
  - pods
  - pods/log
  - configmaps
  - services
  - persistentvolumeclaims
  verbs:
  - get
  - list
  - watch
- apiGroups:
  - apps
  resources:
  - deployments
  - statefulsets
  verbs:
  - get
  - list
  - watch
- apiGroups:
  - metrics.k8s.io
  resources:
  - pods
  verbs:
  - get
  - list
  - watch
---
apiVersion: rbac.authorization.k8s.io/v1
kind: Role
metadata:
  labels:
    app.kubernetes.io/component: numaflow-ux
    app.kubernetes.io/name: numaflow-ux
    app.kubernetes.io/part-of: numaflow
  name: numaflow-server-secrets-role
rules:
- apiGroups:
  - ""
  resources:
  - secrets
  verbs:
  - get
  - list
  - watch
  - update
---
apiVersion: rbac.authorization.k8s.io/v1
kind: RoleBinding
metadata:
  labels:
    app.kubernetes.io/component: numaflow-ux
    app.kubernetes.io/name: numaflow-ux
    app.kubernetes.io/part-of: numaflow
  name: numaflow-server-binding
roleRef:
  apiGroup: rbac.authorization.k8s.io
  kind: Role
  name: numaflow-server-role
subjects:
- kind: ServiceAccount
  name: numaflow-server-sa
---
apiVersion: rbac.authorization.k8s.io/v1
kind: RoleBinding
metadata:
  labels:
    app.kubernetes.io/component: numaflow-ux
    app.kubernetes.io/name: numaflow-ux
    app.kubernetes.io/part-of: numaflow
  name: numaflow-server-secrets-binding
roleRef:
  apiGroup: rbac.authorization.k8s.io
  kind: Role
  name: numaflow-server-secrets-role
subjects:
- kind: ServiceAccount
  name: numaflow-server-sa
---
apiVersion: v1
data:
  namespaced: "true"
  server.disable.auth: "true"
kind: ConfigMap
metadata:
  name: numaflow-cmd-params-config
---
apiVersion: v1
data:
  admin.enabled: "true"
kind: ConfigMap
metadata:
  name: numaflow-server-local-user-config
---
apiVersion: v1
data:
  config.yaml: "# url is a required field, it should be the url of the service to
    which the metrics proxy will connect\n# url: service_name + \".\" + service_namespace
    + \".svc.cluster.local\" + \":\" + port\n# example for local prometheus service\n#
<<<<<<< HEAD
    url: http://prometheus-operated.monitoring.svc.cluster.local:9090 \npatterns:\n-
=======
    url: http://prometheus-operated.monitoring.svc.cluster.local:9090\npatterns:\n-
>>>>>>> 93bf8f86
    name: vertex_gauge\n  object: vertex\n  title: Vertex Pending Messages\n  description:
    This query is the total number of pending messages for the vertex\n  expr: |\n
    \   sum($metric_name{$filters}) by ($dimension, period)\n  params:\n    - name:
    start_time\n      required: false\n    - name: end_time\n      required: false\n
    \ metrics:\n    - metric_name: vertex_pending_messages\n      display_name: Vertex
<<<<<<< HEAD
    Pending Messages\n      # set \"Units\" or unset for default behaviour\n      #
    unit: Units\n      required_filters:\n        - namespace\n        - pipeline\n
    \       - vertex\n      dimensions:\n        - name: pod\n          # expr: optional
    expression for prometheus query\n          # overrides the default expression\n
    \         filters:\n            - name: pod\n              required: false\n            -
    name: period\n              required: false\n        - name: vertex\n          #
    expr: optional expression for prometheus query\n          # overrides the default
    expression\n          filters:\n            - name: period\n              required:
    false\n\n- name: mono_vertex_gauge\n  object: mono-vertex\n  title: Pending Messages
    Lag\n  description: This query is the total number of pending messages for the
    mono vertex\n  expr: |\n    sum($metric_name{$filters}) by ($dimension, period)\n
    \ params:\n    - name: start_time\n      required: false\n    - name: end_time\n
    \     required: false\n  metrics:\n    - metric_name: monovtx_pending\n      display_name:
    Mono Vertex Pending Messages\n      # set \"Units\" or unset for default behaviour\n
    \     # unit: Units\n      required_filters:\n        - namespace\n        - mvtx_name\n
    \     dimensions:\n        - name: pod\n          # expr: optional expression
    for prometheus query\n          # overrides the default expression\n          filters:\n
    \           - name: pod\n              required: false\n            - name: period\n
    \             required: false\n        - name: mono-vertex\n          # expr:
    optional expression for prometheus query\n          # overrides the default expression\n
    \         filters:\n            - name: period\n              required: false\n\n-
    name: mono_vertex_histogram\n  object: mono-vertex\n  title: Processing Time Latency\n
    \ description: This query pattern is for P99,P90 and P50 quantiles for a mono-vertex
    across different dimensions\n  expr: |\n    histogram_quantile($quantile, sum
    by($dimension,le) (rate($metric_name{$filters}[$duration])))\n  params:\n    -
    name: quantile\n      required: true\n    - name: duration\n      required: true\n
    \   - name: start_time\n      required: false\n    - name: end_time\n      required:
    false\n  metrics:\n    - metric_name: monovtx_processing_time_bucket\n      display_name:
    Mono Vertex Processing Time Latency\n      # set \"Units\" or unset for default
    behaviour otherwise set \"s\" or \"ms\" for latency metrics\n      # Note: latency
    values are in μs\n      # unit: s\n      required_filters:\n        - namespace\n
    \       - mvtx_name\n      dimensions:\n        - name: mono-vertex\n        -
    name: pod\n          filters:\n            - name: pod\n              required:
    false\n    - metric_name: monovtx_sink_time_bucket\n      display_name: Mono Vertex
    Sink Write Time Latency\n      # set \"Units\" or unset for default behaviour
    otherwise set \"s\" or \"ms\" for latency metrics\n      # Note: latency values
    are in μs\n      # unit: ms\n      required_filters:\n        - namespace\n        -
    mvtx_name\n      dimensions:\n        - name: mono-vertex\n        - name: pod\n
    \         filters:\n            - name: pod\n              required: false\n\n-
    name: vertex_throughput\n  object: vertex\n  title: Vertex Throughput and Message
    Rates\n  description: This pattern measures the throughput of a vertex in messages
    per second across different dimensions\n  expr: sum(rate($metric_name{$filters}[$duration]))
    by ($dimension)\n  params:\n    - name: duration\n      required: true\n    -
    name: start_time\n      required: false\n    - name: end_time\n      required:
    false\n  metrics:\n    - metric_name: forwarder_data_read_total\n      display_name:
    Vertex Read Processing Rate\n      # set \"Units\" or unset for default behaviour\n
    \     # unit: Units\n      required_filters:\n        - namespace\n        - pipeline\n
    \       - vertex\n      dimensions:\n        - name: vertex\n        - name: pod\n
    \         filters:\n            - name: pod\n              required: false\n\n-
    name: mono_vertex_throughput\n  object: mono-vertex\n  title: Mono-Vertex Throughput
    and Message Rates\n  description: This pattern measures the throughput of a mono-vertex
    in messages per second across different dimensions\n  expr: sum(rate($metric_name{$filters}[$duration]))
    by ($dimension)\n  params:\n    - name: duration\n      required: true\n    -
    name: start_time\n      required: false\n    - name: end_time\n      required:
    false\n  metrics:\n    - metric_name: monovtx_read_total\n      display_name:
    Mono Vertex Read Processing Rate\n      # set \"Units\" or unset for default behaviour\n
    \     # unit: Units\n      required_filters:\n        - namespace\n        - mvtx_name\n
    \     dimensions:\n        - name: mono-vertex\n        - name: pod\n          filters:\n
    \           - name: pod\n              required: false\n- name: mono_vertex_pod_cpu_memory_utilization\n
    \ object: mono-vertex\n  title: cpu-memory utilization by pod\n  description:
    cpu and memory utilization by pod for mono-vertex\n  expr: avg_over_time($metric_name{$filters}[$duration])\n
    \ params:\n    - name: duration\n      required: true\n    - name: start_time\n
    \     required: false\n    - name: end_time\n      required: false\n  metrics:
    \n    # set your cpu metric name here\n    - metric_name: namespace_pod_cpu_utilization\n
    \     # set display name as per metric name\n      display_name: CPU Utilization
    per Pod\n      required_filters:\n        - namespace\n        - pod  \n      dimensions:\n
    \       - name: mono-vertex\n          filters: \n            - name: pod\n              #
    expr: optional expression for prometheus query\n              # overrides the
    default expression\n              required: false\n    # set your memory metric
    name here\n    - metric_name: namespace_pod_memory_utilization\n      # set display
    name as per metric name\n      display_name: Memory Utilization per Pod\n      required_filters:\n
    \       - namespace\n        - pod  \n      dimensions:\n        - name: mono-vertex\n
    \         filters: \n            - name: pod\n              # expr: optional expression
    for prometheus query\n              # overrides the default expression \n              required:
    false\n- name: pipeline_vertex_pod_cpu_memory_utilization\n  object: vertex\n
    \ title: cpu-memory utilization by pod\n  description: cpu and memory utilization
    by pod for pipeline's vertex\n  expr: avg_over_time($metric_name{$filters}[$duration])\n
    \ params:\n    - name: duration\n      required: true\n    - name: start_time\n
    \     required: false\n    - name: end_time\n      required: false\n  metrics:
    \n    # set your cpu metric name here\n    - metric_name: namespace_pod_cpu_utilization\n
    \     # set display name as per metric name\n      display_name: CPU Utilization
    per Pod\n      required_filters:\n        - namespace\n        - pod  \n      dimensions:\n
    \       - name: vertex\n          filters: \n            - name: pod\n              #
    expr: optional expression for prometheus query\n              # overrides the
    default expression \n              required: false\n    # set your memory metric
    name here\n    - metric_name: namespace_pod_memory_utilization\n      # set display
    name as per metric name\n      display_name: Memory Utilization per Pod\n      required_filters:\n
    \       - namespace\n        - pod  \n      dimensions:\n        - name: vertex\n
    \         filters: \n            - name: pod\n              # expr: optional expression
    for prometheus query\n              # overrides the default expression \n              required:
    false\n- name: mono_vertex_container_cpu_memory_utilization\n  object: mono-vertex\n
    \ title: cpu-memory utilization by container for mono-vertex\n  description: cpu
    and memory utilization by container for mono-vertex\n  expr: avg_over_time($metric_name{$filters}[$duration])\n
    \ params:\n    - name: duration\n      required: true\n    - name: start_time\n
    \     required: false\n    - name: end_time\n      required: false\n  metrics:\n
    \   # set your cpu metric name here\n    - metric_name: namespace_app_container_cpu_utilization\n
    \     # set display name as per metric name\n      display_name: CPU Utilization
    per Container\n      required_filters:\n        - namespace\n      dimensions:\n
    \       - name: mono-vertex\n          filters: \n            - name: container\n
    \             # expr: optional expression for prometheus query\n              #
    overrides the default expression \n              required: false\n    # set your
    memory metric name here\n    - metric_name: namespace_app_container_memory_utilization\n
    \     # set display name as per metric name\n      display_name: Memory Utilization
    per Container\n      required_filters:\n        - namespace\n      dimensions:\n
    \       - name: mono-vertex\n          filters: \n            - name: container\n
    \             # expr: optional expression for prometheus query\n              #
    overrides the default expression \n              required: false\n- name: pipeline_vertex_container_cpu_memory_utilization\n
    \ object: vertex\n  title: cpu-memory utilization by container\n  description:
    cpu and memory utilization by container for pipeline's vertex\n  expr: avg_over_time($metric_name{$filters}[$duration])\n
    \ params:\n    - name: duration\n      required: true\n    - name: start_time\n
    \     required: false\n    - name: end_time\n      required: false\n  metrics:\n
    \   # set your cpu metric name here\n    - metric_name: namespace_app_container_cpu_utilization\n
    \     # set display name as per metric name\n      display_name: CPU Utilization
    per Container\n      required_filters:\n        - namespace\n      dimensions:\n
    \       - name: vertex\n          filters: \n            - name: container\n              #
    expr: optional expression for prometheus query\n              # overrides the
    default expression \n              required: false\n    # set your memory metric
    name here\n    - metric_name: namespace_app_container_memory_utilization\n      #
    set display name as per metric name\n      display_name: Memory Utilization per
    Container\n      required_filters:\n        - namespace\n      dimensions:\n        -
    name: vertex\n          filters: \n            - name: container\n              #
    expr: optional expression for prometheus query\n              # overrides the
    default expression \n              required: false\n"
=======
    Pending Messages\n      metric_description: This gauge metric keeps track of the
    total number of messages that are waiting to be processed over varying time frames
    of 1min, 5min, 15min and default period of 2min. \n      # set \"Units\" or unset
    for default behaviour\n      # unit: Units\n      required_filters:\n        -
    namespace\n        - pipeline\n        - vertex\n      dimensions:\n        -
    name: pod\n          # expr: optional expression for prometheus query\n          #
    overrides the default expression\n          filters:\n            - name: pod\n
    \             required: false\n            - name: period\n              required:
    false\n        - name: vertex\n          # expr: optional expression for prometheus
    query\n          # overrides the default expression\n          filters:\n            -
    name: period\n              required: false\n\n- name: mono_vertex_gauge\n  object:
    mono-vertex\n  title: Pending Messages Lag\n  description: This query is the total
    number of pending messages for the mono vertex\n  expr: |\n    sum($metric_name{$filters})
    by ($dimension, period)\n  params:\n    - name: start_time\n      required: false\n
    \   - name: end_time\n      required: false\n  metrics:\n    - metric_name: monovtx_pending\n
    \     display_name: MonoVertex Pending Messages\n      metric_description: This
    gauge metric keeps track of the total number of messages that are waiting to be
    processed over varying time frames of 1min, 5min, 15min and default period of
    2min. \n      # set \"Units\" or unset for default behaviour\n      # unit: Units\n
    \     required_filters:\n        - namespace\n        - mvtx_name\n      dimensions:\n
    \       - name: pod\n          # expr: optional expression for prometheus query\n
    \         # overrides the default expression\n          filters:\n            -
    name: pod\n              required: false\n            - name: period\n              required:
    false\n        - name: mono-vertex\n          # expr: optional expression for
    prometheus query\n          # overrides the default expression\n          filters:\n
    \           - name: period\n              required: false\n\n- name: mono_vertex_histogram\n
    \ object: mono-vertex\n  title: Processing Time Latency\n  description: This query
    pattern is for P99,P90 and P50 quantiles for a mono-vertex across different dimensions\n
    \ expr: |\n    histogram_quantile($quantile, sum by($dimension,le) (rate($metric_name{$filters}[$duration])))\n
    \ params:\n    - name: quantile\n      required: true\n    - name: duration\n
    \     required: true\n    - name: start_time\n      required: false\n    - name:
    end_time\n      required: false\n  metrics:\n    - metric_name: monovtx_processing_time_bucket\n
    \     display_name: MonoVertex Processing Time Latency\n      metric_description:
    This metric represents a histogram to keep track of the total time taken to forward
    a chunk of messages.\n      # set \"Units\" or unset for default behaviour otherwise
    set \"s\" or \"ms\" for latency metrics\n      # Note: latency values are in μs\n
    \     # unit: s\n      required_filters:\n        - namespace\n        - mvtx_name\n
    \     dimensions:\n        - name: mono-vertex\n        - name: pod\n          filters:\n
    \           - name: pod\n              required: false\n    - metric_name: monovtx_sink_time_bucket\n
    \     display_name: MonoVertex Sink Write Time Latency\n      metric_description:
    This metric represents a histogram to keep track of the total time taken to write
    to the Sink.\n      # set \"Units\" or unset for default behaviour otherwise set
    \"s\" or \"ms\" for latency metrics\n      # Note: latency values are in μs\n
    \     # unit: ms\n      required_filters:\n        - namespace\n        - mvtx_name\n
    \     dimensions:\n        - name: mono-vertex\n        - name: pod\n          filters:\n
    \           - name: pod\n              required: false\n\n- name: vertex_throughput\n
    \ object: vertex\n  title: Vertex Throughput and Message Rates\n  description:
    This pattern measures the throughput of a vertex in messages per second across
    different dimensions\n  expr: sum(rate($metric_name{$filters}[$duration])) by
    ($dimension)\n  params:\n    - name: duration\n      required: true\n    - name:
    start_time\n      required: false\n    - name: end_time\n      required: false\n
    \ metrics:\n    - metric_name: forwarder_data_read_total\n      display_name:
    Vertex Read Processing Rate\n      metric_description: This metric represents
    the total number of data messages read per second.\n      # set \"Units\" or unset
    for default behaviour\n      # unit: Units\n      required_filters:\n        -
    namespace\n        - pipeline\n        - vertex\n      dimensions:\n        -
    name: vertex\n        - name: pod\n          filters:\n            - name: pod\n
    \             required: false\n\n- name: mono_vertex_throughput\n  object: mono-vertex\n
    \ title: MonoVertex Throughput and Message Rates\n  description: This pattern
    measures the throughput of a MonoVertex in messages per second across different
    dimensions.\n  expr: sum(rate($metric_name{$filters}[$duration])) by ($dimension)\n
    \ params:\n    - name: duration\n      required: true\n    - name: start_time\n
    \     required: false\n    - name: end_time\n      required: false\n  metrics:\n
    \   - metric_name: monovtx_read_total\n      display_name: MonoVertex Read Processing
    Rate\n      metric_description: This metric represents the total number of data
    messages read per second.\n      # set \"Units\" or unset for default behaviour\n
    \     # unit: Units\n      required_filters:\n        - namespace\n        - mvtx_name\n
    \     dimensions:\n        - name: mono-vertex\n        - name: pod\n          filters:\n
    \           - name: pod\n              required: false"
>>>>>>> 93bf8f86
kind: ConfigMap
metadata:
  name: numaflow-server-metrics-proxy-config
---
apiVersion: v1
data:
  rbac-conf.yaml: |
    policy.default: role:readonly
    # The scopes field controls which authentication scopes to examine during rbac enforcement.
    # We can have multiple scopes, and the first scope that matches with the policy will be used.
    # The default value is "groups", which means that the groups field of the user's token will be examined
    # The other possible value is "email", which means that the email field of the user's token will be examined
    # It can be provided as a comma-separated list, e.g "groups,email,username"
    policy.scopes: groups,email,username
  rbac-policy.csv: |
    # Policies go here
    p, role:admin, *, *, *
    p, role:readonly, *, *, GET
    # Groups go here
    # g, admin, role:admin
    # g, my-github-org:my-github-team, role:readonly
kind: ConfigMap
metadata:
  name: numaflow-server-rbac-config
---
apiVersion: v1
kind: Secret
metadata:
  name: numaflow-server-secrets
type: Opaque
---
apiVersion: v1
kind: Service
metadata:
  name: numaflow-server
spec:
  ports:
  - port: 8443
    targetPort: 8443
  selector:
    app.kubernetes.io/component: numaflow-ux
    app.kubernetes.io/name: numaflow-ux
    app.kubernetes.io/part-of: numaflow
  type: ClusterIP
---
apiVersion: apps/v1
kind: Deployment
metadata:
  name: numaflow-server
spec:
  replicas: 1
  selector:
    matchLabels:
      app.kubernetes.io/component: numaflow-ux
      app.kubernetes.io/name: numaflow-ux
      app.kubernetes.io/part-of: numaflow
  template:
    metadata:
      labels:
        app.kubernetes.io/component: numaflow-ux
        app.kubernetes.io/name: numaflow-ux
        app.kubernetes.io/part-of: numaflow
    spec:
      containers:
      - args:
        - server
        env:
        - name: NAMESPACE
          valueFrom:
            fieldRef:
              fieldPath: metadata.namespace
        - name: NUMAFLOW_SERVER_INSECURE
          valueFrom:
            configMapKeyRef:
              key: server.insecure
              name: numaflow-cmd-params-config
              optional: true
        - name: NUMAFLOW_SERVER_PORT_NUMBER
          valueFrom:
            configMapKeyRef:
              key: server.port
              name: numaflow-cmd-params-config
              optional: true
        - name: NUMAFLOW_SERVER_NAMESPACED
          valueFrom:
            configMapKeyRef:
              key: namespaced
              name: numaflow-cmd-params-config
              optional: true
        - name: NUMAFLOW_SERVER_MANAGED_NAMESPACE
          valueFrom:
            configMapKeyRef:
              key: managed.namespace
              name: numaflow-cmd-params-config
              optional: true
        - name: NUMAFLOW_SERVER_BASE_HREF
          valueFrom:
            configMapKeyRef:
              key: server.base.href
              name: numaflow-cmd-params-config
              optional: true
        - name: NUMAFLOW_SERVER_READONLY
          valueFrom:
            configMapKeyRef:
              key: server.readonly
              name: numaflow-cmd-params-config
              optional: true
        - name: NUMAFLOW_SERVER_DISABLE_AUTH
          valueFrom:
            configMapKeyRef:
              key: server.disable.auth
              name: numaflow-cmd-params-config
              optional: true
        - name: NUMAFLOW_SERVER_DEX_SERVER_ADDR
          valueFrom:
            configMapKeyRef:
              key: server.dex.server
              name: numaflow-cmd-params-config
              optional: true
        - name: NUMAFLOW_SERVER_ADDRESS
          valueFrom:
            configMapKeyRef:
              key: server.address
              name: numaflow-cmd-params-config
              optional: true
        - name: NUMAFLOW_SERVER_CORS_ALLOWED_ORIGINS
          valueFrom:
            configMapKeyRef:
              key: server.cors.allowed.origins
              name: numaflow-cmd-params-config
              optional: true
        - name: NUMAFLOW_SERVER_DAEMON_CLIENT_PROTOCOL
          valueFrom:
            configMapKeyRef:
              key: server.daemon.client.protocol
              name: numaflow-cmd-params-config
              optional: true
        image: quay.io/numaproj/numaflow:latest
        imagePullPolicy: Always
        livenessProbe:
          httpGet:
            path: /livez
            port: 8443
            scheme: HTTPS
          initialDelaySeconds: 3
          periodSeconds: 3
        name: main
        resources:
          limits:
            cpu: 500m
            memory: 1024Mi
          requests:
            cpu: 100m
            memory: 200Mi
        volumeMounts:
        - mountPath: /ui/build/runtime-env.js
          name: env-volume
          subPath: runtime-env.js
        - mountPath: /ui/build/index.html
          name: env-volume
          subPath: index.html
        - mountPath: /etc/numaflow
          name: rbac-config
        - mountPath: /etc/numaflow/metrics-proxy
          name: metrics-proxy-config
      initContainers:
      - args:
        - server-init
        env:
        - name: NUMAFLOW_SERVER_BASE_HREF
          valueFrom:
            configMapKeyRef:
              key: server.base.href
              name: numaflow-cmd-params-config
              optional: true
        image: quay.io/numaproj/numaflow:latest
        imagePullPolicy: Always
        name: server-init
        volumeMounts:
        - mountPath: /opt/numaflow
          name: env-volume
      - args:
        - server-secrets-init
        env:
        - name: NAMESPACE
          valueFrom:
            fieldRef:
              fieldPath: metadata.namespace
        - name: NUMAFLOW_SERVER_DISABLE_AUTH
          valueFrom:
            configMapKeyRef:
              key: server.disable.auth
              name: numaflow-cmd-params-config
              optional: true
        image: quay.io/numaproj/numaflow:latest
        imagePullPolicy: Always
        name: server-secrets-init
      securityContext:
        runAsNonRoot: true
        runAsUser: 9737
      serviceAccountName: numaflow-server-sa
      volumes:
      - emptyDir: {}
        name: env-volume
      - configMap:
          name: numaflow-server-rbac-config
        name: rbac-config
      - configMap:
          name: numaflow-server-metrics-proxy-config
        name: metrics-proxy-config<|MERGE_RESOLUTION|>--- conflicted
+++ resolved
@@ -140,141 +140,12 @@
   config.yaml: "# url is a required field, it should be the url of the service to
     which the metrics proxy will connect\n# url: service_name + \".\" + service_namespace
     + \".svc.cluster.local\" + \":\" + port\n# example for local prometheus service\n#
-<<<<<<< HEAD
     url: http://prometheus-operated.monitoring.svc.cluster.local:9090 \npatterns:\n-
-=======
-    url: http://prometheus-operated.monitoring.svc.cluster.local:9090\npatterns:\n-
->>>>>>> 93bf8f86
     name: vertex_gauge\n  object: vertex\n  title: Vertex Pending Messages\n  description:
     This query is the total number of pending messages for the vertex\n  expr: |\n
     \   sum($metric_name{$filters}) by ($dimension, period)\n  params:\n    - name:
     start_time\n      required: false\n    - name: end_time\n      required: false\n
     \ metrics:\n    - metric_name: vertex_pending_messages\n      display_name: Vertex
-<<<<<<< HEAD
-    Pending Messages\n      # set \"Units\" or unset for default behaviour\n      #
-    unit: Units\n      required_filters:\n        - namespace\n        - pipeline\n
-    \       - vertex\n      dimensions:\n        - name: pod\n          # expr: optional
-    expression for prometheus query\n          # overrides the default expression\n
-    \         filters:\n            - name: pod\n              required: false\n            -
-    name: period\n              required: false\n        - name: vertex\n          #
-    expr: optional expression for prometheus query\n          # overrides the default
-    expression\n          filters:\n            - name: period\n              required:
-    false\n\n- name: mono_vertex_gauge\n  object: mono-vertex\n  title: Pending Messages
-    Lag\n  description: This query is the total number of pending messages for the
-    mono vertex\n  expr: |\n    sum($metric_name{$filters}) by ($dimension, period)\n
-    \ params:\n    - name: start_time\n      required: false\n    - name: end_time\n
-    \     required: false\n  metrics:\n    - metric_name: monovtx_pending\n      display_name:
-    Mono Vertex Pending Messages\n      # set \"Units\" or unset for default behaviour\n
-    \     # unit: Units\n      required_filters:\n        - namespace\n        - mvtx_name\n
-    \     dimensions:\n        - name: pod\n          # expr: optional expression
-    for prometheus query\n          # overrides the default expression\n          filters:\n
-    \           - name: pod\n              required: false\n            - name: period\n
-    \             required: false\n        - name: mono-vertex\n          # expr:
-    optional expression for prometheus query\n          # overrides the default expression\n
-    \         filters:\n            - name: period\n              required: false\n\n-
-    name: mono_vertex_histogram\n  object: mono-vertex\n  title: Processing Time Latency\n
-    \ description: This query pattern is for P99,P90 and P50 quantiles for a mono-vertex
-    across different dimensions\n  expr: |\n    histogram_quantile($quantile, sum
-    by($dimension,le) (rate($metric_name{$filters}[$duration])))\n  params:\n    -
-    name: quantile\n      required: true\n    - name: duration\n      required: true\n
-    \   - name: start_time\n      required: false\n    - name: end_time\n      required:
-    false\n  metrics:\n    - metric_name: monovtx_processing_time_bucket\n      display_name:
-    Mono Vertex Processing Time Latency\n      # set \"Units\" or unset for default
-    behaviour otherwise set \"s\" or \"ms\" for latency metrics\n      # Note: latency
-    values are in μs\n      # unit: s\n      required_filters:\n        - namespace\n
-    \       - mvtx_name\n      dimensions:\n        - name: mono-vertex\n        -
-    name: pod\n          filters:\n            - name: pod\n              required:
-    false\n    - metric_name: monovtx_sink_time_bucket\n      display_name: Mono Vertex
-    Sink Write Time Latency\n      # set \"Units\" or unset for default behaviour
-    otherwise set \"s\" or \"ms\" for latency metrics\n      # Note: latency values
-    are in μs\n      # unit: ms\n      required_filters:\n        - namespace\n        -
-    mvtx_name\n      dimensions:\n        - name: mono-vertex\n        - name: pod\n
-    \         filters:\n            - name: pod\n              required: false\n\n-
-    name: vertex_throughput\n  object: vertex\n  title: Vertex Throughput and Message
-    Rates\n  description: This pattern measures the throughput of a vertex in messages
-    per second across different dimensions\n  expr: sum(rate($metric_name{$filters}[$duration]))
-    by ($dimension)\n  params:\n    - name: duration\n      required: true\n    -
-    name: start_time\n      required: false\n    - name: end_time\n      required:
-    false\n  metrics:\n    - metric_name: forwarder_data_read_total\n      display_name:
-    Vertex Read Processing Rate\n      # set \"Units\" or unset for default behaviour\n
-    \     # unit: Units\n      required_filters:\n        - namespace\n        - pipeline\n
-    \       - vertex\n      dimensions:\n        - name: vertex\n        - name: pod\n
-    \         filters:\n            - name: pod\n              required: false\n\n-
-    name: mono_vertex_throughput\n  object: mono-vertex\n  title: Mono-Vertex Throughput
-    and Message Rates\n  description: This pattern measures the throughput of a mono-vertex
-    in messages per second across different dimensions\n  expr: sum(rate($metric_name{$filters}[$duration]))
-    by ($dimension)\n  params:\n    - name: duration\n      required: true\n    -
-    name: start_time\n      required: false\n    - name: end_time\n      required:
-    false\n  metrics:\n    - metric_name: monovtx_read_total\n      display_name:
-    Mono Vertex Read Processing Rate\n      # set \"Units\" or unset for default behaviour\n
-    \     # unit: Units\n      required_filters:\n        - namespace\n        - mvtx_name\n
-    \     dimensions:\n        - name: mono-vertex\n        - name: pod\n          filters:\n
-    \           - name: pod\n              required: false\n- name: mono_vertex_pod_cpu_memory_utilization\n
-    \ object: mono-vertex\n  title: cpu-memory utilization by pod\n  description:
-    cpu and memory utilization by pod for mono-vertex\n  expr: avg_over_time($metric_name{$filters}[$duration])\n
-    \ params:\n    - name: duration\n      required: true\n    - name: start_time\n
-    \     required: false\n    - name: end_time\n      required: false\n  metrics:
-    \n    # set your cpu metric name here\n    - metric_name: namespace_pod_cpu_utilization\n
-    \     # set display name as per metric name\n      display_name: CPU Utilization
-    per Pod\n      required_filters:\n        - namespace\n        - pod  \n      dimensions:\n
-    \       - name: mono-vertex\n          filters: \n            - name: pod\n              #
-    expr: optional expression for prometheus query\n              # overrides the
-    default expression\n              required: false\n    # set your memory metric
-    name here\n    - metric_name: namespace_pod_memory_utilization\n      # set display
-    name as per metric name\n      display_name: Memory Utilization per Pod\n      required_filters:\n
-    \       - namespace\n        - pod  \n      dimensions:\n        - name: mono-vertex\n
-    \         filters: \n            - name: pod\n              # expr: optional expression
-    for prometheus query\n              # overrides the default expression \n              required:
-    false\n- name: pipeline_vertex_pod_cpu_memory_utilization\n  object: vertex\n
-    \ title: cpu-memory utilization by pod\n  description: cpu and memory utilization
-    by pod for pipeline's vertex\n  expr: avg_over_time($metric_name{$filters}[$duration])\n
-    \ params:\n    - name: duration\n      required: true\n    - name: start_time\n
-    \     required: false\n    - name: end_time\n      required: false\n  metrics:
-    \n    # set your cpu metric name here\n    - metric_name: namespace_pod_cpu_utilization\n
-    \     # set display name as per metric name\n      display_name: CPU Utilization
-    per Pod\n      required_filters:\n        - namespace\n        - pod  \n      dimensions:\n
-    \       - name: vertex\n          filters: \n            - name: pod\n              #
-    expr: optional expression for prometheus query\n              # overrides the
-    default expression \n              required: false\n    # set your memory metric
-    name here\n    - metric_name: namespace_pod_memory_utilization\n      # set display
-    name as per metric name\n      display_name: Memory Utilization per Pod\n      required_filters:\n
-    \       - namespace\n        - pod  \n      dimensions:\n        - name: vertex\n
-    \         filters: \n            - name: pod\n              # expr: optional expression
-    for prometheus query\n              # overrides the default expression \n              required:
-    false\n- name: mono_vertex_container_cpu_memory_utilization\n  object: mono-vertex\n
-    \ title: cpu-memory utilization by container for mono-vertex\n  description: cpu
-    and memory utilization by container for mono-vertex\n  expr: avg_over_time($metric_name{$filters}[$duration])\n
-    \ params:\n    - name: duration\n      required: true\n    - name: start_time\n
-    \     required: false\n    - name: end_time\n      required: false\n  metrics:\n
-    \   # set your cpu metric name here\n    - metric_name: namespace_app_container_cpu_utilization\n
-    \     # set display name as per metric name\n      display_name: CPU Utilization
-    per Container\n      required_filters:\n        - namespace\n      dimensions:\n
-    \       - name: mono-vertex\n          filters: \n            - name: container\n
-    \             # expr: optional expression for prometheus query\n              #
-    overrides the default expression \n              required: false\n    # set your
-    memory metric name here\n    - metric_name: namespace_app_container_memory_utilization\n
-    \     # set display name as per metric name\n      display_name: Memory Utilization
-    per Container\n      required_filters:\n        - namespace\n      dimensions:\n
-    \       - name: mono-vertex\n          filters: \n            - name: container\n
-    \             # expr: optional expression for prometheus query\n              #
-    overrides the default expression \n              required: false\n- name: pipeline_vertex_container_cpu_memory_utilization\n
-    \ object: vertex\n  title: cpu-memory utilization by container\n  description:
-    cpu and memory utilization by container for pipeline's vertex\n  expr: avg_over_time($metric_name{$filters}[$duration])\n
-    \ params:\n    - name: duration\n      required: true\n    - name: start_time\n
-    \     required: false\n    - name: end_time\n      required: false\n  metrics:\n
-    \   # set your cpu metric name here\n    - metric_name: namespace_app_container_cpu_utilization\n
-    \     # set display name as per metric name\n      display_name: CPU Utilization
-    per Container\n      required_filters:\n        - namespace\n      dimensions:\n
-    \       - name: vertex\n          filters: \n            - name: container\n              #
-    expr: optional expression for prometheus query\n              # overrides the
-    default expression \n              required: false\n    # set your memory metric
-    name here\n    - metric_name: namespace_app_container_memory_utilization\n      #
-    set display name as per metric name\n      display_name: Memory Utilization per
-    Container\n      required_filters:\n        - namespace\n      dimensions:\n        -
-    name: vertex\n          filters: \n            - name: container\n              #
-    expr: optional expression for prometheus query\n              # overrides the
-    default expression \n              required: false\n"
-=======
     Pending Messages\n      metric_description: This gauge metric keeps track of the
     total number of messages that are waiting to be processed over varying time frames
     of 1min, 5min, 15min and default period of 2min. \n      # set \"Units\" or unset
@@ -343,8 +214,58 @@
     messages read per second.\n      # set \"Units\" or unset for default behaviour\n
     \     # unit: Units\n      required_filters:\n        - namespace\n        - mvtx_name\n
     \     dimensions:\n        - name: mono-vertex\n        - name: pod\n          filters:\n
-    \           - name: pod\n              required: false"
->>>>>>> 93bf8f86
+    \           - name: pod\n              required: false\n- name: pod_cpu_memory_utilization\n
+    \ objects: \n    - mono-vertex\n    - vertex\n  title: cpu-memory utilization
+    by pod\n  description: cpu and memory utilization by pod for mono-vertex\n  expr:
+    avg_over_time($metric_name{$filters}[$duration])\n  params:\n    - name: duration\n
+    \     required: true\n    - name: start_time\n      required: false\n    - name:
+    end_time\n      required: false\n  metrics: \n    # set your cpu metric name here\n
+    \   - metric_name: namespace_pod_cpu_utilization\n      # set display name as
+    per metric name\n      display_name: CPU Utilization per Pod\n      metric_description:
+    This metric represents the percentage utilization of cpu usage over cpu resource
+    limits for a pod.\n      required_filters:\n        - namespace\n        - pod
+    \ \n      dimensions:\n        - name: mono-vertex\n          filters: \n            -
+    name: pod\n              # expr: optional expression for prometheus query\n              #
+    overrides the default expression\n              required: false\n        - name:
+    vertex\n          filters: \n            - name: pod\n              # expr: optional
+    expression for prometheus query\n              # overrides the default expression
+    \n              required: false\n    # set your memory metric name here\n    -
+    metric_name: namespace_pod_memory_utilization\n      # set display name as per
+    metric name\n      display_name: Memory Utilization per Pod\n      metric_description:
+    This metric represents the percentage utilization of memory usage in bytes over
+    memory resource limits for a pod.\n      required_filters:\n        - namespace\n
+    \       - pod  \n      dimensions:\n        - name: mono-vertex\n          filters:
+    \n            - name: pod\n              # expr: optional expression for prometheus
+    query\n              # overrides the default expression \n              required:
+    false\n        - name: vertex\n          filters: \n            - name: pod\n
+    \             # expr: optional expression for prometheus query\n              #
+    overrides the default expression \n              required: false\n- name: container_cpu_memory_utilization\n
+    \ objects: \n    - mono-vertex\n    - vertex\n  title: cpu-memory utilization
+    by container for mono-vertex\n  description: cpu and memory utilization by container
+    for mono-vertex\n  expr: avg_over_time($metric_name{$filters}[$duration])\n  params:\n
+    \   - name: duration\n      required: true\n    - name: start_time\n      required:
+    false\n    - name: end_time\n      required: false\n  metrics:\n    # set your
+    cpu metric name here\n    - metric_name: namespace_app_container_cpu_utilization\n
+    \     # set display name as per metric name\n      display_name: CPU Utilization
+    per Container\n      metric_description: This metric represents the percentage
+    utilization of cpu usage over cpu resource limits for a container.\n      required_filters:\n
+    \       - namespace\n      dimensions:\n        - name: mono-vertex\n          filters:
+    \n            - name: container\n              # expr: optional expression for
+    prometheus query\n              # overrides the default expression \n              required:
+    false\n        - name: vertex\n          filters:\n            - name: container\n
+    \             # expr: optional expression for prometheus query\n              #
+    overrides the default expression \n              required: false\n    # set your
+    memory metric name here\n    - metric_name: namespace_app_container_memory_utilization\n
+    \     # set display name as per metric name\n      display_name: Memory Utilization
+    per Container\n      metric_description: This metric represents the percentage
+    utilization of memory usage in bytes over memory resource limits for a container.\n
+    \     required_filters:\n        - namespace\n      dimensions:\n        - name:
+    mono-vertex\n          filters: \n            - name: container\n              #
+    expr: optional expression for prometheus query\n              # overrides the
+    default expression \n              required: false\n        - name: vertex\n          filters:
+    \n            - name: container\n              # expr: optional expression for
+    prometheus query\n              # overrides the default expression \n              required:
+    false\n"
 kind: ConfigMap
 metadata:
   name: numaflow-server-metrics-proxy-config
