name: test
on:
  push:
    branches:
      - "main"
      - "release-*"
  pull_request:
    branches: [main]
jobs:
  ui:
    name: UI
    runs-on: ubuntu-latest
    timeout-minutes: 6
    steps:
      - name: Checkout code
        uses: actions/checkout@v3
      - name: Setup Node
        uses: actions/setup-node@v3
        with:
          node-version: "16"
      - name: Setup Node-Cache
        uses: actions/cache@v3
        with:
          path: ui/node_modules
          key: ${{ runner.os }}-node-dep-v1-${{ hashFiles('**/yarn.lock') }}
      - name: Yarn Build/Test
        run: make ui-test
      - name: Ensure nothing changed
        run: git diff --exit-code
  codegen:
    name: Codegen
    runs-on: ubuntu-latest
    timeout-minutes: 5
    steps:
      - name: Checkout code
        uses: actions/checkout@v3
      - name: Restore go build cache
        uses: actions/cache@v3
        with:
          path: ~/.cache/go-build
          key: ${{ runner.os }}-go-build-v1-${{ hashFiles('**/go.mod') }}
      - name: Setup Golang
        uses: actions/setup-go@v3.1.0
        with:
          go-version: "1.19"
      - name: Add bins to PATH
        run: |
          echo /home/runner/go/bin >> $GITHUB_PATH
          echo /usr/local/bin >> $GITHUB_PATH
      - name: Install protoc
        run: |
          set -eux -o pipefail
          PROTOC_VERSION=3.19.4
          PROTOC_ZIP=protoc-$PROTOC_VERSION-linux-x86_64.zip
          curl -OL https://github.com/protocolbuffers/protobuf/releases/download/v$PROTOC_VERSION/$PROTOC_ZIP
          sudo unzip -o $PROTOC_ZIP -d /usr/local bin/protoc
          sudo unzip -o $PROTOC_ZIP -d /usr/local 'include/*'
          sudo chmod +x /usr/local/bin/protoc
          sudo find /usr/local/include -type f | xargs sudo chmod a+r
          sudo find /usr/local/include -type d | xargs sudo chmod a+rx
          rm -f $PROTOC_ZIP
          ls /usr/local/include/google/protobuf/
      - name: Install pandoc
        run: |
          set -eux -o pipefail
          PANDOC_VERSION=2.17.1
          PANDOC_ZIP=pandoc-$PANDOC_VERSION-linux-amd64.tar.gz
          curl -OL https://github.com/jgm/pandoc/releases/download/$PANDOC_VERSION/$PANDOC_ZIP
          sudo tar xvzf $PANDOC_ZIP --strip-components 1 -C /usr/local
          rm -f $PANDOC_ZIP
          echo /usr/local/pandoc-$PANDOC_VERSION/bin >> $GITHUB_PATH
      - name: Get dependencies
        run: go mod download
      - name: Make codegen
        run: |
          echo 'GOPATH=/home/runner/go' >> $GITHUB_ENV
          make -B codegen
      - name: Ensure nothing changed
        run: git diff --exit-code

  unit-tests:
    name: Unit Tests
    runs-on: ubuntu-latest
    timeout-minutes: 10
    services:
      redis:
        image: redis:6.2
        ports:
          - 6379:6379
        options: >-
          --health-cmd "redis-cli ping"
          --health-interval 10s
          --health-timeout 5s
          --health-retries 5
    steps:
      - name: Set up Go 1.x
        uses: actions/setup-go@v3.1.0
        with:
          go-version: "1.19"
        id: go
      - name: Check out code into the Go module directory
        uses: actions/checkout@v3
      - name: Restore Go build cache
        uses: actions/cache@v3
        with:
          path: ~/.cache/go-build
          key: ${{ runner.os }}-go-build-v1-${{ github.run_id }}
      - name: Get dependencies
        run: go mod download
      - name: Test
        run: make test-code

  lint:
    name: Lint
    runs-on: ubuntu-latest
    timeout-minutes: 10
    env:
      GOPATH: /home/runner/go
    steps:
      - uses: actions/checkout@v3
      - name: Setup Golang
        uses: actions/setup-go@v3.1.0
        with:
          go-version: "1.19"
      - name: Restore Go build cache
        uses: actions/cache@v3
        with:
          path: ~/.cache/go-build
          key: ${{ runner.os }}-go-build-v1-${{ github.run_id }}
      - run: make lint
      - run: git diff --exit-code

  e2e-tests:
    name: E2E Tests
    runs-on: ubuntu-latest
    timeout-minutes: 20
    strategy:
      fail-fast: false
      max-parallel: 7
      matrix:
        driver: [jetstream]
<<<<<<< HEAD
        case: [e2e, kafka-e2e, http-e2e, nats-e2e, redis-source-e2e, sdks-e2e, reduce-e2e]
=======
        case: [e2e-suite-1, e2e-suite-2, kafka-e2e, http-e2e, nats-e2e, sdks-e2e, reduce-e2e]
>>>>>>> 927b95cd
    steps:
      - name: Checkout code
        uses: actions/checkout@v3
      - name: Restore go build cache
        uses: actions/cache@v3
        with:
          path: ~/.cache/go-build
          key: ${{ runner.os }}-go-build-v2-${{ hashFiles('**/go.mod') }}
      - name: Setup Golang
        uses: actions/setup-go@v3.1.0
        with:
          go-version: "1.19"
      - name: Add bins to PATH
        run: |
          echo /home/runner/go/bin >> $GITHUB_PATH
          echo /usr/local/bin >> $GITHUB_PATH
      - name: Setup Node
        uses: actions/setup-node@v3
        with:
          node-version: "16"
      - name: Setup Node-Cache
        uses: actions/cache@v3
        with:
          path: ui/node_modules
          key: ${{ runner.os }}-node-dep-v1-${{ hashFiles('**/yarn.lock') }}
      - name: Install k3d
        run: curl -sfL https://raw.githubusercontent.com/rancher/k3d/main/install.sh | bash &
      - name: Create a registry and a cluster
        run: |
          k3d registry create e2e-registry --port 5111
          k3d cluster create e2e --registry-use k3d-e2e-registry:5111
          k3d kubeconfig get e2e > ~/.kube/numaflow-e2e-config
          echo '127.0.0.1 k3d-e2e-registry' | sudo tee -a /etc/hosts
      - name: Install Numaflow
        env:
          GOPATH: /home/runner/go
        run: |
          KUBECONFIG=~/.kube/numaflow-e2e-config IMAGE_NAMESPACE=k3d-e2e-registry:5111 VERSION=${{ github.sha }} DOCKER_PUSH=true make start
      - name: Run tests
        env:
          GOPATH: /home/runner/go
        run: KUBECONFIG=~/.kube/numaflow-e2e-config IMAGE_NAMESPACE=k3d-e2e-registry:5111 VERSION=${{ github.sha }} DOCKER_PUSH=true ISBSVC=${{matrix.driver}} make test-${{matrix.case}}<|MERGE_RESOLUTION|>--- conflicted
+++ resolved
@@ -139,11 +139,7 @@
       max-parallel: 7
       matrix:
         driver: [jetstream]
-<<<<<<< HEAD
-        case: [e2e, kafka-e2e, http-e2e, nats-e2e, redis-source-e2e, sdks-e2e, reduce-e2e]
-=======
-        case: [e2e-suite-1, e2e-suite-2, kafka-e2e, http-e2e, nats-e2e, sdks-e2e, reduce-e2e]
->>>>>>> 927b95cd
+        case: [e2e-suite-1, e2e-suite-2, kafka-e2e, http-e2e, nats-e2e, redis-source-e2e, sdks-e2e, reduce-e2e]
     steps:
       - name: Checkout code
         uses: actions/checkout@v3
